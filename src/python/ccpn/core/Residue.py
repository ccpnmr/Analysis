"""
"""
#=========================================================================================
# Licence, Reference and Credits
#=========================================================================================
__copyright__ = "Copyright (C) CCPN project (http://www.ccpn.ac.uk) 2014 - 2017"
__credits__ = ("Wayne Boucher, Ed Brooksbank, Rasmus H Fogh, Luca Mureddu, Timothy J Ragan & Geerten W Vuister")
__licence__ = ("CCPN licence. See http://www.ccpn.ac.uk/v3-software/downloads/license",
               "or ccpnmodel.ccpncore.memops.Credits.CcpnLicense for licence text")
__reference__ = ("For publications, please use reference from http://www.ccpn.ac.uk/v3-software/downloads/license",
                 "or ccpnmodel.ccpncore.memops.Credits.CcpNmrReference")
#=========================================================================================
# Last code modification
#=========================================================================================
__modifiedBy__ = "$modifiedBy: CCPN $"
__dateModified__ = "$dateModified: 2017-07-07 16:32:29 +0100 (Fri, July 07, 2017) $"
__version__ = "$Revision: 3.0.b3 $"
#=========================================================================================
# Created
#=========================================================================================
__author__ = "$Author: CCPN $"
__date__ = "$Date: 2017-04-07 10:28:41 +0000 (Fri, April 07, 2017) $"
#=========================================================================================
# Start of code
#=========================================================================================

import typing
from functools import partial
from ccpn.util import Common as commonUtil
from ccpn.core.Project import Project
from ccpn.core.Chain import Chain
from ccpn.core._implementation.AbstractWrapperObject import AbstractWrapperObject
from ccpn.core.lib import Pid
from ccpnmodel.ccpncore.api.ccp.molecule.MolSystem import Residue as ApiResidue
from ccpn.util.decorators import logCommand
from ccpn.core.lib.ContextManagers import newObject, deleteObject, ccpNmrV3CoreSetter, logCommandBlock, undoStackBlocking, notificationBlanking
from ccpn.util.Logging import getLogger


class Residue(AbstractWrapperObject):
<<<<<<< HEAD
    """A molecular Residue, contained in a Chain, and containing Atoms.
    Crucial attributes: residueType (e.g. 'ALA'), residueVariant (NEF-based), sequenceCode (e.g. '123')
    """

    #: Short class name, for PID.
    shortClassName = 'MR'
    # Attribute it necessary as subclasses must use superclass className
    className = 'Residue'

    _parentClass = Chain

    #: Name of plural link to instances of class
    _pluralLinkName = 'residues'

    # the attribute name used by current
    _currentAttributeName = 'residues'

    #: List of child classes.
    _childClasses = []

    # Qualified name of matching API class
    _apiClassQualifiedName = ApiResidue._metaclass.qualifiedName()

    # CCPN properties
    @property
    def _apiResidue(self) -> ApiResidue:
        """ API residue matching Residue"""
        return self._wrappedData

    @property
    def sequenceCode(self) -> str:
        """Residue sequence code and id (e.g. '1', '127B') """
        obj = self._wrappedData
        objSeqCode = obj.seqCode
        result = (obj.seqInsertCode or '').strip()
        if objSeqCode is not None:
            result = str(objSeqCode) + result
        return result

    @property
    def _key(self) -> str:
        """Residue ID. Identical to sequenceCode.residueType. Characters translated for pid"""
        return Pid.createId(self.sequenceCode, self.residueType)

    @property
    def _localCcpnSortKey(self) -> typing.Tuple:
        """Local sorting key, in context of parent."""
        return (self._wrappedData.seqId,)

    @property
    def _parent(self) -> Chain:
        """Chain containing residue."""
        return self._project._data2Obj[self._wrappedData.chain]

    chain = _parent

    @property
    def residueType(self) -> str:
        """Residue type name string (e.g. 'ALA')"""
        return self._wrappedData.code3Letter or ''

    @property
    def shortName(self) -> str:
        return self._wrappedData.chemCompVar.chemComp.code1Letter or '?'

    @property
    def linking(self) -> str:
        """linking (substitution pattern) code for residue


        Allowed values are:

         For linear polymers: 'start', 'end', 'middle', 'single', 'break', 'cyclic'
         For other molecules: 'nonlinear'

         'cyclic' and 'break' are used at the end of linear polymer stretches to signify,
         respectively, that the polymer is cyclic, or that the residue is bound to an
         unknown residue or to a cap, so that the linear polymer chain does not continue."""

        molType = self._wrappedData.molType
        if molType in ('protein', 'DNA', 'RNA'):
            linkString = self._wrappedData.linking
            if linkString == 'none':
                return 'single'
            elif linkString in ('start', 'end'):
                return linkString
=======
  """A molecular Residue, contained in a Chain, and containing Atoms.
  Crucial attributes: residueType (e.g. 'ALA'), residueVariant (NEF-based), sequenceCode (e.g. '123')
  """
  
  #: Short class name, for PID.
  shortClassName = 'MR'
  # Attribute it necessary as subclasses must use superclass className
  className = 'Residue'

  _parentClass = Chain

  #: Name of plural link to instances of class
  _pluralLinkName = 'residues'
  
  #: List of child classes.
  _childClasses = []

  # Qualified name of matching API class
  _apiClassQualifiedName = ApiResidue._metaclass.qualifiedName()

  # Number of fields that comprise the object's pid; Used to get parent id's
  _numberOfIdFields = 2

  # CCPN properties  
  @property
  def _apiResidue(self) -> ApiResidue:
    """ API residue matching Residue"""
    return self._wrappedData
  
  
  @property
  def sequenceCode(self) -> str:
    """Residue sequence code and id (e.g. '1', '127B') """
    obj = self._wrappedData
    objSeqCode = obj.seqCode
    result = (obj.seqInsertCode or '').strip()
    if objSeqCode is not None:
      result = str(objSeqCode) + result
    return result

  @property
  def _key(self) -> str:
    """Residue ID. Identical to sequenceCode.residueType. Characters translated for pid"""
    return Pid.createId(self.sequenceCode, self.residueType)

  @property
  def _localCcpnSortKey(self) -> typing.Tuple:
    """Local sorting key, in context of parent."""
    return(self._wrappedData.seqId,)
    
  @property
  def _parent(self) -> Chain:
    """Chain containing residue."""
    return self._project._data2Obj[self._wrappedData.chain]
  
  chain = _parent
    
  @property
  def residueType(self) -> str:
    """Residue type name string (e.g. 'ALA')"""
    return self._wrappedData.code3Letter or ''

  @property
  def shortName(self) -> str:
    return self._wrappedData.chemCompVar.chemComp.code1Letter or '?'
  
  @property
  def linking(self) -> str:
    """linking (substitution pattern) code for residue


    Allowed values are:

     For linear polymers: 'start', 'end', 'middle', 'single', 'break', 'cyclic'
     For other molecules: 'nonlinear'

     'cyclic' and 'break' are used at the end of linear polymer stretches to signify,
     respectively, that the polymer is cyclic, or that the residue is bound to an
     unknown residue or to a cap, so that the linear polymer chain does not continue."""

    molType = self._wrappedData.molType
    if molType in ('protein', 'DNA', 'RNA'):
      linkString = self._wrappedData.linking
      if linkString == 'none':
        return 'single'
      elif linkString in ('start', 'end'):
        return linkString
      else:
        assert linkString == 'middle', ("Illegal API linking value for linear polymer: %s"
                                        % linkString)

        nextResidue = self.nextResidue
        previousResidue = self.previousResidue
        if previousResidue is None:
          if nextResidue is None:
            return 'single'
        elif nextResidue is None:
          chainResidues = self.chain.residues
          if self is chainResidues[-1]:
            # Last residue in chain
            return 'middle'
          else:
            nextInLine = chainResidues[chainResidues.index(self) + 1]
            if nextInLine._wrappedData.linking in ('start', 'none'):
              # Next in chain is start or non-linear
              return 'middle'
            altSelf = nextInLine.previousResidue
            if (altSelf and altSelf._wrappedData.seqId > nextInLine.seqId
              and altSelf._wrappedData.linking == 'middle'):
              # Next residue is cyclic (start of)
              return 'middle'
>>>>>>> 4a961a01
            else:
                assert linkString == 'middle', ("Illegal API linking value for linear polymer: %s"
                                                % linkString)

                nextResidue = self.nextResidue
                previousResidue = self.previousResidue
                if previousResidue is None:
                    if nextResidue is None:
                        return 'single'
                elif nextResidue is None:
                    chainResidues = self.chain.residues
                    if self is chainResidues[-1]:
                        # Last residue in chain
                        return 'middle'
                    else:
                        nextInLine = chainResidues[chainResidues.index(self) + 1]
                        if nextInLine._wrappedData.linking in ('start', 'none'):
                            # Next in chain is start or non-linear
                            return 'middle'
                        altSelf = nextInLine.previousResidue
                        if (altSelf and altSelf._wrappedData.seqId > nextInLine.seqId
                                and altSelf._wrappedData.linking == 'middle'):
                            # Next residue is cyclic (start of)
                            return 'middle'
                        else:
                            return 'break'
                else:

                    # NBNB The detection of 'cyclic' only works if residues are given in
                    # sequential order. This is not given - but is unlikely ever to break.

                    seqId = self._wrappedData.seqId
                    if (previousResidue._wrappedData.seqId > seqId
                            and previousResidue._wrappedData.linking == 'middle'):
                        return 'cyclic'
                    elif (nextResidue._wrappedData.seqId < seqId
                          and nextResidue._wrappedData.linking == 'middle'):
                        return 'cyclic'
                    else:
                        return 'middle'

        elif molType == 'dummy':
            return 'dummy'

        else:
            # All other types have linking 'non-linear' in the wrapper
            return 'single'
        return self._wrappedData.linking

    @linking.setter
    def linking(self, value: str):

        # NBNB TBD FIXME - this will not work as intended when value is 'nonlinear'

        if value in ('break', 'cyclic'):
            value = 'middle'
        elif value == 'single':
            value = 'none'
        self._wrappedData.linking = value

    @property
    def residueVariant(self) -> typing.Optional[str]:
        """NEF convention Residue variant descriptor (protonation state etc.) for residue"""
        atomNamesRemoved, atomNamesAdded = self._wrappedData.getAtomNameDifferences()
        ll = ['-' + x for x in sorted(atomNamesRemoved)]
        ll.extend('+' + x for x in sorted(atomNamesAdded))
        return ','.join(ll) or None

    @property
    def descriptor(self) -> str:
        """variant descriptor (protonation state etc.) for residue, as defined in the CCPN V2 ChemComp
        description."""
        return self._wrappedData.descriptor

    @descriptor.setter
    def descriptor(self, value: str):
        self._wrappedData.descriptor = value

    @property
    def configuration(self) -> typing.Optional[str]:
        """Residue conformation or other non-covalent distinction.

        Example: cis/trans/None for the peptide bonds N-terminal to a residue"""
        return self._wrappedData.configuration

    @configuration.setter
    def configuration(self, value):
        # TODO implement this as a proper enumeration
        allowedValues = ('cis', 'trans', None)
        if value in allowedValues:
            self._wrappedData.configuration = value
        else:
            raise ValueError("%s configuration must be one of %s" % (self, allowedValues))

    @property
    def comment(self) -> str:
        """Free-form text comment"""
        return self._wrappedData.details

    @comment.setter
    def comment(self, value: str):
        self._wrappedData.details = value

    #=========================================================================================
    # CCPN functions
    #=========================================================================================

    @property
    def nextResidue(self) -> typing.Optional['Residue']:
        """Next residue in sequence, if any, otherwise None"""
        apiResidue = self._wrappedData

        molResidue = apiResidue.molResidue.nextMolResidue
        if molResidue is None:
            result = None
            self._project._logger.debug("No next residue - API ")
        else:
            result = self._project._data2Obj.get(
                    apiResidue.chain.findFirstResidue(seqId=molResidue.serial))

        return result

    @property
    def previousResidue(self) -> typing.Optional['Residue']:
        """Previous residue in sequence, if any,otherwise None"""
        apiResidue = self._wrappedData

        molResidue = apiResidue.molResidue.previousMolResidue
        if molResidue is None:
            result = None
        else:
            result = self._project._data2Obj.get(
                    apiResidue.chain.findFirstResidue(seqId=molResidue.serial))

        return result

    def resetVariantToDefault(self):
        """Reset Residue.residueVariant to the default variant"""
        atomNamesMissing, extraAtomNames = self._wrappedData.getAtomNameDifferences()
        # No need for testing - the names returned are guaranteed to be missing/superfluous
        for atomName in atomNamesMissing:
            self.newAtom(name=atomName)
        for atomName in extraAtomNames:
            self.getAtom(atomName).delete()

    def _setFragmentResidues(self, chainFragment, residues):
        """set the residues connected to the chainFragment
        CCPN Internal - ussed to handle removing reside link from the api
        """
        chainFragment.__dict__['residues'] = tuple(residues)

    @deleteObject()
    def _delete(self):
        """Delete the Residue wrapped data.
        """
        self._wrappedData.delete()

    def delete(self):
        """delete residue.
        Causes an error when just calling residue._wrappedData.delete()
        new method to delete from the chainFragment
        """
        chainFragment = self._wrappedData.chainFragment
        apiResidue = self._wrappedData

        if self.allNmrResidues:
            raise TypeError('Cannot delete residue that has assigned nmrResidues')

        if self._wrappedData in chainFragment.residues:
            with logCommandBlock(get='self') as log:
                log('delete')

                oldResidues = list(chainFragment.residues)
                newResidues = list(chainFragment.residues)
                # delRes = newResidues.pop(newResidues.index(apiResidue))
                # delRes.delete()

                newResidues.pop(newResidues.index(apiResidue))
                self._delete()

                # delete the residue from the fragment
                chainFragment.__dict__['residues'] = tuple(newResidues)

                # add new undo item to set the residues in the chainFragment
                with undoStackBlocking() as addUndoItem:
                    addUndoItem(undo=partial(self._setFragmentResidues, chainFragment, oldResidues),
                                redo=partial(self._setFragmentResidues, chainFragment, newResidues))


    #EJB 20181210: defined twice
    # @property
    # def nextResidue(self) -> 'Residue':
    #     "Next sequentially connected Residue"
    #     apiResidue = self._wrappedData
    #     nextApiMolResidue = apiResidue.molResidue.nextMolResidue
    #     if nextApiMolResidue is None:
    #         return None
    #     else:
    #         return self._project._data2Obj.get(
    #                 apiResidue.chain.findFirstResidue(seqId=nextApiMolResidue.serial))
    #
    # @property
    # def previousResidue(self) -> 'Residue':
    #     "Previous sequentially connected Residue"
    #     apiResidue = self._wrappedData
    #     previousApiMolResidue = apiResidue.molResidue.previousMolResidue
    #     if previousApiMolResidue is None:
    #         return None
    #     else:
    #         return self._project._data2Obj.get(
    #                 apiResidue.chain.findFirstResidue(seqId=previousApiMolResidue.serial))

    @property
    def nmrResidue(self) -> typing.Optional['NmrResidue']:
        """NmrResidue to which Residue is assigned

        NB Residue<->NmrResidue link depends solely on the NmrResidue name.
        So no notifiers on the link - notify on the NmrResidue rename instead.
        """
        try:
            return self._project.getNmrResidue(self._id)
        except:
            return None

    # GWV 20181122: removed setters between Chain/NmrChain, Residue/NmrResidue, Atom/NmrAtom
    # @nmrResidue.setter
    # def nmrResidue(self, value:'NmrResidue'):
    #   oldValue = self.nmrResidue
    #   if oldValue is value:
    #     return
    #   elif oldValue is not None:
    #     oldValue.assignTo()
    #   #
    #   if value is not None:
    #     value.residue = self

    @property
    def allNmrResidues(self) -> typing.Tuple['NmrResidue']:
        """AllNmrResidues corresponding to Residue - E.g. (for MR:A.87)
        NmrResidues NR:A.87, NR:A.87+0, NR:A.88-1, NR:A.82+5, etc.
        """
        result = []

        nmrChain = self.chain.nmrChain
        if nmrChain is not None:
            nmrResidue = self.nmrResidue
            if nmrResidue is not None:
                result = [nmrResidue]

            for offset in set(x.relativeOffset for x in nmrChain.nmrResidues):
                if offset is not None:
                    residue = self
                    if offset > 0:
                        for ii in range(offset):
                            residue = residue.previousResidue
                            if residue is None:
                                break
                    elif offset < 0:
                        for ii in range(-offset):
                            residue = residue.nextResidue
                            if residue is None:
                                break
                    #
                    if residue is not None:
                        sequenceCode = '%s%+d' % (residue.sequenceCode, offset)
                        ll = [x for x in nmrChain.nmrResidues if x.sequenceCode == sequenceCode]
                        if ll:
                            result.extend(ll)
        return tuple(sorted(result))

    @property
    def hasAssignedAtoms(self) -> bool:
        """
        :return: True if any of its atoms have an assignment
        """
        return any([a.isAssigned for a in self.atoms])

    #=========================================================================================
    # Implementation functions
    #=========================================================================================

    @classmethod
    def _getAllWrappedData(cls, parent: Chain) -> list:
        """get wrappedData (MolSystem.Residues) for all Residue children of parent Chain"""
        # NB this sorts in seqId order - which is the order we want.
        # If the seqId order does not match the sequence we have a problem anyway.
        # NBNB the doe relies on this sorting order to handle position-specific labeling
        # for substances
        return parent._apiChain.sortedResidues()

    def rename(self, sequenceCode: str = None):
        """Reset Residue.sequenceCode (residueType is immutable).
        Renaming to None sets the sequence code to the seqId (serial number equivalent)
        """
        apiResidue = self._wrappedData

        with logCommandBlock(get='self') as log:
            log('rename', sequenceCode)

            with notificationBlanking():
                if sequenceCode is None:
                    seqCode = apiResidue.seqId
                    seqInsertCode = ' '

                else:
                    # Parse values from sequenceCode
                    code, ss, offset = commonUtil.parseSequenceCode(sequenceCode)
                    if code is None or offset is not None:
                        raise ValueError("Illegal value for Residue.sequenceCode: %s" % sequenceCode)
                    seqCode = code
                    seqInsertCode = ss or ' '

                previous = apiResidue.chain.findFirstResidue(seqCode=seqCode, seqInsertCode=seqInsertCode)
                if (previous not in (None, apiResidue)):
                    raise ValueError("New sequenceCode %s clashes with existing Residue %s"
                                     % (sequenceCode, self._project._data2Obj.get(previous)))

                apiResidue.seqCode = seqCode
                apiResidue.seqInsertCode = seqInsertCode

            self._finaliseAction('rename')
            # self._finaliseAction('change')

    #===========================================================================================
    # new'Object' and other methods
    # Call appropriate routines in their respective locations
    #===========================================================================================

    @logCommand(get='self')
    def newAtom(self, name: str, elementSymbol: str = None, **kwds) -> 'Atom':
        """Create new Atom within Residue. If elementSymbol is None, it is derived from the name

        See the Atom class for details.

        Optional keyword arguments can be passed in; see Atom._newAtom for details.

        :param name:
        :param elementSymbol:
        :return: a new Atom instance.
        """
        from ccpn.core.Atom import _newAtom

        return _newAtom(self, name=name, elementSymbol=elementSymbol, **kwds)


#=========================================================================================
# Connections to parents:
#=========================================================================================


# GWV 20181122: Moved into class
# def getter(self:Residue) -> Residue:
#   apiResidue = self._wrappedData
#   nextApiMolResidue = apiResidue.molResidue.nextMolResidue
#   if nextApiMolResidue is None:
#     return None
#   else:
#     return self._project._data2Obj.get(
#       apiResidue.chain.findFirstResidue(seqId=nextApiMolResidue.serial))
# Residue.nextResidue = property(getter, None, None, "Next sequentially connected Residue")

# GWV 20181122: Moved into class
# def getter(self:Residue) -> Residue:
#   apiResidue = self._wrappedData
#   previousApiMolResidue = apiResidue.molResidue.previousMolResidue
#   if previousApiMolResidue is None:
#     return None
#   else:
#     return self._project._data2Obj.get(
#       apiResidue.chain.findFirstResidue(seqId=previousApiMolResidue.serial))
# Residue.previousResidue = property(getter, None, None, "Previous sequentially connected Residue")
#
# del getter

# No 'new' function - chains are made elsewhere

# Notifiers:
Project._apiNotifiers.extend(
        (
            ('_finaliseApiRename', {}, ApiResidue._metaclass.qualifiedName(), 'setSeqCode'),
            ('_finaliseApiRename', {}, ApiResidue._metaclass.qualifiedName(), 'setSeqInsertCode'),
            )
        )<|MERGE_RESOLUTION|>--- conflicted
+++ resolved
@@ -38,7 +38,6 @@
 
 
 class Residue(AbstractWrapperObject):
-<<<<<<< HEAD
     """A molecular Residue, contained in a Chain, and containing Atoms.
     Crucial attributes: residueType (e.g. 'ALA'), residueVariant (NEF-based), sequenceCode (e.g. '123')
     """
@@ -61,6 +60,9 @@
 
     # Qualified name of matching API class
     _apiClassQualifiedName = ApiResidue._metaclass.qualifiedName()
+
+    # Number of fields that comprise the object's pid; Used to get parent id's
+    _numberOfIdFields = 2
 
     # CCPN properties
     @property
@@ -125,119 +127,6 @@
                 return 'single'
             elif linkString in ('start', 'end'):
                 return linkString
-=======
-  """A molecular Residue, contained in a Chain, and containing Atoms.
-  Crucial attributes: residueType (e.g. 'ALA'), residueVariant (NEF-based), sequenceCode (e.g. '123')
-  """
-  
-  #: Short class name, for PID.
-  shortClassName = 'MR'
-  # Attribute it necessary as subclasses must use superclass className
-  className = 'Residue'
-
-  _parentClass = Chain
-
-  #: Name of plural link to instances of class
-  _pluralLinkName = 'residues'
-  
-  #: List of child classes.
-  _childClasses = []
-
-  # Qualified name of matching API class
-  _apiClassQualifiedName = ApiResidue._metaclass.qualifiedName()
-
-  # Number of fields that comprise the object's pid; Used to get parent id's
-  _numberOfIdFields = 2
-
-  # CCPN properties  
-  @property
-  def _apiResidue(self) -> ApiResidue:
-    """ API residue matching Residue"""
-    return self._wrappedData
-  
-  
-  @property
-  def sequenceCode(self) -> str:
-    """Residue sequence code and id (e.g. '1', '127B') """
-    obj = self._wrappedData
-    objSeqCode = obj.seqCode
-    result = (obj.seqInsertCode or '').strip()
-    if objSeqCode is not None:
-      result = str(objSeqCode) + result
-    return result
-
-  @property
-  def _key(self) -> str:
-    """Residue ID. Identical to sequenceCode.residueType. Characters translated for pid"""
-    return Pid.createId(self.sequenceCode, self.residueType)
-
-  @property
-  def _localCcpnSortKey(self) -> typing.Tuple:
-    """Local sorting key, in context of parent."""
-    return(self._wrappedData.seqId,)
-    
-  @property
-  def _parent(self) -> Chain:
-    """Chain containing residue."""
-    return self._project._data2Obj[self._wrappedData.chain]
-  
-  chain = _parent
-    
-  @property
-  def residueType(self) -> str:
-    """Residue type name string (e.g. 'ALA')"""
-    return self._wrappedData.code3Letter or ''
-
-  @property
-  def shortName(self) -> str:
-    return self._wrappedData.chemCompVar.chemComp.code1Letter or '?'
-  
-  @property
-  def linking(self) -> str:
-    """linking (substitution pattern) code for residue
-
-
-    Allowed values are:
-
-     For linear polymers: 'start', 'end', 'middle', 'single', 'break', 'cyclic'
-     For other molecules: 'nonlinear'
-
-     'cyclic' and 'break' are used at the end of linear polymer stretches to signify,
-     respectively, that the polymer is cyclic, or that the residue is bound to an
-     unknown residue or to a cap, so that the linear polymer chain does not continue."""
-
-    molType = self._wrappedData.molType
-    if molType in ('protein', 'DNA', 'RNA'):
-      linkString = self._wrappedData.linking
-      if linkString == 'none':
-        return 'single'
-      elif linkString in ('start', 'end'):
-        return linkString
-      else:
-        assert linkString == 'middle', ("Illegal API linking value for linear polymer: %s"
-                                        % linkString)
-
-        nextResidue = self.nextResidue
-        previousResidue = self.previousResidue
-        if previousResidue is None:
-          if nextResidue is None:
-            return 'single'
-        elif nextResidue is None:
-          chainResidues = self.chain.residues
-          if self is chainResidues[-1]:
-            # Last residue in chain
-            return 'middle'
-          else:
-            nextInLine = chainResidues[chainResidues.index(self) + 1]
-            if nextInLine._wrappedData.linking in ('start', 'none'):
-              # Next in chain is start or non-linear
-              return 'middle'
-            altSelf = nextInLine.previousResidue
-            if (altSelf and altSelf._wrappedData.seqId > nextInLine.seqId
-              and altSelf._wrappedData.linking == 'middle'):
-              # Next residue is cyclic (start of)
-              return 'middle'
->>>>>>> 4a961a01
             else:
                 assert linkString == 'middle', ("Illegal API linking value for linear polymer: %s"
                                                 % linkString)
