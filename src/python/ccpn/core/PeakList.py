"""
"""
#=========================================================================================
# Licence, Reference and Credits
#=========================================================================================

__copyright__ = "Copyright (C) CCPN project (http://www.ccpn.ac.uk) 2014 - 2017"
__credits__ = ("Wayne Boucher, Ed Brooksbank, Rasmus H Fogh, Luca Mureddu, Timothy J Ragan"
               "Simon P Skinner & Geerten W Vuister")
__licence__ = ("CCPN licence. See http://www.ccpn.ac.uk/v3-software/downloads/license"
               "or ccpnmodel.ccpncore.memops.Credits.CcpnLicense for licence text")
__reference__ = ("For publications, please use reference from http://www.ccpn.ac.uk/v3-software/downloads/license"
               "or ccpnmodel.ccpncore.memops.Credits.CcpNmrReference")

#=========================================================================================
# Last code modification
#=========================================================================================
__modifiedBy__ = "$modifiedBy: Ed Brooksbank $"
__dateModified__ = "$dateModified: 2017-04-07 11:40:59 +0100 (Fri, April 07, 2017) $"
__version__ = "$Revision: 3.0.b1 $"
#=========================================================================================
# Created
#=========================================================================================
__author__ = "$Author: CCPN $"

__date__ = "$Date: 2017-04-07 10:28:41 +0000 (Fri, April 07, 2017) $"
#=========================================================================================
# Start of code
#=========================================================================================

from typing import Sequence, List, Optional
import collections
import numpy
from numpy import argwhere
from scipy.ndimage import maximum_filter, minimum_filter
from ccpn.util import Common as commonUtil

from ccpn.core._implementation.AbstractWrapperObject import AbstractWrapperObject
from ccpn.core.Spectrum import Spectrum
from ccpnmodel.ccpncore.api.ccp.nmr.Nmr import PeakList as ApiPeakList
from ccpn.core.lib.SpectrumLib import _estimateNoiseLevel1D

from ccpnmodel.ccpncore.lib import Util as modelUtil
# from ccpnmodel.ccpncore.lib.CopyData import copySubTree
from ccpnmodel.ccpncore.lib._ccp.nmr.Nmr.PeakList import fitExistingPeakList
from ccpnmodel.ccpncore.lib._ccp.nmr.Nmr.PeakList import pickNewPeaks

class PeakList(AbstractWrapperObject):
  """An object containing Peaks. Note: the object is not a (subtype of a) Python list.
  To access all Peak objects, use PeakList.peaks."""
  
  #: Short class name, for PID.
  shortClassName = 'PL'
  # Attribute it necessary as subclasses must use superclass className
  className = 'PeakList'

  _parentClass = Spectrum

  #: Name of plural link to instances of class
  _pluralLinkName = 'peakLists'
  
  #: List of child classes.
  _childClasses = []

  # Qualified name of matching API class
  _apiClassQualifiedName = ApiPeakList._metaclass.qualifiedName()

  # Special error-raising functions for people who think PeakList is a list
  def __iter__(self):
    raise TypeError("'PeakList object is not iterable - for a list of peaks use Peaklist.peaks")

  def __getitem__(self, index):
    raise TypeError("'PeakList object does not support indexing - for a list of peaks use Peaklist.peaks")

  def __len__(self):
    raise TypeError("'PeakList object has no length - for a list of peaks use Peaklist.peaks")

  # CCPN properties  
  @property
  def _apiPeakList(self) -> ApiPeakList:
    """ API peakLists matching PeakList"""
    return self._wrappedData
    
  @property
  def _key(self) -> str:
    """id string - serial number converted to string"""
    return str(self._wrappedData.serial)

  @property
  def serial(self) -> int:
    """serial number of PeakList, used in Pid and to identify the PeakList. """
    return self._wrappedData.serial
    
  @property
  def _parent(self) -> Spectrum:
    """Spectrum containing Peaklist."""
    return  self._project._data2Obj[self._wrappedData.dataSource]
  
  spectrum = _parent
  
  @property
  def title(self) -> str:
    """title of PeakList (not used in PID)."""
    return self._wrappedData.name
    
  @title.setter
  def title(self, value:str):
    self._wrappedData.name = value
  
  @property
  def comment(self) -> str:
    """Free-form text comment"""
    return self._wrappedData.details
    
  @comment.setter
  def comment(self, value:str):
    self._wrappedData.details = value

  @property
  def symbolStyle(self) -> str:
    """Symbol style for peak annotation display in all displays"""
    return self._wrappedData.symbolStyle

  @symbolStyle.setter
  def symbolStyle(self, value:str):
    self._wrappedData.symbolStyle = value

  @property
  def symbolColour(self) -> str:
    """Symbol colour for peak annotation display in all displays"""
    return self._wrappedData.symbolColour

  @symbolColour.setter
  def symbolColour(self, value:str):
    self._wrappedData.symbolColour = value

  @property
  def textColour(self) -> str:
    """Text colour for peak annotation display in all displays"""
    return self._wrappedData.textColour

  @textColour.setter
  def textColour(self, value:str):
    self._wrappedData.textColour = value

  @property
  def isSimulated(self) -> bool:
    """True if this PeakList is simulated."""
    return self._wrappedData.isSimulated

  @isSimulated.setter
  def isSimulated(self, value:bool):
    self._wrappedData.isSimulated = value

  # Implementation functions
  @classmethod
  def _getAllWrappedData(cls, parent: Spectrum)-> list:
    """get wrappedData (PeakLists) for all PeakList children of parent Spectrum"""
    return [x for x in parent._wrappedData.sortedPeakLists() if x.dataType == 'Peak']

  # Library functions

  ###def pickPeaksNd(self, positions:Sequence[float]=None,
  def pickPeaksNd(self, regionToPick:Sequence[float]=None,
                    doPos:bool=True, doNeg:bool=True,
                  fitMethod:str='gaussian', excludedRegions=None,
                  excludedDiagonalDims=None, excludedDiagonalTransform=None,
                  minDropfactor:float=0.1):

    # TODO NBNB Add doc string and put type annotation on all parameters

    # regionToPick = [hRange, cRange, nRange] for 3D, for example

    defaults = collections.OrderedDict(
      ###( ('positions', None), ('doPos', True), ('doNeg', True),
      ( ('regionToPick', None), ('doPos', True), ('doNeg', True),
         ('fitMethod', 'gaussian'), ('excludedRegions', None), ('excludedDiagonalDims', None),
        ('excludedDiagonalTransform', None), ('minDropfactor', 0.1)
      )
    )
    startPoint = []
    endPoint = []
    spectrum = self.spectrum
    dataDims = spectrum._apiDataSource.sortedDataDims()
    aliasingLimits = spectrum.aliasingLimits
    apiPeaks = []
    # for ii, dataDim in enumerate(dataDims):
    spectrumReferences = spectrum.mainSpectrumReferences
    if None in spectrumReferences:
      # TODO if we want to pick in Sampeld fo FId dimensions, this must be added
      raise ValueError("pickPeaksNd() only works for Frequency dimensions"
                       " with defined primary SpectrumReferences ")
    for ii, spectrumReference in enumerate(spectrumReferences):
      aliasingLimit0, aliasingLimit1 = aliasingLimits[ii]
      value0 = regionToPick[ii][0]
      value1 = regionToPick[ii][1]
      value0, value1 = min(value0, value1), max(value0, value1)
      if value1 < aliasingLimit0 or value0 > aliasingLimit1:
        break  # completely outside aliasing region
      value0 = max(value0, aliasingLimit0)
      value1 = min(value1, aliasingLimit1)
      # -1 below because points start at 1 in data model
      # position0 = dataDim.primaryDataDimRef.valueToPoint(value0) - 1
      # position1 = dataDim.primaryDataDimRef.valueToPoint(value1) - 1
      position0 = spectrumReference.valueToPoint(value0) - 1
      position1 = spectrumReference.valueToPoint(value1) - 1
      position0, position1 = min(position0, position1), max(position0, position1)
      # want integer grid points above position0 and below position1
      # add 1 to position0 because above
      # add 1 to position1 because doing start <= x < end not <= end
      # yes, this negates -1 above but they are for different reasons
      position0 = int(position0+1)
      position1 = int(position1+1)
      # startPoint.append((dataDim.dim, position0))
      # endPoint.append((dataDim.dim, position1))
      startPoint.append((spectrumReference.dimension, position0))
      endPoint.append((spectrumReference.dimension, position1))
    else:
      startPoints = [point[1] for point in sorted(startPoint)]
      endPoints = [point[1] for point in sorted(endPoint)]
      # print(isoOrdering, startPoint, startPoints, endPoint, endPoints)

      posLevel = spectrum.positiveContourBase if doPos else None
      negLevel = spectrum.negativeContourBase if doNeg else None

      undo = self._project._undo
      self._startCommandEchoBlock('pickPeaksNd', values=locals(), defaults=defaults)
      self._project.blankNotification()
      # undo.increaseBlocking()
      try:
        apiPeaks = pickNewPeaks(self._apiPeakList, startPoint=startPoints, endPoint=endPoints,
                                posLevel=posLevel, negLevel=negLevel, fitMethod=fitMethod,
                                excludedRegions=excludedRegions, excludedDiagonalDims=excludedDiagonalDims,
                                excludedDiagonalTransform=excludedDiagonalTransform, minDropfactor=minDropfactor)

      finally:
        self._endCommandEchoBlock()
        self._project.unblankNotification()
        # undo.decreaseBlocking()

    data2ObjDict = self._project._data2Obj
    result = [data2ObjDict[apiPeak] for apiPeak in apiPeaks]
    for peak in result:
      peak._finaliseAction('create')

    return result

  def pickPeaks1d(self, dataRange, intensityRange=None, size:int=3, mode:str='wrap') -> List['Peak']:
    """
    Pick 1D peaks from a dataRange (E.G selection in ViewBox)
    """

    self._project.suspendNotification()

    try:
      if dataRange[0] < dataRange[1]:
        dataRange[0], dataRange[1] = dataRange[1], dataRange[0]
      # code below assumes that dataRange[1] > dataRange[0]
      peaks = []
      spectrum = self.spectrum
      # data1d = spectrum._apiDataSource.get1dSpectrumData()
      data1d = numpy.array([self.spectrum.positions, self.spectrum.intensities])
      selectedData = data1d[:, (data1d[0] < dataRange[0]) * (data1d[0] > dataRange[1])]
      if selectedData.size == 0:
        return peaks
      maxFilter = maximum_filter(selectedData[1], size=size, mode=mode)
      boolsMax = selectedData[1] == maxFilter
      indices = argwhere(boolsMax)

      minFilter = minimum_filter(selectedData[1], size=size, mode=mode)
      boolsMin = selectedData[1] == minFilter
      negBoolsPeak = boolsMin
      indicesMin = argwhere(negBoolsPeak)

      fullIndices = numpy.append(indices, indicesMin)  # True positional indices

      for position in fullIndices:
        peakPosition = [float(selectedData[0][position])]
        height = selectedData[1][position]
        if intensityRange is None or intensityRange[0] <= height <= intensityRange[1]:
          peaks.append(self.newPeak(height=float(height), position=peakPosition))

    finally:
      self._project.resumeNotification()

    return peaks


  def pickPeaks1dFiltered(self, size:int=9, mode:str='wrap', excludeRegions=None,
                          positiveNoiseThreshold=None, negativeNoiseThreshold=None, negativePeaks=True):
    """
    Pick 1D peaks form data in  self.spectrum
    """
    defaults = collections.OrderedDict((('size', 9), ('mode', 'wrap'), ('excludeRegions', None), ('positiveNoiseThreshold', None)))

    self._startCommandEchoBlock('pickPeaks1dFiltered', values=locals(), defaults=defaults)
    ll = []
    try:
      if excludeRegions is None:
        excludeRegions = [[-20.1, -19.1]]
      excludeRegions = [sorted(pair, reverse=True) for pair in excludeRegions]
      peaks = []
      spectrum = self.spectrum
      # data = spectrum._apiDataSource.get1dSpectrumData()
      data = numpy.array([spectrum.positions, spectrum.intensities])
      ppmValues = data[0]
<<<<<<< HEAD
      if positiveNoiseThreshold == 0 or positiveNoiseThreshold is None:
        positiveNoiseThreshold = spectrum.estimateNoise() * 5

      if negativeNoiseThreshold == 0 or negativeNoiseThreshold is None:
        negativeNoiseThreshold = -spectrum.estimateNoise() * 5
=======
      if positiveNoiseThreshold == 0.0 or positiveNoiseThreshold is None:
        positiveNoiseThreshold = spectrum.estimateNoise() * 5
        print(positiveNoiseThreshold, 'positiveNoiseThreshold')
        if spectrum.noiseLevel is None:
          positiveNoiseThreshold = _estimateNoiseLevel1D(data[0], data[1])
          negativeNoiseThreshold = -positiveNoiseThreshold

      if negativeNoiseThreshold == 0.0 or negativeNoiseThreshold is None:
        negativeNoiseThreshold = -spectrum.estimateNoise() * 5
        if spectrum.noiseLevel is None:
          negativeNoiseThreshold = -positiveNoiseThreshold
>>>>>>> 7ff6299e

      masks = []
      for region in excludeRegions:
        mask = (ppmValues > region[0]) | (ppmValues < region[1])
        masks.append(mask)
      fullmask = [all(mask) for mask in zip(*masks)]
      newArray2 = (numpy.ma.MaskedArray(data, mask=numpy.logical_not((fullmask, fullmask))))

      if (newArray2.size == 0) or (data.max() < positiveNoiseThreshold):
        return peaks

      posBoolsVal = newArray2[1] > positiveNoiseThreshold
      maxFilter = maximum_filter(newArray2[1], size=size, mode=mode)
      boolsMax = newArray2[1] == maxFilter
      boolsPeak = posBoolsVal & boolsMax
      indices = argwhere(boolsPeak)

      if negativePeaks:
        minFilter = minimum_filter(data[1], size=size, mode=mode)
        boolsMin = newArray2[1] == minFilter
        negBoolsVal = newArray2[1] < negativeNoiseThreshold
        negBoolsPeak = negBoolsVal & boolsMin
        indicesMin = argwhere(negBoolsPeak)
        indices = numpy.append(indices, indicesMin)

      for position in indices:
        peakPosition = [float(newArray2[0][position])]
        height = newArray2[1][position]
        peaks.append(self.newPeak(height=float(height), position=peakPosition))

    finally:
      self._endCommandEchoBlock()

    return peaks

  def copyTo(self, targetSpectrum:Spectrum, **kwargs) -> 'PeakList':
    """Make (and return) a copy of the PeakList attached to targetSpectrum

    Peaklist attributes can be passed in as keyword arguments"""

    singleValueTags = ['isSimulated', 'symbolColour', 'symbolStyle', 'textColour', 'textColour',
                       'title', 'comment']

    dimensionCount = self.spectrum.dimensionCount
    if dimensionCount != targetSpectrum.dimensionCount:
      raise ValueError("Cannot copy %sD %s to %sD %s"
                       % (dimensionCount, self.longPid,
                          targetSpectrum.dimensionCount, targetSpectrum.longPid))

    params = dict(((tag, getattr(self, tag)) for tag in singleValueTags))
    params['comment'] = "Copy of %s\n" % self.longPid + (params['comment'] or '')
    for key, val in kwargs.items():
      if key in singleValueTags:
        params[key] = val
      else:
        raise ValueError("PeakList has no attribute %s" % key)
    newPeakList = targetSpectrum.newPeakList(**params)
    for peak in self.peaks:
      peak.copyTo(newPeakList)
    #
    return newPeakList


  def subtractPeakLists(self, peakList2:'PeakList') -> 'PeakList':
    """
    Subtracts peaks in peakList2 from peaks in peakList1, based on position,
    and puts those in a new peakList3.  Assumes a common spectrum for now.
    """

    def _havePeakNearPosition(values, tolerances, peaks) -> Optional['Peak']:

      for peak in peaks:
        for i, position in enumerate(peak.position):
          if abs(position - values[i]) > tolerances[i]:
            break
        else:
          return peak

    self._startCommandEchoBlock('subtractPeakLists', values={'peakList2':peakList2},
                                parName='newPeakList')

    try:

      spectrum = self.spectrum

      assert spectrum is peakList2.spectrum, 'For now requires both peak lists to be in same spectrum'

      # dataDims = spectrum.sortedDataDims()
      tolerances = self.spectrum.assignmentTolerances

      peaks2 = peakList2.peaks
      peakList3 = spectrum.newPeakList()

      for peak1 in self.peaks:
        values1 = [peak1.position[dim] for dim in range(len(peak1.position))]
        if not _havePeakNearPosition(values1, tolerances, peaks2):
          peakList3.newPeak(height=peak1.height, volume=peak1.volume, figureOfMerit=peak1.figureOfMerit,
                            annotation=peak1.annotation, position=peak1.position,
                            pointPosition=peak1.pointPosition)


    finally:
      self._endCommandEchoBlock()

    return peakList3

  def refit(self, method:str='gaussian'):
    fitExistingPeakList(self._apiPeakList, method)

  def restrictedPick(self, positionCodeDict, doPos, doNeg):

    codes = list(positionCodeDict.keys())
    positions = [positionCodeDict[code] for code in codes]
    axisCodeMapping = commonUtil._axisCodeMapIndices(codes, self.spectrum.axisCodes)
    tolerances = self.spectrum.assignmentTolerances
    limits = self.spectrum.spectrumLimits
    selectedRegion = []

    for ii, mapping in enumerate(axisCodeMapping):
      if mapping is not None:
        selectedRegion.insert(ii, [positions[mapping]-tolerances[ii], positions[mapping]+tolerances[ii]])
      else:
        selectedRegion.insert(ii, [limits[ii][0], limits[ii][1]])

    regionToPick = selectedRegion
    peaks = self.pickPeaksNd(regionToPick, doPos=doPos, doNeg=doNeg)
    return peaks

  def reorderValues(self, values, newAxisCodeOrder):
    """Reorder values in spectrum dimension order to newAxisCodeOrder
    by matching newAxisCodeOrder to spectrum axis code order"""
    return commonUtil.reorder(values, self._parent.axisCodes, newAxisCodeOrder)

  # def __str__(self):
  #   """Readable string representation"""
  #   return "<%s; #peaks:%d (isSimulated=%s)>" % (self.pid, len(self.peaks), self.isSimulated)


# Connections to parents:

def _newPeakList(self:Spectrum, title:str=None, comment:str=None,
                 isSimulated:bool=False, symbolStyle:str=None, symbolColour:str=None,
                 textColour:str=None, serial:int=None) -> PeakList:
  """Create new empty PeakList within Spectrum"""

  defaults = collections.OrderedDict((('title', None), ('comment', None), ('isSimulated', False),
                                        ('serial', None), ('symbolStyle', None), (
                                        'symbolColour', None),('textColour', None),
                                      )
                                     )

  apiDataSource = self._wrappedData
  self._startCommandEchoBlock('newPeakList', values=locals(), defaults=defaults,
                              parName='newPeakList')
  result = None
  dd = {'name':title, 'details':comment, 'isSimulated':isSimulated}
  if symbolColour:
    dd['symbolColour'] = symbolColour
  if symbolStyle:
    dd['symbolStyle'] = symbolStyle
  if textColour:
    dd['textColour'] = textColour
  try:
    obj = apiDataSource.newPeakList(**dd)
    result = self._project._data2Obj.get(obj)
    if serial is not None:
      try:
        result.resetSerial(serial)
        # modelUtil.resetSerial(obj, serial, 'peakLists')
      except ValueError:
        self.project._logger.warning("Could not reset serial of %s to %s - keeping original value"
                                     %(result, serial))
      result._finaliseAction('rename')

  finally:
    self._endCommandEchoBlock()
  #
  return result

Spectrum.newPeakList = _newPeakList
del _newPeakList

# Notifiers:<|MERGE_RESOLUTION|>--- conflicted
+++ resolved
@@ -304,13 +304,6 @@
       # data = spectrum._apiDataSource.get1dSpectrumData()
       data = numpy.array([spectrum.positions, spectrum.intensities])
       ppmValues = data[0]
-<<<<<<< HEAD
-      if positiveNoiseThreshold == 0 or positiveNoiseThreshold is None:
-        positiveNoiseThreshold = spectrum.estimateNoise() * 5
-
-      if negativeNoiseThreshold == 0 or negativeNoiseThreshold is None:
-        negativeNoiseThreshold = -spectrum.estimateNoise() * 5
-=======
       if positiveNoiseThreshold == 0.0 or positiveNoiseThreshold is None:
         positiveNoiseThreshold = spectrum.estimateNoise() * 5
         print(positiveNoiseThreshold, 'positiveNoiseThreshold')
@@ -322,7 +315,6 @@
         negativeNoiseThreshold = -spectrum.estimateNoise() * 5
         if spectrum.noiseLevel is None:
           negativeNoiseThreshold = -positiveNoiseThreshold
->>>>>>> 7ff6299e
 
       masks = []
       for region in excludeRegions:
