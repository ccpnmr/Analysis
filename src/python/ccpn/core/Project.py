--- conflicted
+++ resolved
@@ -1339,11 +1339,8 @@
     # Call appropriate routines in their respective locations
     #===========================================================================================
 
-<<<<<<< HEAD
-=======
     @logCommand('project.')
     @newObject()
->>>>>>> 88310297
     def newMark(self, colour: str, positions: Sequence[float], axisCodes: Sequence,
                 style: str = 'simple', units: Sequence[str] = (), labels: Sequence[str] = ()):
         """Create new Mark
