--- conflicted
+++ resolved
@@ -1362,24 +1362,6 @@
                         style=style, units=units, labels=labels
                         )
 
-<<<<<<< HEAD
-    def newSimpleMark(self, colour: str, position: float, axisCode: str, style: str = 'simple',
-                       unit: str = 'ppm', label: str = None):
-        """Create new child Mark with a single line
-
-        :param str colour: Mark colour
-        :param tuple/list position: Position in unit (default ppm)
-        :param tuple/list axisCode: Axis code
-        :param str style: Mark drawing style (dashed line etc.) default: full line ('simple')
-        :param tuple/list unit: Axis unit. Default: all ppm
-        :param tuple/list label: Line label. Default: None
-
-        return Mark instance
-
-        Inserted later ccpn.ui._implementation.Mark
-        """
-        pass
-=======
     # GWV 20181127: not used
     # def _newSimpleMark(self, colour: str, position: float, axisCode: str, style: str = 'simple',
     #                    unit: str = 'ppm', label: str = None):
@@ -1397,7 +1379,6 @@
     #     Inserted later ccpn.ui._implementation.Mark
     #     """
     #     pass
->>>>>>> 3f584be4
 
     def newSpectrum(self, name: str):
         """Creation of new Spectrum NOT IMPLEMENTED.
