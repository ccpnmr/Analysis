--- conflicted
+++ resolved
@@ -814,9 +814,7 @@
       ("Spectrum Groups...", self.showSpectrumGroupsPopup, [('shortcut', 'ss')]),
       ("Set Experiment Types...", self.showExperimentTypePopup, [('shortcut', 'et')]),
       (),
-      ("Pick Peaks...", (("Pick 1D Peaks", self.showPeakPick1DPopup, [('shortcut', 'p1')]),
-                        ("Pick ND Peaks", self.showPeakPickNDPopup, [('shortcut', 'pp')])
-                         )),
+      ("Pick Peaks...", self.showPeakPickPopup, [('shortcut', 'pp')]),
       ("Copy PeakList", self.showCopyPeakListPopup, [('shortcut', 'cp')]),
 
       (),
@@ -933,11 +931,7 @@
 
     self._initialiseProject(project)
 
-<<<<<<< HEAD
     project._resetUndo(debug=self.level <= Logging.DEBUG2)
-=======
-    project._resetUndo(debug=(self.level==Logging.DEBUG1))
->>>>>>> e2e217c9
 
     return project
 
@@ -969,20 +963,12 @@
       if subType == ioFormats.CCPN:
         sys.stderr.write('==> Loading %s project "%s"\n' % (subType, path))
         project = coreIo.loadProject(path, useFileLogger=self.useFileLogger, level=self.level)
-<<<<<<< HEAD
         project._resetUndo(debug=self.level <= Logging.DEBUG2)
-=======
-        project._resetUndo(debug=self.level == Logging.DEBUG1)
->>>>>>> e2e217c9
         self._initialiseProject(project)
       elif subType == ioFormats.NEF:
         sys.stderr.write('==> Loading %s NEF project "%s"\n' % (subType, path))
         project = self._loadNefFile(path, makeNewProject=True)   # RHF - new by default
-<<<<<<< HEAD
         project._resetUndo(debug=self.level <= Logging.DEBUG2)
-=======
-        project._resetUndo(debug=self.level == Logging.DEBUG1)
->>>>>>> e2e217c9
 
 
       return project
