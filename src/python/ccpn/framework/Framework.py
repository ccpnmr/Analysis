#=========================================================================================
# Licence, Reference and Credits
#=========================================================================================
__copyright__ = "Copyright (C) CCPN project (http://www.ccpn.ac.uk) 2014 - 2017"
__credits__ = ("Wayne Boucher, Ed Brooksbank, Rasmus H Fogh, Luca Mureddu, Timothy J Ragan & Geerten W Vuister")
__licence__ = ("CCPN licence. See http://www.ccpn.ac.uk/v3-software/downloads/license",
               "or ccpnmodel.ccpncore.memops.Credits.CcpnLicense for licence text")
__reference__ = ("For publications, please use reference from http://www.ccpn.ac.uk/v3-software/downloads/license",
               "or ccpnmodel.ccpncore.memops.Credits.CcpNmrReference")
#=========================================================================================
# Last code modification
#=========================================================================================
__modifiedBy__ = "$modifiedBy: Wayne Boucher $"
__dateModified__ = "$dateModified: 2017-07-07 16:32:36 +0100 (Fri, July 07, 2017) $"
__version__ = "$Revision: 3.0.b2 $"
#=========================================================================================
# Created
#=========================================================================================
__author__ = "$Author: CCPN $"
__date__ = "$Date: 2017-04-07 10:28:41 +0000 (Fri, April 07, 2017) $"
#=========================================================================================
# Start of code
#=========================================================================================

import json
import logging
import os
import platform
import sys
import tarfile
import tempfile
import re
<<<<<<< HEAD
from PyQt5 import QtWidgets
=======
from PyQt4 import QtGui
>>>>>>> 0474d816

from ccpn.core.IntegralList import IntegralList
from ccpn.core.PeakList import PeakList
from ccpn.core.Project import Project
from ccpn.core._implementation import Io as coreIo
from ccpn.core.lib import CcpnNefIo, CcpnSparkyIo
from ccpn.framework import Version
from ccpn.framework.Current import Current
from ccpn.framework.Translation import languages, defaultLanguage
from ccpn.framework.Translation import translator
from ccpn.ui import interfaces, defaultInterface
from ccpn.ui.gui.lib.Window import MODULE_DICT
from ccpn.ui.gui.modules.CcpnModule import CcpnModule
from ccpn.ui.gui.modules.MacroEditor import MacroEditor
from ccpn.ui.gui.widgets import MessageDialog
from ccpn.ui.gui.widgets.FileDialog import FileDialog
from ccpn.util import Logging
from ccpn.util import Path
from ccpn.util import Register
from ccpn.util.AttrDict import AttrDict
from ccpn.util.Common import uniquify
from ccpn.util.Logging import getLogger
from ccpn.util.Scripting import createScriptsDirectory, addScriptSubDirectory
from ccpnmodel.ccpncore.api.memops import Implementation
from ccpnmodel.ccpncore.lib.Io import Api as apiIo
from ccpnmodel.ccpncore.lib.Io import Formats as ioFormats
from ccpnmodel.ccpncore.memops.metamodel import Util as metaUtil

# from functools import partial

_DEBUG = False

componentNames = ('Assignment', 'Screening', 'Structure')

interfaceNames = ('NoUi', 'Gui')


def printCreditsText(fp, programName, version):
  """Initial text to terminal """
  from ccpn.framework.PathsAndUrls import ccpnLicenceUrl

  lines = []                                                    # ejb
  lines.append("%s, version: %s" % (programName, version))
  lines.append("")
  # lines.append("%s" % __copyright__[0:__copyright__.index('-')] + '- 2016')
  lines.append("%s" % __copyright__)
  lines.append("")
  lines.append("CCPN licence. See %s. Not to be distributed without prior consent!" % ccpnLicenceUrl)
  lines.append("")

  try:
    if isinstance(__credits__, str):
      lines.append("Written by:   %s" % __credits__)
    else:
      if isinstance(__credits__, tuple):
        lines.append("Written by:   %s" % __credits__[0])
        for crLine in __credits__[1:]:
          lines.append("              %s" % crLine)
  except:
    pass

  lines.append("")
  try:
    if isinstance(__reference__, str):
      lines.append("Please cite:  %s" % __reference__)
    else:
      if isinstance(__reference__, tuple):
        lines.append("Please cite:  %s" % __reference__[0])
        for refLine in __reference__[1:]:
          lines.append("              %s" % refLine)
  except:
    pass

  lines.append("")
  lines.append("DISCLAIMER:   This program is offered 'as-is'. Under no circumstances will the authors, CCPN,")
  lines.append("              the Department of Molecular and Cell Biology, or the University of Leicester be")
  lines.append("              liable of any damage, loss of data, loss of revenue or any other undesired")
  lines.append("              consequences originating from the usage of this software.")

  # print with aligning '|'s
  maxlen = max(map(len,lines))
  fp.write('%s\n' % ('=' * (maxlen+8)))
  for line in lines:
    fp.write('|   %s ' % line + ' ' * (maxlen-len(line)) + '  |\n')
  fp.write('%s\n' % ('=' * (maxlen+8)))


def defineProgramArguments():
  """Define the arguments of the program
  return argparse instance
  """
  import argparse
  parser = argparse.ArgumentParser(description='Process startup arguments')
  # for component in componentNames:
  #   parser.add_argument('--'+component.lower(), dest='include'+component, action='store_true',
  #                                               help='Show %s component' % component.lower())
  parser.add_argument('--language',
                      help=('Language for menus, etc.; valid options = (%s); default=%s' %
                            ('|'.join(languages), defaultLanguage)))
  parser.add_argument('--interface',
                      help=('User interface, to use; one of  = (%s); default=%s' %
                            ('|'.join(interfaces), defaultInterface)),
                      default=defaultInterface)
  parser.add_argument('--skip-user-preferences', dest='skipUserPreferences', action='store_true',
                                                 help='Skip loading user preferences')
  parser.add_argument('--dark', dest='darkColourScheme', action='store_true',
                                                 help='Use dark colour scheme')
  parser.add_argument('--light', dest='lightColourScheme', action='store_true',
                                                 help='Use dark colour scheme')
  parser.add_argument('--nologging', dest='nologging', action='store_true', help='Do not log information to a file')
  parser.add_argument('--debug', dest='debug', action='store_true', help='Set logging level to debug')
  parser.add_argument('--debug1', dest='debug', action='store_true', help='Set logging level to debug1 (=debug)')
  parser.add_argument('--debug2', dest='debug2', action='store_true', help='Set logging level to debug2')
  parser.add_argument('--debug3', dest='debug3', action='store_true', help='Set logging level to debug3')
  parser.add_argument('projectPath', nargs='?', help='Project path')

  return parser


class Arguments:
  """Class for setting FrameWork input arguments directly"""
  language = defaultLanguage
  interface = 'NoUi'
  nologging = True
  debug = False
  debug2 = False
  debug3 = False
  skipUserPreferences = True
  projectPath = None

  def __init__(self, projectPath=None, **kw):

    # Dummy values
    for component in componentNames:
      setattr(self, 'include' + component, None)

    self.projectPath = projectPath
    for tag, val in kw.items():
      setattr(self, tag, val)

def createFramework(projectPath=None, **kw):

  args = Arguments(projectPath=projectPath, **kw)
  result = Framework('CcpNmr', Version.applicationVersion, args)
  result.start()
  #
  return result



from threading import Thread
from time import time, sleep
class AutoBackup(Thread):

  def __init__(self, q, backupFunction, sleepTime=1):
    super().__init__()
    self.sleepTime = sleepTime
    self.q = q
    self.backupProject = backupFunction
    self.startTime = None


  def run(self):
    self.startTime = time()
    while True:
      if not self.q.empty():
        waitTime = self.q.get()
      if waitTime is None:
        sleep(self.sleepTime)
      elif waitTime == 'kill':
        return
      elif (time()-self.startTime) < waitTime:
        sleep(self.sleepTime)
      else:
        self.startTime = time()
        try:
          self.backupProject()
        except:
          pass



class Framework:
  """
  The Framework class is the base class for all applications.
  """

  def __init__(self, applicationName, applicationVersion, args=Arguments()):

    self.args = args
    self.applicationName = applicationName
    self.applicationVersion = applicationVersion
    self.revision = Version.revision
    self.plugins = []  # Hack for now, how should we store these?

    printCreditsText(sys.stderr, applicationName, applicationVersion)

    # self.setupComponents(args)

    self.useFileLogger = not self.args.nologging
    if self.args.debug3:
      self.level = Logging.DEBUG3
    elif self.args.debug2:
      self.level = Logging.DEBUG2
    elif self.args.debug:
      self.level = logging.DEBUG
    else:
      self.level = logging.INFO

    self.current      = None

    self.preferences  = None  # intialised by self._getUserPrefs
    self.styleSheet   = None  # intialised by self.getStyleSheet
    self.colourScheme = None  # intialised by self.getStyleSheet

    # Necessary as attribute is queried during initialisation:
    self._mainWindow  = None

    # This is needed to make project available in NoUi (if nothing else)
    self.project      = None

    # Blocking level for command echo and logging
    self._echoBlocking = 0

    # NEF reader
    self.nefReader = CcpnNefIo.CcpnNefReader(self)

    # SPARKY reader - ejb
    self.sparkyReader = CcpnSparkyIo.CcpnSparkyReader(self)

    self._backupTimerQ    = None
    self.autoBackupThread = None

    # NBNB TODO The following block should maybe be moved into _getUi
    self._getUserPrefs()
    self._registrationDict = {}
    self._setLanguage()
    self.styleSheet = None
    self.ui = self._getUI()
    self.setupMenus()
    self.feedbackPopup = None
    self.submitMacroPopup = None
    self.updatePopup = None


  def _testShortcuts0(self):
    print('>>> Testing shortcuts0')

  def _testShortcuts1(self):
    print('>>> Testing shortcuts1')

  def start(self):
    """Start the program execution"""

    # Load / create project
    projectPath = self.args.projectPath
    if projectPath:
      project = self.loadProject(projectPath)

    else:
      project = self.newProject()

    self._updateCheckableMenuItems()

    if not self._checkRegistration():
      return

    # Needed in case project load failed
    if not project:
      sys.stderr.write('==> No project, aborting ...\n')
      return

    self.updateAutoBackup()

    sys.stderr.write('==> Done, %s is starting\n' % self.applicationName)

    # self.project = project
    self.ui.start()
    self._cleanup()

  def updateAutoBackup(self):

    if self.preferences.general.autoBackupEnabled:
      self.setAutoBackupTime(self.preferences.general.autoBackupFrequency)
    else:
      self.setAutoBackupTime(None)

  def setAutoBackupTime(self, time):
    # TODO: Need to add logging...
    if self._backupTimerQ is None:
      from queue import Queue
      self._backupTimerQ = Queue(maxsize=1)
    if self._backupTimerQ.full():
      self._backupTimerQ.get()
    if isinstance(time, (float, int)):
      self._backupTimerQ.put(time * 60)
    else:
      self._backupTimerQ.put(time)
    if self.autoBackupThread is None:
      self.autoBackupThread = AutoBackup(q=self._backupTimerQ,
                                         backupFunction=self.backupProject)
      self.autoBackupThread.start()


  def _cleanup(self):
    self.setAutoBackupTime('kill')
    # project._resetUndo(debug=_DEBUG)
    pass


  def backupProject(self):
    apiIo.backupProject(self.project._wrappedData.parent)


  def _initialiseProject(self, project: Project):
    """Initialise project and set up links and objects that involve it"""

    self.project = project

    # Pass an instance of framework to project so the UI instantiation can happen
    project._appBase = self

    # Set up current
    self.current = Current(project=project)

    # This wraps the underlying data, including the wrapped graphics data
    #  - the project is now ready to use

    project._initialiseProject()

    # Adapt project to preferences
    self.applyPreferences(project)

    # Add Scripts Folder
    createScriptsDirectory(project)
    addScriptSubDirectory(project, 'pymol')

    self.project = project
    if hasattr(self, '_mainWindow'):
      Logging.getLogger().debug('>>>framework._initialiseProject')
      self.ui.initialize(self._mainWindow)

      # Get the mainWindow out of the application top level once it's been transferred to ui
      del self._mainWindow
    else:
      # The NoUi version has no mainWindow
      self.ui.initialize(None)

  def _refreshAfterSave(self):
    """Refresh user interface after project save (which may have caused project rename)"""

    mainWindow = self.ui.mainWindow
    if mainWindow is not None:
      mainWindow.sideBar.setProjectName(self.project)

  def _getUI(self):
    if self.args.interface == 'Gui':
      self.styleSheet = self.getStyleSheet()
      from ccpn.ui.gui.Gui import Gui
      ui = Gui(self)
      ui.qtApp._ccpnApplication = self
      # ui.mainWindow is None upon initialization: gets filled later
      getLogger().debug('%s %s %s' % (self, ui, ui.mainWindow))
    else:
      from ccpn.ui.Ui import NoUi
      ui = NoUi(self)

    # Connect UI classes for chosen ui
    ui.setUp()

    return ui


  def getStyleSheet(self):
    """return Stylesheet as determined by arguments --dark, --light or preferences
    """
    colourScheme = None
    if self.args.darkColourScheme:
      colourScheme ='dark'
    elif self.args.lightColourScheme:
      colourScheme = 'light'
    else:
      colourScheme = self.preferences.general.colourScheme

    if colourScheme is None:
      raise RuntimeError('invalid colourScheme')

    self.colourScheme = colourScheme

    styleSheet = open(os.path.join(Path.getPathToImport('ccpn.ui.gui.widgets'),
                                   '%sStyleSheet.qss' % metaUtil.upperFirst(colourScheme))).read()
    if platform.system() == 'Linux':
      additions = open(os.path.join(Path.getPathToImport('ccpn.ui.gui.widgets'),
                                    '%sAdditionsLinux.qss' % metaUtil.upperFirst(colourScheme))).read()
      styleSheet += additions
    return styleSheet

  def _getUserPrefs(self):
    # user preferences
    if not self.args.skipUserPreferences:
      sys.stderr.write('==> Getting user preferences\n')
    self.preferences = getPreferences(self.args.skipUserPreferences)


  def _setLanguage(self):
    # Language, check for command line override, or use preferences
    if self.args.language:
      language = self.args.language
    elif self.preferences.general.language:
      language = self.preferences.general.language
    else:
      language = defaultLanguage
    if not translator.setLanguage(language):
      self.preferences.general.language = language
    # translator.setDebug(True)
    sys.stderr.write('==> Language set to "%s"\n' % translator._language)


  def _isRegistered(self):
    """return True if registered"""
    self._registrationDict = Register.loadDict()
    return not Register.isNewRegistration(self._registrationDict)


  def _checkRegistration(self):
    """
    Display registration popup if there is a gui
    return True if ok
    return False on error
    """
    from ccpn.ui.gui.popups.RegisterPopup import RegisterPopup

    if self.ui:
      if not self._isRegistered():
        popup = RegisterPopup(self.ui.mainWindow, version=self.applicationVersion, modal=True)
        popup.show()
        popup.raise_()
        popup.exec_()

    if not self._isRegistered():
      return False

    Register.updateServer(self._registrationDict, self.applicationVersion)
    return True

  def applyPreferences(self, project):
    """Apply user preferences

    NBNB project should be impliclt rather than a parameter (once reorganisation is finished)
    """
    # Reset remoteData DataStores to match preferences setting
    dataPath = self.preferences.general.dataPath
    if not dataPath or not os.path.isdir(dataPath):
      dataPath = os.path.expanduser('~')
    memopsRoot = project._wrappedData.root
    dataUrl = memopsRoot.findFirstDataLocationStore(name='standard').findFirstDataUrl(
      name='remoteData'
    )
    dataUrl.url = Implementation.Url(path=dataPath)


  def initGraphics(self):
    """Set up graphics system after loading"""
    from ccpn.ui.gui.modules import GuiStrip

    project = self.project

    # Initialise displays
    for spectrumDisplay in project.windows[0].spectrumDisplays: # there is exactly one window
      pass  # GWV: poor solution; removed the routine spectrumDisplay._resetRemoveStripAction()

    # Initialise strips
    for strip in project.strips:
      GuiStrip._setupGuiStrip(project, strip._wrappedData)

      # if isinstance(strip, GuiStripNd) and not strip.haveSetupZWidgets:
      #   strip.setZWidgets()

    # Initialise SpectrumViews
    for spectrumDisplay in project.spectrumDisplays:
      for strip in spectrumDisplay.strips:

        # TODO:ED use orderedSpectra
        # for spectrumView in strip.spectrumViews:

        for iSV, spectrumView in enumerate(strip.orderedSpectrumViews(includeDeleted=False)):
          spectrumView._createdSpectrumView(iSV)
          for peakList in spectrumView.spectrum.peakLists:
            strip.showPeaks(peakList)

    # add blank Display
    if len(self.ui.mainWindow.moduleArea.currentModulesNames) == 0:
      # self.ui.mainWindow.newBlankDisplay()

      self.addBlankDisplay()

    # FIXME: LM. Restore Layout
    # Restore Layout currently unstable. Unexpected bugs from pyqtgraph conteiners. Needs a better refactoring
    # self._initLayout()

  def _initLayout(self):
    """
    Restore layout of modules from previous save after graphics have been set up.
    """
    import yaml, os

    containers, modules = self.ui.mainWindow.moduleArea.findAll()
    keysSeen = set()

    # At this point, the spectrum windows (modules) have been created but not the other ones
    # These other ones have keys in MODULE_DICT
    # If the key is not in that dict then it is not needed, so remove
    # This means, for example, that Assign-specific modules are removed from Screen
    # If the key has already been seen then also remove
    # This is because PyQtGraph does not like duplicate keys when it restores the state
    # The code below assumes some knowledge of how PyQtGraph stores the state in terms of layout

    # Remaining problem: windows might be off screen

    def _analyseContents(contents):
      """function internal to _initLayout"""
      contentToRemove = []
      for content in contents:
        if isinstance(content, (tuple, list)):
          if content:
            if content[0] == 'dock':
              key = content[1]
              if key in keysSeen or not modules.get(key):  # if modules.get(key) then module exists already
                if key in keysSeen or key not in MODULE_DICT or not hasattr(self, MODULE_DICT[key]):
                  contentToRemove.append(content)
                else:
                  keysSeen.add(key)
                  func = getattr(self, MODULE_DICT[key])
                  print('FrameWork._initLayout>', func)
                  func()
            else:
              _analyseContents(content)

      contentToRemove.reverse()  # not needed, but delete from end
      for content in contentToRemove:
        contents.remove(content)
    # ===
    # start of the actual method code
    # ===
    yamlPath = os.path.join(self.project.path, 'layouts', 'layout.yaml')
    if os.path.exists(yamlPath):
      #print('FrameWork._initLayout>', yamlPath)
      try:
        with open(yamlPath) as f:
          layout = yaml.load(f)

        typ, contents, state = layout['main']  # main window
        _analyseContents(contents)

        floatLayoutsToRemove = []
        for floatLayout in layout['float']:  # floating windows
          typ, contents, state = floatLayout[0]['main']
          _analyseContents(contents)
          if not contents:
            floatLayoutsToRemove.append(floatLayout)

        floatLayoutsToRemove.reverse()  # not needed, but delete from end
        for floatLayout in floatLayoutsToRemove:
          layout['float'].remove(floatLayout)

        self.ui.mainWindow.moduleArea.restoreState(layout)
      except Exception as e:
        # for now just ignore restore failures
        getLogger().warning("Layout restore failed: %s" % e)

    if len(self.ui.mainWindow.moduleArea.currentModulesNames) == 0:
      self.ui.mainWindow.newBlankDisplay()

  def getByPid(self, pid):
    return self.project.getByPid(pid)

  def getByGid(self, gid):
    return self.ui.getByGid(gid)

  def _startCommandBlock(self, command:str, quiet:bool=False, **objectParameters):
    """Start block for command echoing, set undo waypoint, and echo command to ui and logger

    MUST be paired with _endCommandBlock call - use try ... finally to ensure both are called

    Set keyword:value objectParameters to point to the relevant objects in setup commands,
    and pass setup commands and command proper to ui for echoing

    Example calls:

    _startCommandBlock("application.createSpectrumDisplay(spectrum)", spectrum=spectrumOrPid)

    _startCommandBlock(
       "newAssignment = peak.assignDimension(axisCode=%s, value=[newNmrAtom]" % axisCode,
       peak=peakOrPid)"""

    undo = self.project._undo
    if undo is not None:                # ejb - changed from if undo:
      # set undo step
      undo.newWaypoint()                # DO NOT CHANGE
      undo.increaseWaypointBlocking()
    if not self._echoBlocking:

      self.project.suspendNotification()

      # Get list of command strings
      commands = []
      for parameter, value in sorted(objectParameters.items()):
        if value is not None:
          if not isinstance(value, str):
            value = value.pid
          commands.append("%s = project.getByPid(%s)" % (parameter, repr(value)))
      commands.append(command)

      # echo command strings
      # added 'quiet' mode to keep full functionality to 'startCommandEchoBLock'
      # but without the screen output
      if not quiet:
        self.ui.echoCommands(commands)

    self._echoBlocking += 1
    getLogger().debug('command=%s, echoBlocking=%s, undo.blocking=%s'
                               % (command, self._echoBlocking, undo.blocking))


  #TODO:TJ: Why is this a private method; it is and should be used all over the code?
  def _endCommandBlock(self):
    """End block for command echoing,

    MUST be paired with _startCommandBlock call - use try ... finally to ensure both are called"""

    getLogger().debug('echoBlocking=%s' % self._echoBlocking)
    undo = self.project._undo
    if undo is not None:                # ejb - changed from if undo:
      undo.decreaseWaypointBlocking()

    if self._echoBlocking > 0:
      # If statement should always be True, but to avoid weird behaviour in error situations we check
      self._echoBlocking -= 1
    self.project.resumeNotification()

  def addApplicationMenuSpec(self, spec, position=3):
    """Add an entirely new menu at specified position"""
    self._menuSpec.insert(position, spec)

  def addApplicationMenuItem(self, menuName, menuItem, position):
    """Add a new item to an existing menu at specified position"""
    for spec in self._menuSpec:
      if spec[0] == menuName:
        spec[1].insert(position, menuItem)
        return

    raise Exception('No menu with name %s' % menuName)

  def addApplicationMenuItems(self, menuName, menuItems, position):
    """Add a new items to an existing menu starting at specified position"""
    for n, menuItem in enumerate(menuItems):
      self.addApplicationMenuItem(menuName, menuItem, position+n)

  #########################################    Start setup Menus      ############################

  def _updateCheckableMenuItems(self):
    # This has to be kept in sync with menu items below which are checkable,
    # and also with MODULE_DICT keys
    # The code is terrible because Qt has no easy way to get hold of menus / actions

    mainWindow = self.ui.mainWindow
    if mainWindow is None:
      # We have a UI with no mainWindow - nothing to do.
      return

    topMenu = mainWindow.menuBar().findChildren(QtWidgets.QMenu)[0]
    topActionDict = {}
    for topAction in topMenu.actions():
      mainActionDict = {}
      for mainAction in topAction.menu().actions():
        mainActionDict[mainAction.text()] = mainAction
      topActionDict[topAction.text()] = mainActionDict

    openModuleKeys = set(mainWindow.moduleArea.modules.keys())
    for key, topActionText, mainActionText in (('SEQUENCE', 'Molecules', 'Show Sequence'),
                                               ('PYTHON CONSOLE', 'View', 'Python Console')):
      if key in openModuleKeys:
        mainActionDict = topActionDict.get(topActionText) # should always exist but play safe
        if mainActionDict:
          mainAction = mainActionDict.get(mainActionText)
          if mainAction:
            mainAction.setChecked(True)

  def setupMenus(self):
    """Setup the menu specification.

    The menus are specified by a list of lists (actually, an iterable of iterables, but the term
    ‘list’ will be used here to mean any iterable).  Framework provides 7 menus: Project, Spectrum,
    Molecules, View, Macro, Plugins, Help.  If you want to create your own menu in a subclass of
    Framework, you need to create a list in the style described below, then call
    self.addApplicationMenuSpec and pass in your menu specification list.

    Menu specification lists are composed of two items, the first being a string which is the menu’s
    title, the second is a list of sub-menu items.  Each item can be zero, two or three items long.
    A zero-length list indicates a separator.  If the list is length two and the second item is a
    list, then it specifies a sub-menu in a recursive manner.  If the list is length two and the
    second item is callable, it specifies a menu action with the first item specifying the label
    and the second the callable that is triggered when the menu item is selected.  If the list is
    length three, it is treated as a menu item specification, with the third item a list of keyword,
    value pairs.

    The examples below may make this more clear…

    Create a menu called ‘Test’ with two items and a separator:

    | - Test
    |   | - Item One
    |   | - ------
    |   | - Item Two

    Where clicking on ‘Item One’ calls method self.itemOneMethod and clicking on ‘Item Two’
    calls self.itemTwoMethod

    |    def setupMenus(self):
    |      menuSpec = (‘Test’, [(‘Item One’, self.itemOneMethod),
    |                           (),
    |                           (‘Item Two’, self.itemTwoMethod),
    |                          ]
    |      self.addApplicationMenuSpec(menuSpec)



    More complicated menus are possible.  For example, to create the following menu

    | - Test
    |   | - Item A     ia
    |   | - ------
    |   | - Submenu B
    |      | - Item B1
    |      | - Item B2
    |   | - Item C     id

    where Item A can be activated using the two-key shortcut ‘ia’,
    Submenu B contains two static menu items, B1 and B2
    Submenu item B2 is checkable, but not checked by default
    Item C is disabled by default and has a shortcut of ‘ic’

    |   def setupMenus(self):
    |     subMenuSpecB = [(‘Item B1’, self.itemB1),
    |                     (‘Item B2’, self.itemB2, [(‘checkable’, True),
    |                                               (‘checked’, False)])
    |                    ]
    |
    |     menuSpec = (‘Test’, [(‘Item A’, self.itemA, [(‘shortcut’, ‘ia’)]),
    |                          (),
    |                          (‘Submenu B’, subMenuB),
    |                          (‘Item C’, self.itemA, [(‘shortcut’, ‘ic’),
    |                                                  (‘enabled’, False)]),
    |                         ]
    |     self.addApplicationMenuSpec(menuSpec)


    If we’re using the PyQt GUI, we can get the Qt action representing Item B2 somewhere in our code
    (for example, to change the checked status,) via:

    |   action = application.ui.mainWindow.getMenuAction(‘Test->Submenu B->Item B2’)
    |   action.setChecked(True)

    To see how to add items dynamically, see clearRecentProjects in this class and
    _fillRecentProjectsMenu in GuiMainWindow

    """
    self._menuSpec = ms = []

    ms.append(('Project',   [
      ("New", self.createNewProject, [('shortcut', '⌃n')]),  # Unicode U+2303, NOT the carrot on your keyboard.
      ("Open...", self.openProject, [('shortcut', '⌃o')]),  # Unicode U+2303, NOT the carrot on your keyboard.
      ("Open Recent", ()),

#      ("Load Spectrum...", lambda: self.loadData(text='Load Spectrum'), [('shortcut', 'ls')]),
      ("Load Data...", self.loadData, [('shortcut', 'ld')]),
      (),
      ("Save", self.saveProject, [('shortcut', '⌃s')]),  # Unicode U+2303, NOT the carrot on your keyboard.
      ("Save As...", self.saveProjectAs, [('shortcut', 'sa')]),
      (),
      ("NEF", (("Import Nef File", self._importNef, [('shortcut', 'in'), ('enabled', True)]),
                ("Export Nef File", self._exportNEF, [('shortcut', 'ex')])
              )),
      (),
      ("Undo", self.undo, [('shortcut', '⌃z')]),  # Unicode U+2303, NOT the carrot on your keyboard.
      ("Redo", self.redo, [('shortcut', '⌃y')]),  # Unicode U+2303, NOT the carrot on your keyboard.
      (),
      ("Summary", self.displayProjectSummary),
      ("Archive", self.archiveProject, [('enabled', False)]),
      ("Restore From Archive...", self.restoreFromArchive, [('enabled', False)]),
      (),
      ("Preferences...", self.showApplicationPreferences),
      (),
      ("Close Program", self._closeEvent, [('shortcut', '⌃q')]),  # Unicode U+2303, NOT the carrot on your keyboard.
    ]
               ))

    ms.append(('Spectrum',  [
      ("Load Spectrum...", lambda: self.loadData(text='Load Spectrum'), [('shortcut', 'ls')]),
      (),
      ("Spectrum Groups...", self.showSpectrumGroupsPopup, [('shortcut', 'ss')]),
      ("Set Experiment Types...", self.showExperimentTypePopup, [('shortcut', 'et')]),
      (),
      ("Pick Peaks", (("Pick 1D Peaks...", self.showPeakPick1DPopup, [('shortcut', 'p1')]),
                        ("Pick ND Peaks...", self.showPeakPickNDPopup, [('shortcut', 'pp')])
                         )),
      ("Copy PeakList...", self.showCopyPeakListPopup, [('shortcut', 'cl')]),
      ("Copy Peaks...",    self.showCopyPeaks, [('shortcut', 'cp')]),

      (),
      ("Make Projection...", self.showProjectionPopup, [('shortcut', 'pj')]),
      (),
      ("Print to File...", self.showPrintSpectrumDisplayPopup, [('shortcut', 'pr')]),
    ]
               ))

    ms.append(('Molecules', [
      ("Chain from FASTA...", lambda:self.loadData(text='Load FASTA')),
      (),
      ("Generate Chain...", self.showCreateChainPopup),
      ("Inspect...", self.inspectMolecule, [('enabled', False)]),
      (),
      ("Reference Chemical Shifts", self.showRefChemicalShifts,[('shortcut', 'rc')]),
    ]
               ))

    ms.append(('View',      [
      ("New Blank Display", self.addBlankDisplay, [('shortcut', 'nd')]),
      (),
      ("Chemical Shift Table", self.showChemicalShiftTable, [('shortcut', 'ct')]),
      ("NmrResidue Table", self.showNmrResidueTable, [('shortcut', 'nt')]),
      # ("Structure Table", self.showStructureTable, [('shortcut', 'st')]),
      ("Peak Table", self.showPeakTable, [('shortcut', 'lt')]),
      ("Integral Table", self.showIntegralTable, [('shortcut', 'it')]),
      ("Restraint Table", self.showRestraintTable, [('shortcut', 'rt')]),
      ("Structure Table", self.showStructureTable, [('shortcut', 'st')]),
      (),
      ("Chemical Shift Mapping", self.showChemicalShiftMapping, [('shortcut', 'cm')]),
      (),
      # (),
      ###("Sequence Graph", self.showSequenceGraph, [('shortcut', 'sg')]),
      ###("Atom Selector", self.showAtomSelector, [('shortcut', 'as')]),
      ###(),
      ("Show Sequence", self.toggleSequenceModule, [('shortcut', 'sq'),
                                                    ('checkable', True),
                                                    ('checked', False)
                                                    ]),
      (),
      ("Current", (("Show/Hide Toolbar", self.toggleToolbar, [('shortcut', 'tb')]),
                   ("Show/Hide Phasing Console", self.togglePhaseConsole, [('shortcut', 'pc')]),
                   ("Reset Zoom", self.resetZoom, [('shortcut', 'rz')]),
                   (),
                   ("Flip X-Y Axis", self.flipXYAxis, [('shortcut', 'xy')]),
                   ("Flip X-Z Axis", self.flipXZAxis, [('shortcut', 'xz')]),
                   ("Flip Y-Z Axis", self.flipYZAxis, [('shortcut', 'yz')])
                   )),
      (),
      ("Notes Table", self.showNotesEditor, [('shortcut', 'no')]),
      (),
      ("Python Console", self.toggleConsole, [('shortcut', 'py'),
                                              ('checkable', True),
                                              ('checked', False)])
    ]
               ))

    ms.append(('Macro',     [
      ("Edit...", self.showMacroEditor),
      ("New from Console...", self.newMacroFromConsole),
      ("New from Log...", self.newMacroFromLog),
      (),
      ("Record Macro...", self.startMacroRecord),
      ("Run...", self.runMacro),
      ("Run Recent", ()),
      (),
      ("Define User Shortcuts...", self.defineUserShortcuts, [('shortcut', 'du')])
    ]
               ))

    ms.append(('Plugins', ()))

    ms.append(('Modules', ()))

    ms.append(('Help',      [
      ("Tutorials",([
        # Submenu
        ("Beginners Tutorial", self.showBeginnersTutorial),
        ("Backbone Tutorial", self.showBackboneTutorial),
        ("Screen Tutorial", self.showScreenTutorial)
      ])),
      ("Show Shortcuts", self.showShortcuts),
      ("Show CcpNmr V3 Documentation", self.showVersion3Documentation),
      (),
      ("About CcpNmr V3...", self.showAboutPopup),
      ("About CCPN...", self.showAboutCcpn),
      ("Show License...", self.showCcpnLicense),
      (),
      ("Inspect Code...", self.showCodeInspectionPopup,[('shortcut', 'gv'),
                                                        ('enabled', False)]),
      ("Show Issues...", self.showIssuesList),
      ("Check for Updates...", self.showUpdatePopup),
      (),
      ("Submit Feedback...", self.showFeedbackPopup),
      ("Submit Macro...", self.showSubmitMacroPopup)
    ]
               ))


  ###################################################################################################################
  ## These will eventually move to gui (probably via a set of lambda functions.
  ###################################################################################################################
  ###################################################################################################################
  ## MENU callbacks:  Project
  ###################################################################################################################

  def createNewProject(self):
    okToContinue = self.ui.mainWindow._queryCloseProject(title='New Project',
                                                         phrase='create a new')
    if okToContinue:
      project = self.newProject()
      try:
        project._mainWindow.show()
      except Exception as es:
        getLogger().warning('Error creating new project:', str(es))

  def newProject(self, name='default'):
    # """Create new, empty project"""

    # NB _closeProject includes a gui cleanup call

    if self.project is not None:
      self._closeProject()

    sys.stderr.write('==> Creating new, empty project\n')
    newName = re.sub('[^0-9a-zA-Z]+', '', name)
    if newName != name:
      getLogger().info('Removing whitespace from name: %s' % name)

    project = coreIo.newProject(name=newName, useFileLogger=self.useFileLogger, level=self.level)

    self._initialiseProject(project)

    project._resetUndo(debug=self.level <= Logging.DEBUG2)

    return project


  def openProject(self, path=None):
    project = self.ui.mainWindow.loadProject(projectDir=path)
    try:
      project._mainWindow.show()
    except Exception as es:
      getLogger().warning('Error opening project:', str(es))
    finally:
      return project
<<<<<<< HEAD
=======

    # return self.ui.mainWindow.loadProject(projectDir=path)
>>>>>>> 0474d816

  def loadProject(self, path=None):
    """
       Load project from path
       If not path then opens a file dialog box and loads project from selected file.
    """
    if not path:
      dialog = FileDialog(parent=self.ui.mainWindow, fileMode=FileDialog.Directory, text='Load Project',
                          acceptMode=FileDialog.AcceptOpen, preferences=self.preferences.general)
      path = dialog.selectedFile()
      if not path:
        return

    dataType, subType, usePath = ioFormats.analyseUrl(path)
    if dataType == 'Project' and subType in (ioFormats.CCPN
                                             , ioFormats.NEF
                                             , ioFormats.NMRSTAR
                                             , ioFormats.SPARKY):

      # if subType != ioFormats.NEF:    # ejb - only reset project for CCPN files
      #   if self.project is not None:
      #     self._closeProject()

      if subType == ioFormats.CCPN:
        sys.stderr.write('==> Loading %s project "%s"\n' % (subType, path))

        if self.project is not None:    # always close for Ccpn
          self._closeProject()
        project = coreIo.loadProject(path, useFileLogger=self.useFileLogger, level=self.level)
        project._resetUndo(debug=self.level <= Logging.DEBUG2)
        self._initialiseProject(project)
        project._undo.clear()
      elif subType == ioFormats.NEF:
        sys.stderr.write('==> Loading %s NEF project "%s"\n' % (subType, path))
        project = self._loadNefFile(path, makeNewProject=True)   # RHF - new by default
        project._resetUndo(debug=self.level <= Logging.DEBUG2)

      elif subType == ioFormats.NMRSTAR:
        sys.stderr.write('==> Loading %s NMRStar project "%s"\n' % (subType, path))
        project = self._loadNMRStarFile(path, makeNewProject=True)   # RHF - new by default
        project._resetUndo(debug=self.level <= Logging.DEBUG2)

      elif subType == ioFormats.SPARKY:
<<<<<<< HEAD
=======
        # with MessageDialog.progressManager(self.ui.mainWindow, 'Loading Sparky File...'):
>>>>>>> 0474d816
        sys.stderr.write('==> Loading %s Sparky project "%s"\n' % (subType, path))
        project = self._loadSparkyProject(path, makeNewProject=True)   # RHF - new by default
        project._resetUndo(debug=self.level <= Logging.DEBUG2)

      return project

    # elif dataType == 'NefFile' and subType in (ioFormats.NEF):
    # # ejb - testing - 24/6/17 hopefully this will insert into project
    # #                 is caught by the test above
    # #                 need to deciode whether it is a 'project' or 'NefFile' load
    #
    #   sys.stderr.write('==> Loading %s NefFile "%s"\n' % (subType, path))
    #   project = self._loadNefFile(path, makeNewProject=False)
    #   project._resetUndo(debug=_DEBUG)
    #
    #   return project

    else:
      sys.stderr.write('==> Could not recognise "%s" as a project\n' % path)

  def _loadNefFile(self, path:str, makeNewProject=True) -> Project:
    """Load Project from NEF file at path, and do necessary setup"""

    # TODO:ED example for Chris
    import ccpn.util.nef.NefImporter as NefImporter
    tempDict = NefImporter.loadFile(path)

    NefImporter.export(object.path)
    tempDict = NefImporter()
    tempDict.loadFile(path)

    tempReadToString = tempDict.toString()

    dataBlock = self.nefReader.getNefData(path)

    if makeNewProject:
      if self.project is not None:
        self._closeProject()
      self.project = self.newProject(dataBlock.name)

    self._echoBlocking += 1
    self.project._undo.increaseBlocking()
    self.project._wrappedData.shiftAveraging = False

    try:
      self.nefReader.importNewProject(self.project, dataBlock)
    except Exception as es:
      getLogger().warning('Error loading Nef file: %s' % str(es))
    finally:
      self.project._wrappedData.shiftAveraging = True
      self._echoBlocking -= 1
      self.project._undo.decreaseBlocking()

    return self.project

  def _loadNMRStarFile(self, path:str, makeNewProject=True) -> Project:
    """Load Project from NEF file at path, and do necessary setup"""

    dataBlock = self.nefReader.getNMRStarData(path)

    if makeNewProject:
      if self.project is not None:
        self._closeProject()
      self.project = self.newProject(dataBlock.name)

    self._echoBlocking += 1
    self.project._undo.increaseBlocking()
    self.project._wrappedData.shiftAveraging = False

    try:
      self.nefReader.importNewNMRStarProject(self.project, dataBlock)
    except Exception as es:
      getLogger().warning('Error loading NMRStar file: %s' % str(es))
    finally:
      self.project._wrappedData.shiftAveraging = True
      self._echoBlocking -= 1
      self.project._undo.decreaseBlocking()

    return self.project

  def _loadSparkyProject(self, path:str, makeNewProject=True) -> Project:
    """Load Project from Sparky file at path, and do necessary setup"""

    # read data files
    from ccpn.core.lib.CcpnSparkyIo import SPARKY_NAME

    dataBlock = self.sparkyReader.parseSparkyFile(path)
    sparkyName = dataBlock.getDataValues(SPARKY_NAME, firstOnly=True)

    if makeNewProject and (dataBlock.getDataValues('sparky', firstOnly=True) == 'project file'):
      if self.project is not None:
        self._closeProject()
      self.project = self.newProject(sparkyName)

    self._echoBlocking += 1
    self.project._undo.increaseBlocking()

    try:
      # insert file into project

      self.sparkyReader.importSparkyProject(self.project, dataBlock)
      sys.stderr.write('==> Loaded Sparky project files: "%s", building project\n' % (path,))

    finally:
      self.project._wrappedData.shiftAveraging = True
      self._echoBlocking -= 1
      self.project._undo.decreaseBlocking()

    return self.project

  def _loadSparkyProject(self, path:str, makeNewProject=True) -> Project:
    """Load Project from Sparky file at path, and do necessary setup"""

    # read data files
    from ccpn.core.lib.CcpnSparkyIo import SPARKY_NAME

    dataBlock = self.sparkyReader.parseSparkyFile(path)
    sparkyName = dataBlock.getDataValues(SPARKY_NAME, firstOnly=True)

    if makeNewProject and (dataBlock.getDataValues('sparky', firstOnly=True) == 'project file'):
      if self.project is not None:
        self._closeProject()
      self.project = self.newProject(sparkyName)

    self._echoBlocking += 1
    self.project._undo.increaseBlocking()

    try:
      # insert file into project

      self.sparkyReader.importSparkyProject(self.project, dataBlock)
      sys.stderr.write('==> Loaded Sparky project files: "%s", building project\n' % (path,))

    finally:
      self.project._wrappedData.shiftAveraging = True
      self._echoBlocking -= 1
      self.project._undo.decreaseBlocking()

    return self.project

  def clearRecentProjects(self):
    self.preferences.recentFiles = []
    self.ui.mainWindow._fillRecentProjectsMenu()


  def clearRecentMacros(self):
    self.preferences.recentMacros = []
    self.ui.mainWindow._fillRecentMacrosMenu()


  def loadData(self, paths=None, text=None, filter=None):
    """
    Opens a file dialog box and loads data from selected file.
    """
    if text is None:
      text = 'Load Data'

    if paths is None:
      #TODO:LIST-AS-ISSUE: This fails for native file dialogs on OSX when trying to select a project (i.e. a directory)
      # NBNB TBD I assume here that path is either a string or a list lf string paths.
      # NBNB #FIXME if incorrect
      dialog = FileDialog(parent=self.ui.mainWindow, fileMode=FileDialog.AnyFile, text=text,
                          acceptMode=FileDialog.AcceptOpen, preferences=self.preferences.general
                          , filter=filter)
      path = dialog.selectedFile()
      if not path:
        return
      paths = [path]

    elif isinstance(paths, str):
      paths = [paths]

    for path in paths:
      self.project.loadData(path)

  def _saveLayout(self):
    moduleArea = self.ui.mainWindow.moduleArea
    layout = moduleArea.saveState()
    ###currentModulesDict = moduleArea.currentModulesDict
    layoutPath = os.path.join(self.project.path, 'layouts')
    if not os.path.exists(layoutPath):
      os.makedirs(layoutPath)
    import yaml
    with open(os.path.join(layoutPath, "layout.yaml"), 'w') as stream:
      yaml.dump(layout, stream)
      stream.close()

  # GWV while refactoring: This routine seems not to be called
  #TODO:TJ: Confirm and delete
  # def _restoreLayout(self):
  #   import yaml, os
  #   if os.path.exists(os.path.join(self.project.path, 'layouts', 'layout.yaml')):
  #     try:
  #       with open(os.path.join(self.project.path, 'layouts', 'layout.yaml')) as f:
  #         modulesDict, layoutState =  yaml.load(f)
  #
  #       import ccpn.ui.gui.modules as gm
  #       ccpnModules = gm.importCcpnModules(modulesDict)
  #       for ccpnModule in ccpnModules:
  #         #FIXME: is this correct?
  #         newModule = ccpnModule(self.ui.gui.mainWindow)
  #         self.ui.mainWindow.moduleArea.addModule(newModule)
  #
  #       self.ui.mainWindow.moduleArea.restoreState(layoutState)
  #
  #     except Exception as e:
  #       # for now just ignore restore failures
  #       getLogger().warning("Layout restore failed: %s" % e)

  #
  # def _openCcpnModule(self, ccpnModules, **kwargs):
  #
  #   for ccpnModule in ccpnModules:
  #     if ccpnModule.moduleName == kwargs['moduleName']:
  #       newModule = ccpnModule(self.project)
  #       self.ui.mainWindow.moduleArea.addModule(newModule)

  def _saveProject(self, newPath=None, createFallback=True, overwriteExisting=True) -> bool:
    """Save project to newPath and return True if successful"""
    successful = self.project.save(newPath=newPath, createFallback=createFallback,
                                   overwriteExisting=overwriteExisting)
    if not successful:
      sys.stderr.write('==> Project save failed\n')
      # NBNB TODO Gui should pre-check newPath and/or pop up something in case of failure

    else:
      self.ui.mainWindow._updateWindowTitle()
      self.ui.mainWindow.getMenuAction('Project->Archive').setEnabled(True)
      self.ui.mainWindow._fillRecentProjectsMenu()
      # self._saveLayout()

      # saveIconPath = os.path.join(Path.getPathToImport('ccpn.ui.gui.widgets'), 'icons', 'save.png')

      sys.stderr.write('==> Project successfully saved\n')
      # MessageDialog.showMessage('Project saved', 'Project successfully saved!',
      #                           colourScheme=self.preferences.general.colourScheme, iconPath=saveIconPath)

    return successful

  def _importNef(self):
    #TODO:ED add import routine here, dangerous so add warnings

    ok = MessageDialog.showOkCancelWarning('WARNING'
                                           , 'Importing Nef file will merge the Nef file with'
                                          ' the current project. This can cause conflicts with'
                                          ' existing objects. USE WITH CAUTION')

    if ok:
      text='Import Nef File into Project'
      filter = '*.nef'
      dialog = FileDialog(parent=self.ui.mainWindow, fileMode=FileDialog.AnyFile, text=text,
                          acceptMode=FileDialog.AcceptOpen, preferences=self.preferences.general
                          , filter=filter)
      path = dialog.selectedFile()
      if not path:
        return
      paths = [path]

      try:
        for path in paths:
          self._loadNefFile(path=path, makeNewProject=False)
      except Exception as es:
        getLogger().warning('Error Importing Nef File: %s' % str(es))

  def _exportNEF(self):
    #TODO:ED fix this temporary routine
    """
    Export the current project as a Nef file
    Temporary routine because I don't know how else to do it yet
    """
    from ccpn.ui.gui.popups.ExportNefPopup import ExportNefPopup

    dialog = ExportNefPopup(self.ui.mainWindow
                            , mainWindow=self.ui.mainWindow
                            , fileMode=FileDialog.AnyFile
                            , text="Export to Nef File"
                            , acceptMode=FileDialog.AcceptSave
                            , preferences=self.preferences.general
                            , selectFile=self.project.name+'.nef'     # new flag to populate dialog
                            , filter='*.nef')

    # an exclusion list comes out of the dialog as it

    nefPath, flags, pidList = dialog.show()

    if not nefPath:
      return

    # flags are skipPrefixes, expandSelection
    skipPrefixes = flags['skipPrefixes']
    expandSelection = flags['expandSelection']

    self.project.exportNef(nefPath
                   , overwriteExisting=True
                   , skipPrefixes=skipPrefixes
                   , expandSelection=expandSelection
                   , pidList=pidList)

  def saveProject(self, newPath=None, createFallback=True, overwriteExisting=True) -> bool:
    """Save project to newPath and return True if successful"""
    # TODO: convert this to a save and call self.project.save()
    if hasattr(self.project._wrappedData.root, '_temporaryDirectory'):
      return self.saveProjectAs()
    else:
      return self._saveProject(newPath=newPath, createFallback=createFallback,
                               overwriteExisting=overwriteExisting)

  # GWV: This routine should not be used as it calls the graphics mainWindow routine
  # Instead: The graphics part now calls _getRecentFiles
  #
  # def _updateRecentFiles(self, oldPath=None):
  #   project = self.project
  #   path = project.path
  #   recentFiles = self.preferences.recentFiles
  #   mainWindow = self.ui.mainWindow or self._mainWindow
  #
  #   if not hasattr(project._wrappedData.root, '_temporaryDirectory'):
  #     if path in recentFiles:
  #       recentFiles.remove(path)
  #     elif oldPath in recentFiles:
  #       recentFiles.remove(oldPath)
  #     elif len(recentFiles) >= 10:
  #       recentFiles.pop()
  #     recentFiles.insert(0, path)
  #   recentFiles = uniquify(recentFiles)
  #   mainWindow._fillRecentProjectsMenu()
  #   self.preferences.recentFiles = recentFiles

  def _getRecentFiles(self, oldPath=None) -> list:
    """Get and return a list of recent files, setting reference to
       self as first element, unless it is a temp project
       update the preferences with the new list
       
       CCPN INTERNAL: called by MainWindow
    """
    project = self.project
    path = project.path
    recentFiles = self.preferences.recentFiles

    #TODO:RASMUS: replace by new function on project: isTemporary()
    if not hasattr(project._wrappedData.root, '_temporaryDirectory'):
      if path in recentFiles:
        recentFiles.remove(path)
      elif oldPath in recentFiles:
        recentFiles.remove(oldPath)
      elif len(recentFiles) >= 10:
        recentFiles.pop()
      recentFiles.insert(0, path)
    recentFiles = uniquify(recentFiles)
    self.preferences.recentFiles = recentFiles
    return recentFiles

  def saveProjectAs(self):
    """Opens save Project as dialog box and saves project to path specified in the file dialog."""
    oldPath = self.project.path
    newPath = getSaveDirectory(self.preferences.general)
    if newPath:
      # Next line unnecessary, but does not hurt
      newProjectPath = apiIo.addCcpnDirectorySuffix(newPath)
      successful = self._saveProject(newPath=newProjectPath, createFallback=False)

      if not successful:
        getLogger().warning("Saving project to %s aborted" % newProjectPath)
    else:
      successful = False
      getLogger().info("Project not saved - no valid destination selected")

    self._getRecentFiles(oldPath=oldPath) # this will also update the list
    self.ui.mainWindow._fillRecentProjectsMenu()  # Update the menu

    return successful

    # NBNB TODO Consider appropriate failure handling. Is this OK?


  def undo(self):
    if self.project._undo.canUndo():
      with MessageDialog.progressManager(self.ui.mainWindow, 'performing Undo'):

        self.ui.echoCommands(['application.undo()'])
        self._echoBlocking += 1
        self.project._undo.undo()

        # TODO:ED this is a hack until guiNotifiers are working
        try:
          self.ui.mainWindow.moduleArea.repopulateModules()
        except:
          getLogger().info('application has no Gui')

        self._echoBlocking -= 1
    else:
      getLogger().warning('nothing to undo')

  def redo(self):
    if self.project._undo.canRedo():
      with MessageDialog.progressManager(self.ui.mainWindow, 'performing Redo'):
        self.ui.echoCommands(['application.redo()'])
        self._echoBlocking += 1
        self.project._undo.redo()

        # TODO:ED this is a hack until guiNotifiers are working
        try:
          self.ui.mainWindow.moduleArea.repopulateModules()
        except:
          getLogger().info('application has no Gui')

        self._echoBlocking -= 1
    else:
      getLogger().warning('nothing to redo.')

  def saveLogFile(self):
    pass

  def clearLogFile(self):
    pass

  def displayProjectSummary(self, position:str='left', relativeTo:CcpnModule=None):
    """
    Displays Project summary module on left of main window.
    """
    from ccpn.ui.gui.popups.ProjectSummaryPopup import ProjectSummaryPopup

    if self.ui:
      popup = ProjectSummaryPopup(self.project, self.ui.mainWindow, modal=True)
      popup.show()
      popup.raise_()
      popup.exec_()

  def archiveProject(self):

    project = self.project
    apiProject = project._wrappedData.parent
    fileName = apiIo.packageProject(apiProject, includeBackups=True, includeLogs=True,
                                    includeArchives=False, includeSummaries=True)

    MessageDialog.showInfo('Project Archived',
                           'Project archived to %s' % fileName, colourScheme=self.ui.mainWindow.colourScheme)

    self.ui.mainWindow._updateRestoreArchiveMenu()

  def _archivePaths(self):

    archivesDirectory = os.path.join(self.project.path, Path.CCPN_ARCHIVES_DIRECTORY)
    if os.path.exists(archivesDirectory):
      fileNames = os.listdir(archivesDirectory)
      paths = [os.path.join(archivesDirectory, fileName) for fileName in fileNames if fileName.endswith('.tgz')]
    else:
      paths = []

    return paths

  def restoreFromArchive(self, archivePath=None):

    if not archivePath:
      archivesDirectory = os.path.join(self.project.path, Path.CCPN_ARCHIVES_DIRECTORY)
      dialog = FileDialog(self.ui.mainWindow, fileMode=FileDialog.ExistingFile, text="Select Archive",
                          acceptMode=FileDialog.AcceptOpen, preferences=self.preferences.general,
                          directory=archivesDirectory, filter='*.tgz')
      archivePath = dialog.selectedFile()

    if archivePath:
      directoryPrefix = archivePath[:-4] # -4 removes the .tgz
      outputPath, temporaryDirectory = self._unpackCcpnTarfile(archivePath, outputPath=directoryPrefix)
      pythonExe = os.path.join(Path.getTopDirectory(), Path.CCPN_PYTHON)
      command = [pythonExe, sys.argv[0], outputPath]
      from subprocess import Popen
      Popen(command)

  def _unpackCcpnTarfile(self, tarfilePath, outputPath=None, directoryPrefix='CcpnProject_'):
    """
    # CCPN INTERNAL - called in loadData method of Project
    """

    if outputPath:
      if not os.path.exists(outputPath):
        os.makedirs(outputPath)
      temporaryDirectory = None
    else:
      temporaryDirectory = tempfile.TemporaryDirectory(prefix=directoryPrefix)
      outputPath = temporaryDirectory.name

    cwd = os.getcwd()
    try:
      os.chdir(outputPath)
      tp = tarfile.open(tarfilePath)
      tp.extractall()

       # look for a directory inside and assume the first found is the project directory (there should be exactly one)
      relfiles = os.listdir('.')
      for relfile in relfiles:
        fullfile = os.path.join(outputPath, relfile)
        if os.path.isdir(fullfile):
          outputPath = fullfile
          break
      else:
        raise IOError('Could not find project directory in tarfile')

    finally:
      os.chdir(cwd)

    return outputPath, temporaryDirectory

  def showApplicationPreferences(self):
    """
    Displays Application Preferences Popup.
    """
    from ccpn.ui.gui.popups.PreferencesPopup import PreferencesPopup

    PreferencesPopup(preferences=self.preferences, project=self.project).exec_()

  def _closeEvent(self, event=None):
    """
    Saves application preferences. Displays message box asking user to save project or not.
    Closes Application.
    """
    prefPath = os.path.expanduser("~/.ccpn/v3settings.json")
    directory = os.path.dirname(prefPath)
    if not os.path.exists(directory):
      try:
        os.makedirs(directory)
      except Exception as e:
        getLogger().warning('Preferences not saved: %s' % (directory, e))
        return

    prefFile = open(prefPath, 'w+')
    json.dump(self.preferences, prefFile, sort_keys=True, indent=4, separators=(',', ': '))
    prefFile.close()

    # reply = MessageDialog.showMulti("Quit Program", "Do you want to save changes before quitting?",
    #                                 ['Save and Quit', 'Quit without Saving', 'Cancel'],
    #                                 colourScheme=self.ui.mainWindow.colourScheme)
    reply = MessageDialog.showMulti("Quit Program", "Do you want to save changes before quitting?",
                                    ['Save and Quit', 'Quit without Saving', 'Cancel'])   # ejb
    if reply == 'Save and Quit':
      if event:
        event.accept()
      prefFile = open(prefPath, 'w+')
      json.dump(self.preferences, prefFile, sort_keys=True, indent=4, separators=(',', ': '))
      prefFile.close()

      success = self.saveProject()
      if success is True:
        # Close and clean up project
        self._closeProject()
        QtWidgets.QApplication.quit()
      else:
        if event:                             # ejb - don't close the project
          event.ignore()

    elif reply == 'Quit without Saving':
      if event:
        event.accept()
      prefFile = open(prefPath, 'w+')
      json.dump(self.preferences, prefFile, sort_keys=True, indent=4, separators=(',', ': '))
      prefFile.close()
      self._closeProject()
      QtWidgets.QApplication.quit()
    else:
      if event:
        event.ignore()

  def _closeExtraWindows(self):
    tempAreas = self.ui.mainWindow.moduleArea.tempAreas
    if len(tempAreas) > 0:
      for tempArea in tempAreas:
        tempArea.window().close()

  def _closeProject(self):
    """Close project and clean up - when opening another or quitting application"""

    # NB: this function must clan up both wrapper and ui/gui

    if self.project is not None:
      # Cleans up wrapper project, including graphics data objects (Window, Strip, etc.)
      self.project._close()
      self.project = None
    if self.ui.mainWindow:
      # ui/gui cleanup
      self._closeExtraWindows()
      self.ui.mainWindow.deleteLater()
    self.ui.mainWindow = None
    self.current = None
    self.project = None

  ###################################################################################################################
  ## MENU callbacks:  Spectrum
  ###################################################################################################################

  def showSpectrumGroupsPopup(self):
    if not self.project.spectra:
      getLogger().warning('Project has no Specta. Spectrum groups cannot be displayed')
      MessageDialog.showWarning('Project contains no spectra.', 'Spectrum groups cannot be displayed')
    else:
      from ccpn.ui.gui.popups.SpectrumGroupEditor import SpectrumGroupEditor
      SpectrumGroupEditor(parent=self.ui.mainWindow, mainWindow=self.ui.mainWindow, editorMode=True).exec_()


  def showProjectionPopup(self):
    if not self.project.spectra:
      getLogger().warning('Project has no Specta. Make Projection Popup cannot be displayed')
      MessageDialog.showWarning('Project contains no spectra.', 'Make Projection Popup cannot be displayed')
    else:
      from ccpn.ui.gui.popups.SpectrumProjectionPopup import SpectrumProjectionPopup
      popup = SpectrumProjectionPopup(self.ui.mainWindow, self.project)
      popup.exec_()


  def showExperimentTypePopup(self):
    """
    Displays experiment type popup.
    """
    if not self.project.spectra:
      getLogger().warning('Experiment Type Selection: Project has no Specta.')
      MessageDialog.showWarning('Experiment Type Selection', 'Project has no Spectra.')
    else:
      from ccpn.ui.gui.popups.ExperimentTypePopup import ExperimentTypePopup
      popup = ExperimentTypePopup(self.ui.mainWindow, self.project)
      popup.exec_()


  def showPeakPick1DPopup(self):
    """
    Displays Peak Picking 1D Popup.
    """
    if not self.project.peakLists:
      getLogger().warning('Peak Picking: Project has no Specta.')
      MessageDialog.showWarning('Peak Picking', 'Project has no Spectra.')
    else:
      from ccpn.ui.gui.popups.PickPeaks1DPopup import PickPeak1DPopup
      popup = PickPeak1DPopup(mainWindow=self.ui.mainWindow)
      popup.exec_()
      popup.raise_()

  def showPeakPickNDPopup(self):
    """
    Displays Peak Picking ND Popup.
    """
    if not self.project.peakLists:
      getLogger().warning('Peak Picking: Project has no Specta.')
      MessageDialog.showWarning('Peak Picking', 'Project has no Spectra.')
    else:
      from ccpn.ui.gui.popups.PeakFind import PeakFindPopup
      if self.current.strip:
        popup = PeakFindPopup(mainWindow=self.ui.mainWindow)
        popup.exec_()
        popup.raise_()
      else:
        getLogger().warning('Pick Nd Peaks, no strip selected')
        MessageDialog.showWarning('Pick Nd Peaks', 'No strip selected')

  def showCopyPeakListPopup(self):
    if not self.project.peakLists:
      getLogger().warning('Project has no Peak Lists. Peak Lists cannot be copied')
      MessageDialog.showWarning('Project has no Peak Lists.', 'Peak Lists cannot be copied')
      return
    else:
      from ccpn.ui.gui.popups.CopyPeakListPopup import CopyPeakListPopup
      CopyPeakListPopup(application=self).exec_()

  def showCopyPeaks(self):
    if not self.project.peakLists:
      getLogger().warning('Project has no Peak Lists. Peak Lists cannot be copied')
      MessageDialog.showWarning('Project has no Peak Lists.', 'Peak Lists cannot be copied')
      return
    else:
      from ccpn.ui.gui.popups.CopyPeaksPopup import CopyPeaks
      popup = CopyPeaks(mainWindow=self.ui.mainWindow)
      peaks = self.current.peaks
      popup._selectPeaks(peaks)
      popup.exec()
      popup.raise_()


  ################################################################################################
  ## MENU callbacks:  Molecule
  ################################################################################################

  def showCreateChainPopup(self):
    """
    Displays sequence creation popup.
    """
    from ccpn.ui.gui.popups.CreateChainPopup import CreateChainPopup
    self.ui.mainWindow.pythonConsole.writeConsoleCommand("application.showCreateChainPopup()")
    getLogger().info("application.showCreateChainPopup()")
    popup = CreateChainPopup(mainWindow=self.ui.mainWindow).exec_()


  def toggleSequenceModule(self):
    """Toggles whether Sequence Module is displayed or not"""
    from ccpn.ui.gui.modules.SequenceModule import SequenceModule

    if SequenceModule._alreadyOpened is True:
      if SequenceModule._currentModule is not None:
        SequenceModule._currentModule.close()
        SequenceModule._alreadyOpened = False
    else:
      self.showSequenceModule()

    # if hasattr(self, 'sequenceModule'):
    #   if self.sequenceModule.isVisible():
    #     self.hideSequenceModule()
    # else:
    #   self.showSequenceModule()
    self.ui.mainWindow.pythonConsole.writeConsoleCommand("application.toggleSequenceModule()")
    getLogger().info("application.toggleSequenceModule()")


  def showSequenceModule(self, position='top', relativeTo=None):
    """
    Displays Sequence Module at the top of the screen.
    """
    from ccpn.ui.gui.modules.SequenceModule import SequenceModule

    # if not hasattr(self, 'sequenceModule'):

    if SequenceModule._alreadyOpened is False:
      mainWindow = self.ui.mainWindow
      self.sequenceModule = SequenceModule(mainWindow=mainWindow)
      mainWindow.moduleArea.addModule(self.sequenceModule,
                                      position=position, relativeTo=relativeTo)
      action = self._findMenuAction('View', 'Show Sequence')
      if action: # should be True
        action.setChecked(True)

    return self.sequenceModule


  def hideSequenceModule(self):
    """Hides sequence module"""

    if hasattr(self, 'sequenceModule'):
      self.sequenceModule.close()
      delattr(self, 'sequenceModule')

  def inspectMolecule(self):
    pass


  def showRefChemicalShifts(self):
    """Displays Reference Chemical Shifts module."""
    from ccpn.ui.gui.modules.ReferenceChemicalShifts import ReferenceChemicalShifts
    self.refChemShifts = ReferenceChemicalShifts(mainWindow=self.ui.mainWindow)
    self.ui.mainWindow.moduleArea.addModule(self.refChemShifts)

  ###################################################################################################################
  ## MENU callbacks:  VIEW
  ###################################################################################################################

  def addBlankDisplay(self, position='right', relativeTo=None):
    # self.blankDisplay = self.ui.addBlankDisplay(position=position, relativeTo=relativeTo)

    mainWindow = self.ui.mainWindow
    blankList = mainWindow.moduleArea.findAll()
    if 'Blank Display' not in blankList[1]:

      if not relativeTo:
        relativeTo = mainWindow.moduleArea      # ejb - use same technique as below

      from ccpn.ui.gui.modules.BlankDisplay import BlankDisplay
      blankDisplay = BlankDisplay(mainWindow=mainWindow)
      mainWindow.moduleArea.addModule(blankDisplay, position=position, relativeTo=relativeTo)

    # if not BlankDisplay.isInstance():
    #   blankDisplay = BlankDisplay.instance(mainWindow=mainWindow)
    #   mainWindow.moduleArea.addModule(blankDisplay, position=position, relativeTo=relativeTo)
    # else:
    #   BlankDisplay.showInstance()

  # Property to issue deprecation warning, remove when value removed

  # ejb - temp removed 12/6/17

  # @property
  # def blankDisplay(self):
  #   from warnings import warn
  #   warn('{}.{} is deprecated.'.format(__class__, __name__), category=DeprecationWarning)
  #   return self.__blankDisplay
  # @blankDisplay.setter
  # def blankDisplay(self, value):
  #   self.__blankDisplay = value
  #

  def showChemicalShiftTable(self
                             , position:str='bottom'
                             , relativeTo:CcpnModule=None
                             , chemicalShiftList=None):
    """
    Displays Chemical Shift table.
    """
    from ccpn.ui.gui.modules.ChemicalShiftTable import ChemicalShiftTableModule

    mainWindow = self.ui.mainWindow
    #FIXME:ED - sometimes crashes
    if not relativeTo:
      relativeTo = mainWindow.moduleArea      # ejb
    self.chemicalShiftTableModule = ChemicalShiftTableModule(mainWindow=mainWindow, chemicalShiftList=chemicalShiftList)
    mainWindow.moduleArea.addModule(self.chemicalShiftTableModule, position=position, relativeTo=relativeTo)
    mainWindow.pythonConsole.writeConsoleCommand("application.showChemicalShiftTable()\n")
    getLogger().info("application.showChemicalShiftTable()")
    return self.chemicalShiftTableModule

  def showNmrResidueTable(self, position='bottom', relativeTo=None, nmrChain=None):
    """Displays Nmr Residue Table"""
    from ccpn.ui.gui.modules.NmrResidueTable import NmrResidueTableModule

    mainWindow = self.ui.mainWindow
    #FIXME:ED - sometimes crashes
    if not relativeTo:
      relativeTo = mainWindow.moduleArea      # ejb
    self.nmrResidueTableModule = NmrResidueTableModule(mainWindow=mainWindow, nmrChain=nmrChain)
    mainWindow.moduleArea.addModule(self.nmrResidueTableModule, position=position, relativeTo=relativeTo)
    mainWindow.pythonConsole.writeConsoleCommand("application.showNmrResidueTable()\n")
    getLogger().info("application.showNmrResidueTable()")
    return self.nmrResidueTableModule

  # def showStructureTable(self, position='bottom', relativeTo=None, structureEnsemble=None):
  #   """Displays Structure Table"""
  #   from ccpn.ui.gui.modules.StructureTable import StructureTableModule
  #
  #   mainWindow = self.ui.mainWindow
  #   #FIXME:ED - sometimes crashes
  #   if not relativeTo:
  #     relativeTo = mainWindow.moduleArea      # ejb
  #   self.structureTableModule = StructureTableModule(mainWindow=mainWindow
  #                                               , structureEnsemble=structureEnsemble)
  #   mainWindow.moduleArea.addModule(self.structureTableModule, position=position, relativeTo=relativeTo)
  #
  #   mainWindow.pythonConsole.writeConsoleCommand("application.showStructureTable()\n")
  #   logger.info("application.showStructureTable()")
  #   return self.structureTableModule
  #
  def showPeakTable(self, position:str='left', relativeTo:CcpnModule=None, peakList:PeakList=None):
    """
    Displays Peak table on left of main window with specified list selected.
    """
    from ccpn.ui.gui.modules.PeakTable import PeakTableModule

    mainWindow = self.ui.mainWindow
    #FIXME:ED - sometimes crashes
    if not relativeTo:
      relativeTo = mainWindow.moduleArea      # ejb
    self.peakTableModule = PeakTableModule(mainWindow, peakList=peakList)
    mainWindow.moduleArea.addModule(self.peakTableModule, position=position, relativeTo=relativeTo)
    mainWindow.pythonConsole.writeConsoleCommand("application.showPeakTable()\n")
    getLogger().info("application.showPeakTable()")
    return  self.peakTableModule

  def showIntegralTable(self, position:str='left', relativeTo:CcpnModule=None, integralList:IntegralList=None):
    """
    Displays integral table on left of main window with specified list selected.
    """
    from ccpn.ui.gui.modules.IntegralTable import IntegralTableModule

    mainWindow = self.ui.mainWindow
    #FIXME:ED - sometimes crashes
    if not relativeTo:
      relativeTo = mainWindow.moduleArea      # ejb
    self.integralTableModule = IntegralTableModule(mainWindow=mainWindow, integralList=integralList)
    mainWindow.moduleArea.addModule(self.integralTableModule, position=position, relativeTo=relativeTo)
    mainWindow.pythonConsole.writeConsoleCommand("application.showIntegralTable()\n")
    getLogger().info("application.showIntegralTable()")
    return  self.integralTableModule


  def showRestraintTable(self, position:str='bottom', relativeTo:CcpnModule=None, restraintList:PeakList=None):
    """
    Displays Peak table on left of main window with specified list selected.
    """
    from ccpn.ui.gui.modules.RestraintTable import RestraintTableModule
    mainWindow = self.ui.mainWindow
    #FIXME:ED - sometimes crashes
    if not relativeTo:
      relativeTo = mainWindow.moduleArea      # ejb
    self.restraintTableModule = RestraintTableModule(mainWindow=mainWindow, restraintList=restraintList)
    mainWindow.moduleArea.addModule(self.restraintTableModule, position=position, relativeTo=relativeTo)
    mainWindow.pythonConsole.writeConsoleCommand("application.showRestraintTable()\n")
    getLogger().info("application.showRestraintTable()")
    return self.restraintTableModule

  def showStructureTable(self, position='bottom', relativeTo=None, structureEnsemble=None):
    """Displays Structure Table"""
    from ccpn.ui.gui.modules.StructureTable import StructureTableModule

    mainWindow = self.ui.mainWindow

    #FIXME:ED - sometimes crashes
    if not relativeTo:
      relativeTo = mainWindow.moduleArea      # ejb
    self.structureTableModule = StructureTableModule(mainWindow=mainWindow
                                                , structureEnsemble=structureEnsemble)

    # self.project.newModule(moduleType=self.structureTableModule.className
    #                        , title=None
    #                        , window=mainWindow
    #                        , comment='')

    mainWindow.moduleArea.addModule(self.structureTableModule, position=position, relativeTo=relativeTo)

    mainWindow.pythonConsole.writeConsoleCommand("application.showStructureTable()\n")
    getLogger().info("application.showStructureTable()")
    return self.structureTableModule

  def showNotesEditor(self, position:str='bottom', relativeTo:CcpnModule=None, note=None):
    """
    Displays Notes Editing Table
    """
    from ccpn.ui.gui.modules.NotesEditor import NotesEditorModule
    mainWindow = self.ui.mainWindow

    #FIXME:ED - sometimes crashes
    if not relativeTo:
      relativeTo = mainWindow.moduleArea      # ejb
    self.notesEditorModule = NotesEditorModule(mainWindow=mainWindow, note=note)
    mainWindow.moduleArea.addModule(self.notesEditorModule, position=position, relativeTo=relativeTo)
    mainWindow.pythonConsole.writeConsoleCommand("application.showNotesEditorTable()\n")
    getLogger().info("application.showNotesEditorTable()")
    return self.notesEditorModule

  def showPrintSpectrumDisplayPopup(self):
    from ccpn.ui.gui.popups.PrintSpectrumPopup import SelectSpectrumDisplayPopup #,PrintSpectrumDisplayPopup
    if len(self.project.spectrumDisplays) == 0:
      MessageDialog.showWarning('', 'No Spectrum Display found')
    else:
      SelectSpectrumDisplayPopup(project=self.project).exec_()
      # PrintSpectrumDisplayPopup(project=self.project).exec_()

  def toggleToolbar(self):
    if self.current.strip is not None:
      self.current.strip.spectrumDisplay.toggleToolbar()
    else:
      getLogger().warning('No strip selected')

  def togglePhaseConsole(self):
    if self.current.strip is not None:
      self.current.strip.spectrumDisplay.togglePhaseConsole()
    else:
      getLogger().warning('No strip selected')

  def resetZoom(self):
    if self.current.strip is not None:
      self.current.strip.resetZoom()
    else:
      getLogger().warning('No strip selected')

  def flipXYAxis(self):
    if self.current.strip is not None:
      self.current.strip.flipXYAxis()
    else:
      getLogger().warning('No strip selected')

  def flipXZAxis(self):
    if self.current.strip is not None:
      self.current.strip.flipXZAxis()
    else:
      getLogger().warning('No strip selected')

  def flipYZAxis(self):
    if self.current.strip is not None:
      self.current.strip.flipYZAxis()
    else:
      getLogger().warning('No strip selected')

  def _findMenuAction(self, menubarText, menuText):
    # not sure if this function will be needed more widely or just in console context
    # CCPN internal: now also used in SequenceModule._closeModule

    for menuBarAction in self.ui.mainWindow._menuBar.actions():
      if menuBarAction.text() == menubarText:
        break
    else:
      return None

    for menuAction in menuBarAction.menu().actions():
      if menuAction.text() == menuText:
        return menuAction

    return None

  def toggleConsole(self):
    """
    Toggles whether python console is displayed at bottom of the main window.
    """

    mainWindow = self.ui.mainWindow

    if 'Python Console' in mainWindow.moduleArea.findAll()[1]:
      if mainWindow.pythonConsoleModule.isVisible():
        mainWindow.pythonConsoleModule.hide()
      else:
        mainWindow.moduleArea.moveModule(mainWindow.pythonConsoleModule, 'bottom', None)
    else:
      #TODO:LUCA: put in a proper PythonConsoleModule file; have a method showPythonConsole(True/False);
      # initialise in GuiMainWindow on __init__; set appropriate Menu callbacks
      from ccpn.ui.gui.modules.PythonConsoleModule import PythonConsoleModule
      action = self._findMenuAction('View', 'Python Console')
      closeFunc = action.trigger if action else None
      mainWindow.pythonConsoleModule = PythonConsoleModule(mainWindow, closeFunc=closeFunc)
      mainWindow.moduleArea.addModule(mainWindow.pythonConsoleModule, 'bottom')

  def showChemicalShiftMapping(self):
    from ccpn.ui.gui.modules.ChemicalShiftsMappingModule import ChemicalShiftsMapping
    cs = ChemicalShiftsMapping(mainWindow=self.ui.mainWindow)
    self.ui.mainWindow.moduleArea.addModule(cs)

  #################################################################################################
  ## MENU callbacks:  Macro
  #################################################################################################

  def showMacroEditor(self):
    """
    Displays macro editor.
    """
    mainWindow = self.ui.mainWindow
    self.editor = MacroEditor(mainWindow=mainWindow)
    mainWindow.moduleArea.addModule(self.editor, position='top', relativeTo=mainWindow.moduleArea)
    # mainWindow.pythonConsole.writeConsoleCommand("application.showMacroEditor()")
    # getLogger().info("application.showMacroEditor()")

  def newMacroFromConsole(self):
    """
    Displays macro editor with contents of python console inside.
    """
    # editor = MacroEditor(self.ui.mainWindow.moduleArea, self, "Macro Editor")
    #FIXME:ED - haven't checked this properly
    mainWindow = self.ui.mainWindow
    self.editor = MacroEditor(mainWindow=mainWindow)
    self.editor.textBox.setText(mainWindow.pythonConsole.textEditor.toPlainText())
    mainWindow.moduleArea.addModule(self.editor, position='top', relativeTo=mainWindow.moduleArea)

  def newMacroFromLog(self):
    """
    Displays macro editor with contents of the log.
    """
    # editor = MacroEditor(self.ui.mainWindow.moduleArea, self, "Macro Editor")
    #FIXME:ED - haven't checked this properly
    mainWindow = self.ui.mainWindow
    self.editor = MacroEditor(mainWindow=mainWindow)

    l = open(getLogger().logPath, 'r').readlines()
    text = ''.join([line.strip().split(':', 6)[-1] + '\n' for line in l])
    self.editor.textBox.setText(text)
    mainWindow.moduleArea.addModule(self.editor, position='top', relativeTo=mainWindow.moduleArea)

  def startMacroRecord(self):
    """
    Displays macro editor with additional buttons for recording a macro.
    """
    mainWindow = self.ui.mainWindow
    self.editor = MacroEditor(mainWindow=mainWindow, showRecordButtons=True)
    mainWindow.moduleArea.addModule(self.editor, position='top', relativeTo=mainWindow.moduleArea)
    self.ui.mainWindow.pythonConsole.writeConsoleCommand("application.startMacroRecord()")
    getLogger().info("application.startMacroRecord()")


  def defineUserShortcuts(self):

    from ccpn.ui.gui.modules.ShortcutModule import ShortcutModule
    # self.shortcutModule = ShortcutModule(self.ui.mainWindow)
    ShortcutModule(mainWindow=self.ui.mainWindow).exec_()   # ejb

  def runMacro(self, macroFile:str=None):
    """
    Runs a macro if a macro is specified, or opens a dialog box for selection of a macro file and then
    runs the selected macro.
    """
    if macroFile is None:
      dialog = FileDialog(self.ui.mainWindow, fileMode=FileDialog.ExistingFile, text="Run Macro",
                          acceptMode=FileDialog.AcceptOpen, preferences=self.preferences.general,
                          directory=self.preferences.general.userMacroPath, filter='*.py')
      macroFile = dialog.selectedFile()
      if not macroFile:
        return

    if not macroFile in self.preferences.recentMacros:
      self.preferences.recentMacros.append(macroFile)
    # self._fillRecentMacrosMenu()
    self.ui.mainWindow.pythonConsole._runMacro(macroFile)


  ###################################################################################################################
  ## MENU callbacks:  Help
  ###################################################################################################################



  def _systemOpen(self, path):
    "Open path on system"
    if 'linux' in sys.platform.lower():
      os.system("xdg-open %s" % path)
    else:
      os.system('open %s' % path)

  def _showHtmlFile(self, title, path):
    "Displays html files in program QT viewer or using native webbrowser depending on useNativeWebbrowser option"

    mainWindow = self.ui.mainWindow

    if self.preferences.general.useNativeWebbrowser:
      self._systemOpen(path)
    else:
      from ccpn.ui.gui.widgets.CcpnWebView import CcpnWebView
      self.newModule = CcpnModule(mainWindow=mainWindow, name=title)
      view = CcpnWebView(path)
      self.newModule.addWidget(view)
      # self.newModule.mainWidget = view      # ejb

      self.ui.mainWindow.moduleArea.addModule(self.newModule, position='top', relativeTo=mainWindow.moduleArea)

  def showBeginnersTutorial(self):
    from ccpn.framework.PathsAndUrls import beginnersTutorialPath
    self._systemOpen(beginnersTutorialPath)

  def showBackboneTutorial(self):
    from ccpn.framework.PathsAndUrls import backboneAssignmentTutorialPath
    self._systemOpen(backboneAssignmentTutorialPath)

  def showScreenTutorial(self):
    from ccpn.framework.PathsAndUrls import screenTutorialPath
    self._systemOpen(screenTutorialPath)

  def showVersion3Documentation(self):
    """Displays CCPN wrapper documentation in a module."""
    from ccpn.framework.PathsAndUrls import documentationPath
    self._showHtmlFile("Analysis Version-3 Documentation", documentationPath)

  def showShortcuts(self):
    from ccpn.framework.PathsAndUrls import shortcutsPath
    self._systemOpen(shortcutsPath)

  def showAboutPopup(self):
    from ccpn.ui.gui.popups.AboutPopup import AboutPopup
    popup = AboutPopup()
    popup.exec_()
    popup.raise_()

  def showAboutCcpn(self):
    from ccpn.framework.PathsAndUrls import ccpnUrl
    import webbrowser
    webbrowser.open(ccpnUrl)

  def showCcpnLicense(self):
    from ccpn.framework.PathsAndUrls import ccpnLicenceUrl
    import webbrowser
    webbrowser.open(ccpnLicenceUrl)

  def showCodeInspectionPopup(self):
    # TODO: open a file browser to top of source directory
    pass

  def showIssuesList(self):
    from ccpn.framework.PathsAndUrls import ccpnIssuesUrl
    import webbrowser
    webbrowser.open(ccpnIssuesUrl)


  def showUpdatePopup(self):
    from ccpn.framework.update.UpdatePopup import UpdatePopup

    if not self.updatePopup:
      self.updatePopup = UpdatePopup(parent=self.ui.mainWindow)
    self.updatePopup.show()
    self.updatePopup.raise_()

  def showFeedbackPopup(self):
    from ccpn.ui.gui.popups.FeedbackPopup import FeedbackPopup

    if not self.feedbackPopup:
      self.feedbackPopup = FeedbackPopup(parent=self.ui.mainWindow)
    self.feedbackPopup.show()
    self.feedbackPopup.raise_()

  def showSubmitMacroPopup(self):
    from ccpn.ui.gui.popups.SubmitMacroPopup import SubmitMacroPopup

    if not self.submitMacroPopup:
      self.submitMacroPopup = SubmitMacroPopup(parent=self.ui.mainWindow)
    self.submitMacroPopup.show()
    self.submitMacroPopup.raise_()

  def showLicense(self):
    from ccpn.framework.PathsAndUrls import licensePath
    self._systemOpen(licensePath)


  #########################################    End Menu callbacks   ##################################################

  # def printToFile(self, spectrumDisplay=None):
  #
  #   current = self.current
  #   # if not spectrumDisplay:
  #   #   spectrumDisplay = current.spectrumDisplay
  #   if not spectrumDisplay and current.strip:
  #     spectrumDisplay = current.strip.spectrumDisplay
  #   if not spectrumDisplay and self.spectrumDisplays:
  #     spectrumDisplay = self.spectrumDisplays[0]
  #   if spectrumDisplay:
  #     dialog = FileDialog(parent=self.ui.mainWindow, fileMode=FileDialog.AnyFile, text='Print to File',
  #                         acceptMode=FileDialog.AcceptSave, preferences=self.preferences.general, filter='SVG (*.svg)')
  #     path = dialog.selectedFile()
  #     if not path:
  #       return
  #     spectrumDisplay.printToFile(path)

def getSaveDirectory(preferences=None):
  """Opens save Project as dialog box and gets directory specified in the file dialog."""

  dialog = FileDialog(fileMode=FileDialog.AnyFile, text='Save Project As',
                      acceptMode=FileDialog.AcceptSave, preferences=preferences)
  newPath = dialog.selectedFile()
  if not newPath:
    return
  if newPath:
    newPath = apiIo.addCcpnDirectorySuffix(newPath)
    if os.path.exists(newPath) and (os.path.isfile(newPath) or os.listdir(newPath)):
      # should not really need to check the second and third condition above, only
      # the Qt dialog stupidly insists a directory exists before you can select it
      # so if it exists but is empty then don't bother asking the question
      title = 'Overwrite path'
      msg = 'Path "%s" already exists, continue?' % newPath
      if not MessageDialog.showYesNo(title, msg, colourScheme=preferences.colourScheme):
        newPath = ''

    return newPath

########

def getPreferences(skipUserPreferences=False, defaultPath=None, userPath=None):

  def _updateDict(d, u):
    import collections
    # recursive update of dictionary
    # this deletes every key in u that is not in d
    # if we want every key regardless, then remove first if check below
    for k, v in u.items():
      if k not in d:
        continue
      if isinstance(v, collections.Mapping):
        r = _updateDict(d.get(k, {}), v)
        d[k] = r
      else:
        d[k] = u[k]
    return d

  # read the default settings
  from ccpn.framework.PathsAndUrls import defaultPreferencesPath
  preferencesPath = (defaultPath if defaultPath else defaultPreferencesPath)
  with open(preferencesPath) as fp:
    preferences = json.load(fp, object_hook=AttrDict)

  # read user settings and update if not skipped
  if not skipUserPreferences:
    from ccpn.framework.PathsAndUrls import userPreferencesPath
    preferencesPath = (userPath if userPath else os.path.expanduser(userPreferencesPath))
    if os.path.isfile(preferencesPath):
      with open(preferencesPath) as fp:
        userPreferences = json.load(fp, object_hook=AttrDict)
      preferences = _updateDict(preferences, userPreferences)

  return preferences<|MERGE_RESOLUTION|>--- conflicted
+++ resolved
@@ -30,11 +30,7 @@
 import tarfile
 import tempfile
 import re
-<<<<<<< HEAD
 from PyQt5 import QtWidgets
-=======
-from PyQt4 import QtGui
->>>>>>> 0474d816
 
 from ccpn.core.IntegralList import IntegralList
 from ccpn.core.PeakList import PeakList
@@ -989,11 +985,6 @@
       getLogger().warning('Error opening project:', str(es))
     finally:
       return project
-<<<<<<< HEAD
-=======
-
-    # return self.ui.mainWindow.loadProject(projectDir=path)
->>>>>>> 0474d816
 
   def loadProject(self, path=None):
     """
@@ -1037,10 +1028,6 @@
         project._resetUndo(debug=self.level <= Logging.DEBUG2)
 
       elif subType == ioFormats.SPARKY:
-<<<<<<< HEAD
-=======
-        # with MessageDialog.progressManager(self.ui.mainWindow, 'Loading Sparky File...'):
->>>>>>> 0474d816
         sys.stderr.write('==> Loading %s Sparky project "%s"\n' % (subType, path))
         project = self._loadSparkyProject(path, makeNewProject=True)   # RHF - new by default
         project._resetUndo(debug=self.level <= Logging.DEBUG2)
@@ -1065,14 +1052,14 @@
     """Load Project from NEF file at path, and do necessary setup"""
 
     # TODO:ED example for Chris
-    import ccpn.util.nef.NefImporter as NefImporter
-    tempDict = NefImporter.loadFile(path)
-
-    NefImporter.export(object.path)
-    tempDict = NefImporter()
-    tempDict.loadFile(path)
-
-    tempReadToString = tempDict.toString()
+    # import ccpn.util.nef.NefImporter as NefImporter
+    # tempDict = NefImporter.loadFile(path)
+    #
+    # NefImporter.export(object.path)
+    # tempDict = NefImporter()
+    # tempDict.loadFile(path)
+    #
+    # tempReadToString = tempDict.toString()
 
     dataBlock = self.nefReader.getNefData(path)
 
@@ -1114,36 +1101,6 @@
       self.nefReader.importNewNMRStarProject(self.project, dataBlock)
     except Exception as es:
       getLogger().warning('Error loading NMRStar file: %s' % str(es))
-    finally:
-      self.project._wrappedData.shiftAveraging = True
-      self._echoBlocking -= 1
-      self.project._undo.decreaseBlocking()
-
-    return self.project
-
-  def _loadSparkyProject(self, path:str, makeNewProject=True) -> Project:
-    """Load Project from Sparky file at path, and do necessary setup"""
-
-    # read data files
-    from ccpn.core.lib.CcpnSparkyIo import SPARKY_NAME
-
-    dataBlock = self.sparkyReader.parseSparkyFile(path)
-    sparkyName = dataBlock.getDataValues(SPARKY_NAME, firstOnly=True)
-
-    if makeNewProject and (dataBlock.getDataValues('sparky', firstOnly=True) == 'project file'):
-      if self.project is not None:
-        self._closeProject()
-      self.project = self.newProject(sparkyName)
-
-    self._echoBlocking += 1
-    self.project._undo.increaseBlocking()
-
-    try:
-      # insert file into project
-
-      self.sparkyReader.importSparkyProject(self.project, dataBlock)
-      sys.stderr.write('==> Loaded Sparky project files: "%s", building project\n' % (path,))
-
     finally:
       self.project._wrappedData.shiftAveraging = True
       self._echoBlocking -= 1
