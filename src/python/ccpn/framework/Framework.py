#=========================================================================================
# Licence, Reference and Credits
#=========================================================================================
__copyright__ = "Copyright (C) CCPN project (http://www.ccpn.ac.uk) 2014 - 2018"
__credits__ = ("Ed Brooksbank, Luca Mureddu, Timothy J Ragan & Geerten W Vuister")
__licence__ = ("CCPN licence. See http://www.ccpn.ac.uk/v3-software/downloads/license")
__reference__ = ("Skinner, S.P., Fogh, R.H., Boucher, W., Ragan, T.J., Mureddu, L.G., & Vuister, G.W.",
                 "CcpNmr AnalysisAssign: a flexible platform for integrated NMR analysis",
                 "J.Biomol.Nmr (2016), 66, 111-124, http://doi.org/10.1007/s10858-016-0060-y")
#=========================================================================================
# Last code modification
#=========================================================================================
__modifiedBy__ = "$modifiedBy: Wayne Boucher $"
__dateModified__ = "$dateModified: 2017-07-07 16:32:36 +0100 (Fri, July 07, 2017) $"
__version__ = "$Revision: 3.0.b3 $"
#=========================================================================================
# Created
#=========================================================================================
__author__ = "$Author: CCPN $"
__date__ = "$Date: 2017-04-07 10:28:41 +0000 (Fri, April 07, 2017) $"
#=========================================================================================
# Start of code
#=========================================================================================

import json
import logging
import os
import platform
import sys
import tarfile
import tempfile
import re
from PyQt5 import QtWidgets
from distutils.dir_util import copy_tree

from ccpn.core.IntegralList import IntegralList
from ccpn.core.PeakList import PeakList
from ccpn.core.MultipletList import MultipletList
from ccpn.core.Project import Project
from ccpn.core._implementation import Io as coreIo
from ccpn.core.lib import CcpnNefIo, CcpnSparkyIo
from ccpn.core.lib.Notifiers import NotifierBase
from ccpn.core.lib.ContextManagers import catchExceptions
from ccpn.framework import Version
from ccpn.framework.Current import Current
from ccpn.framework.lib.Pipeline import Pipeline
from ccpn.framework.Translation import languages, defaultLanguage
from ccpn.framework.Translation import translator
from ccpn.framework.PathsAndUrls import userPreferencesPath
from ccpn.framework.PathsAndUrls import userPreferencesDirectory
from ccpn.ui import interfaces, defaultInterface
from ccpn.ui.gui.modules.CcpnModule import CcpnModule
from ccpn.ui.gui.modules.MacroEditor import MacroEditor
from ccpn.ui.gui.widgets import MessageDialog
from ccpn.ui.gui.widgets.FileDialog import FileDialog
from ccpn.util import Logging
from ccpn.util import Path
from ccpn.util import Register
from ccpn.util.AttrDict import AttrDict
from ccpn.util.Common import uniquify
from ccpn.util.Logging import getLogger
from ccpn.util import Layout
from ccpn.ui.gui.Gui import Gui
# from ccpn.ui.gui.lib.guiDecorators import suspendSideBarNotifications
from ccpnmodel.ccpncore.api.memops import Implementation
from ccpnmodel.ccpncore.lib.Io import Api as apiIo
from ccpnmodel.ccpncore.lib.Io import Formats as ioFormats
from ccpnmodel.ccpncore.memops.metamodel import Util as metaUtil
from ccpn.ui.gui.guiSettings import getColourScheme
from ccpn.util.decorators import logCommand
<<<<<<< HEAD
from ccpn.core.lib.ContextManagers import logCommandBlock
from ccpn.core.lib.ContextManagers import catchExceptions
=======
>>>>>>> a6c7cf9a

# from functools import partial

_DEBUG = False

# componentNames = ('Assignment', 'Screening', 'Structure')

AnalysisAssign = 'AnalysisAssign'
AnalysisScreen = 'AnalysisScreen'
AnalysisMetabolomics = 'AnalysisMetabolomics'
AnalysisStructure = 'AnalysisStructure'
ApplicationNames = [AnalysisAssign, AnalysisScreen, AnalysisMetabolomics, AnalysisStructure]
interfaceNames = ('NoUi', 'Gui')
DataDirName = 'data'
SpectraDirName = 'spectra'
PluginDataDirName = 'pluginData'
ScriptsDirName = 'scripts'
MacrosDirName = 'macros'


def _ccpnExceptionhook(type, value, tback):
    '''This because PyQT raises and catches exceptions,
    but doesn't pass them along instead makes the program crashing miserably.'''
    sys.__excepthook__(type, value, tback)


sys.excepthook = _ccpnExceptionhook


def printCreditsText(fp, programName, version):
    """Initial text to terminal """
    from ccpn.framework.PathsAndUrls import ccpnLicenceUrl

    lines = []  # ejb
    lines.append("%s, version: %s" % (programName, version))
    lines.append("")
    # lines.append("%s" % __copyright__[0:__copyright__.index('-')] + '- 2016')
    lines.append("%s" % __copyright__)
    lines.append("")
    lines.append("CCPN licence. See %s. Not to be distributed without prior consent!" % ccpnLicenceUrl)
    lines.append("")

    try:
        if isinstance(__credits__, str):
            lines.append("Developed by: %s" % __credits__)
        else:
            if isinstance(__credits__, tuple):
                lines.append("Developed by: %s" % __credits__[0])
                for crLine in __credits__[1:]:
                    lines.append("              %s" % crLine)
    except:
        pass

    lines.append("")
    try:
        if isinstance(__reference__, str):
            lines.append("Please cite:  %s" % __reference__)
        else:
            if isinstance(__reference__, tuple):
                lines.append("Please cite:  %s" % __reference__[0])
                for refLine in __reference__[1:]:
                    lines.append("              %s" % refLine)
    except:
        pass

    lines.append("")
    lines.append("DISCLAIMER:   This program is offered 'as-is'. Under no circumstances will the authors, CCPN,")
    lines.append("              the Department of Molecular and Cell Biology, or the University of Leicester be")
    lines.append("              liable of any damage, loss of data, loss of revenue or any other undesired")
    lines.append("              consequences originating from the usage of this software.")

    # print with aligning '|'s
    maxlen = max(map(len, lines))
    fp.write('%s\n' % ('=' * (maxlen + 8)))
    for line in lines:
        fp.write('|   %s ' % line + ' ' * (maxlen - len(line)) + '  |\n')
    fp.write('%s\n' % ('=' * (maxlen + 8)))


def defineProgramArguments():
    """Define the arguments of the program
    return argparse instance
    """
    import argparse

    parser = argparse.ArgumentParser(description='Process startup arguments')
    # for component in componentNames:
    #   parser.add_argument('--'+component.lower(), dest='include'+component, action='store_true',
    #                                               help='Show %s component' % component.lower())
    parser.add_argument('--language',
                        help=('Language for menus, etc.; valid options = (%s); default=%s' %
                              ('|'.join(languages), defaultLanguage)))
    parser.add_argument('--interface',
                        help=('User interface, to use; one of  = (%s); default=%s' %
                              ('|'.join(interfaces), defaultInterface)),
                        default=defaultInterface)
    parser.add_argument('--skip-user-preferences', dest='skipUserPreferences', action='store_true',
                        help='Skip loading user preferences')
    parser.add_argument('--dark', dest='darkColourScheme', action='store_true',
                        help='Use dark colour scheme')
    parser.add_argument('--light', dest='lightColourScheme', action='store_true',
                        help='Use dark colour scheme')
    parser.add_argument('--nologging', dest='nologging', action='store_true', help='Do not log information to a file')
    parser.add_argument('--debug', dest='debug', action='store_true', help='Set logging level to debug')
    parser.add_argument('--debug1', dest='debug', action='store_true', help='Set logging level to debug1 (=debug)')
    parser.add_argument('--debug2', dest='debug2', action='store_true', help='Set logging level to debug2')
    parser.add_argument('--debug3', dest='debug3', action='store_true', help='Set logging level to debug3')
    parser.add_argument('projectPath', nargs='?', help='Project path')

    return parser


class Arguments:
    """Class for setting FrameWork input arguments directly"""
    language = defaultLanguage
    interface = 'NoUi'
    nologging = True
    debug = False
    debug2 = False
    debug3 = False
    skipUserPreferences = True
    projectPath = None

    def __init__(self, projectPath=None, **kwds):

        # Dummy values
        for component in ApplicationNames:
            setattr(self, 'include' + component, None)

        self.projectPath = projectPath
        for tag, val in kwds.items():
            setattr(self, tag, val)


def createFramework(projectPath=None, **kwds):
    args = Arguments(projectPath=projectPath, **kwds)
    result = Framework('CcpNmr', Version.applicationVersion, args)
    result.start()
    #
    return result


from threading import Thread
from time import time, sleep


class AutoBackup(Thread):

    def __init__(self, q, backupFunction, sleepTime=1):
        super().__init__()
        self.sleepTime = sleepTime
        self.q = q
        self.backupProject = backupFunction
        self.startTime = None

    def run(self):
        self.startTime = time()
        while True:
            if not self.q.empty():
                waitTime = self.q.get()
            if waitTime is None:
                sleep(self.sleepTime)
            elif waitTime == 'kill':
                return
            elif (time() - self.startTime) < waitTime:
                sleep(self.sleepTime)
            else:
                self.startTime = time()
                try:
                    self.backupProject()
                except:
                    pass


class Framework(NotifierBase):
    """
    The Framework class is the base class for all applications.
    """

    def __init__(self, applicationName, applicationVersion, args=Arguments()):

        self.args = args
        self.applicationName = applicationName
        self.applicationVersion = applicationVersion
        self.revision = Version.revision
        self.plugins = []  # Hack for now, how should we store these?
        self.ccpnModules = []

        printCreditsText(sys.stderr, applicationName, applicationVersion)

        # self.setupComponents(args)

        self.useFileLogger = not self.args.nologging
        if self.args.debug3:
            self.level = Logging.DEBUG3
        elif self.args.debug2:
            self.level = Logging.DEBUG2
        elif self.args.debug:
            self.level = logging.DEBUG
        else:
            self.level = logging.INFO

        self.current = None

        self.preferences = None  # intialised by self._getUserPrefs
        self.layout = None  # intialised by self._getUserLayout
        self.styleSheet = None  # intialised by self.getStyleSheet
        self.colourScheme = None  # intialised by self.getStyleSheet

        # Necessary as attribute is queried during initialisation:
        self._mainWindow = None

        # This is needed to make project available in NoUi (if nothing else)
        self.project = None

        # Blocking level for command echo and logging
        self._echoBlocking = 0

        # NEF reader
        self.nefReader = CcpnNefIo.CcpnNefReader(self)

        # SPARKY reader - ejb
        self.sparkyReader = CcpnSparkyIo.CcpnSparkyReader(self)

        self._backupTimerQ = None
        self.autoBackupThread = None

        # NBNB TODO The following block should maybe be moved into _getUi
        self._getUserPrefs()

        # set the preferences if added from the commandline
        if self.args.darkColourScheme:
            self.preferences.general.colourScheme = 'dark'
        elif self.args.lightColourScheme:
            self.preferences.general.colourScheme = 'light'

        self._registrationDict = {}
        self._setLanguage()
        self.styleSheet = None
        self.ui = self._getUI()
        self.setupMenus()
        self.feedbackPopup = None
        self.submitMacroPopup = None
        self.updatePopup = None

    @property
    def _isInDebugMode(self) -> bool:
        """Return True if either of the debug flags has been set
        CCPNINTERNAL: used throughout to check
        """
        if self.level == Logging.DEBUG1 or self.level == Logging.DEBUG2 or self.level == Logging.DEBUG3:
            return True
        return False

    @property
    def hasGui(self) -> bool:
        "Return True if application has a gui"
        return isinstance(self.ui, Gui)

    def _testShortcuts0(self):
        print('>>> Testing shortcuts0')

    def _testShortcuts1(self):
        print('>>> Testing shortcuts1')

    def start(self):
        """Start the program execution"""

        # register the programme for later
        from ccpn.framework.Application import ApplicationContainer
        container = ApplicationContainer()
        container.register(self)

        # Load / create project
        projectPath = self.args.projectPath
        if projectPath:
            project = self.loadProject(projectPath)

        else:
            project = self.newProject()
        self._updateCheckableMenuItems()

        if not self.ui._checkRegistration():
            return

        # if not self.ui._checkUpdates():
        #   return

        # Needed in case project load failed
        if not project:
            sys.stderr.write('==> No project, aborting ...\n')
            return

        self.updateAutoBackup()

        sys.stderr.write('==> Done, %s is starting\n' % self.applicationName)

        # self.project = project
        self.ui.start()
        self._cleanup()

    def updateAutoBackup(self):

        if self.preferences.general.autoBackupEnabled:
            self.setAutoBackupTime(self.preferences.general.autoBackupFrequency)
        else:
            self.setAutoBackupTime(None)

    def setAutoBackupTime(self, time):
        # TODO: Need to add logging...
        if self._backupTimerQ is None:
            from queue import Queue

            self._backupTimerQ = Queue(maxsize=1)
        if self._backupTimerQ.full():
            self._backupTimerQ.get()
        if isinstance(time, (float, int)):
            self._backupTimerQ.put(time * 60)
        else:
            self._backupTimerQ.put(time)
        if self.autoBackupThread is None:
            self.autoBackupThread = AutoBackup(q=self._backupTimerQ,
                                               backupFunction=self.backupProject)
            self.autoBackupThread.start()

    def _cleanup(self):
        self.setAutoBackupTime('kill')
        # project._resetUndo(debug=_DEBUG)
        pass

    def backupProject(self):
        apiIo.backupProject(self.project._wrappedData.parent)
        backupPath = self.project.backupPath

        backupStatePath = Path.fetchDir(backupPath, Layout.StateDirName)

        copy_tree(self.statePath, backupStatePath)
        layoutFile = os.path.join(backupStatePath, Layout.DefaultLayoutFileName)
        Layout.saveLayoutToJson(self.ui.mainWindow, layoutFile)
        self.current._dumpStateToFile(backupStatePath)

        #Spectra should not be copied over. Dangerous for disk space
        # backupDataPath = Path.fetchDir(backupPath, DataDirName)

        #   TODO add other files inside this dirs
        backupScriptsPath = Path.fetchDir(backupPath, ScriptsDirName)
        backupLogsPath = Path.fetchDir(backupPath, ScriptsDirName)

    def _initialiseProject(self, project: Project):
        """Initialise project and set up links and objects that involve it"""

        self.project = project

        # Pass an instance of framework to project so the UI instantiation can happen
        project._appBase = self

        # Set up current
        self.current = Current(project=project)

        # This wraps the underlying data, including the wrapped graphics data
        #  - the project is now ready to use

        project._initialiseProject()

        # Adapt project to preferences
        self.applyPreferences(project)

        # init application directory
        self.scriptsPath = self.scriptsPath
        self.pymolScriptsPath = Path.fetchDir(self.scriptsPath, 'pymol')
        self.statePath = self.statePath
        self.dataPath = self.dataPath
        self.pipelinePath = self.pipelinePath
        self.spectraPath = self.spectraPath
        self.pluginDataPath = self.pluginDataPath

        # restore current
        self.current._restoreStateFromFile(self.statePath)

        self.project = project
        if hasattr(self, '_mainWindow'):
            Logging.getLogger().debug('>>>framework._initialiseProject')

            project._blockSideBar = True
            self.ui.initialize(self._mainWindow)
            project._blockSideBar = False

            # Get the mainWindow out of the application top level once it's been transferred to ui
            del self._mainWindow
        else:
            # The NoUi version has no mainWindow
            self.ui.initialize(None)

    def _refreshAfterSave(self):
        """Refresh user interface after project save (which may have caused project rename)"""

        mainWindow = self.ui.mainWindow
        if mainWindow is not None:
            mainWindow.sideBar.setProjectName(self.project)

    def _getUI(self):
        if self.args.interface == 'Gui':
            self.styleSheet = self.getStyleSheet()
            from ccpn.ui.gui.Gui import Gui

            ui = Gui(self)
            ui.qtApp._ccpnApplication = self
            # ui.mainWindow is None upon initialization: gets filled later
            getLogger().debug('%s %s %s' % (self, ui, ui.mainWindow))
        else:
            from ccpn.ui.Ui import NoUi

            ui = NoUi(self)

        # Connect UI classes for chosen ui
        ui.setUp()

        return ui

    def getStyleSheet(self):
        """return Stylesheet as determined by arguments --dark, --light or preferences
        """
        colourScheme = None
        if self.args.darkColourScheme:
            colourScheme = 'dark'
        elif self.args.lightColourScheme:
            colourScheme = 'light'
        else:
            colourScheme = self.preferences.general.colourScheme

        if colourScheme is None:
            raise RuntimeError('invalid colourScheme')

        self.colourScheme = colourScheme

        styleSheet = open(os.path.join(Path.getPathToImport('ccpn.ui.gui.widgets'),
                                       '%sStyleSheet.qss' % metaUtil.upperFirst(colourScheme))).read()
        if platform.system() == 'Linux':
            additions = open(os.path.join(Path.getPathToImport('ccpn.ui.gui.widgets'),
                                          '%sAdditionsLinux.qss' % metaUtil.upperFirst(colourScheme))).read()
            styleSheet += additions
        return styleSheet

    def _getUserPrefs(self):
        # user preferences
        if not self.args.skipUserPreferences:
            sys.stderr.write('==> Getting user preferences\n')
        self.preferences = getPreferences(self.args.skipUserPreferences)

    def _savePreferences(self):
        "Save the preferences to file"
        with catchExceptions(application=self, errorStringTemplate='Error saving preferences; "%s"'):
            directory = os.path.dirname(userPreferencesPath)
            if not os.path.exists(directory):
                os.makedirs(directory)
            with open(userPreferencesPath, 'w+') as prefFile:
                json.dump(self.preferences, prefFile, sort_keys=True, indent=4, separators=(',', ': '))

    def _getUserLayout(self, userPath=None):
        """defines the application.layout dictionary.
        For a saved project: uses the auto-generated during the saving process, if a user specified json file is given then
        is used that one instead.
        For a new project, it is used the default.
        """
        # try:
        if userPath:
            with open(userPath) as fp:
                layout = json.load(fp, object_hook=AttrDict)
                self.layout = layout
        else:
            # opens the autogenerated if an existing project
            savedLayoutPath = self._getAutogeneratedLayoutFile()
            if savedLayoutPath:
                with open(savedLayoutPath) as fp:
                    layout = json.load(fp, object_hook=AttrDict)
                    self.layout = layout
            else:  # opens the default
                Layout._createLayoutFile(self)
                self._getUserLayout()
        # except Exception as e:
        #   getLogger().warning('No layout found. %s' %e)

        return self.layout

    def saveLayout(self):
        Layout.updateSavedLayout(self.ui.mainWindow)

    def saveLayoutAs(self):
        fp = self.getSaveLayoutPath()
        try:
            Layout.saveLayoutToJson(self.ui.mainWindow, jsonFilePath=fp)
        except Exception as e:
            getLogger().warning('Impossible to save layout. %s' % e)

    def restoreLastSavedLayout(self):
        self.ui.mainWindow.moduleArea._closeAll()
        Layout.restoreLayout(self.ui.mainWindow, self.layout)

    def restoreLayoutFromFile(self, jsonFilePath=None):
        if jsonFilePath is None:
            #asks with a dialog
            jsonFilePath = self.getSavedLayoutPath()
            if not os.path.exists(jsonFilePath):
                again = MessageDialog.showOkCancelWarning(title='File Does not exist', message='Try again?')
                if again:
                    self.restoreLayoutFromFile()
                else:
                    return
        try:
            self.ui.mainWindow.moduleArea._closeAll()
            self._getUserLayout(jsonFilePath)
            Layout.restoreLayout(self.ui.mainWindow, self.layout)
        except Exception as e:
            getLogger().warning('Impossible to restore layout. %s' % e)

    def _getAutogeneratedLayoutFile(self):
        if self.project:
            layoutFile = Layout.getLayoutFile(self)
            return layoutFile

    def _setLanguage(self):
        # Language, check for command line override, or use preferences
        if self.args.language:
            language = self.args.language
        elif self.preferences.general.language:
            language = self.preferences.general.language
        else:
            language = defaultLanguage
        if not translator.setLanguage(language):
            self.preferences.general.language = language
        # translator.setDebug(True)
        sys.stderr.write('==> Language set to "%s"\n' % translator._language)

    # def _isRegistered(self):
    #   """return True if registered"""
    #   self._registrationDict = Register.loadDict()
    #   return not Register.isNewRegistration(self._registrationDict)
    #
    #
    # def _checkRegistration(self):
    #   """
    #   Display registration popup if there is a gui
    #   return True if ok
    #   return False on error
    #   """
    #   from ccpn.ui.gui.popups.RegisterPopup import RegisterPopup
    #
    #   if self.ui:
    #     if not self._isRegistered():
    #       self.ui.mainWindow.show()
    #       QtWidgets.QApplication.processEvents()
    #       popup = RegisterPopup(self.ui.mainWindow, version=self.applicationVersion, modal=True)
    #       QtWidgets.QApplication.processEvents()
    #       popup.show()
    #       # popup.raise_()
    #       popup.exec_()
    #
    #   if not self._isRegistered():
    #     return False
    #
    #   Register.updateServer(self._registrationDict, self.applicationVersion)
    #   return True

    def applyPreferences(self, project):
        """Apply user preferences

        NBNB project should be impliclt rather than a parameter (once reorganisation is finished)
        """
        # Reset remoteData DataStores to match preferences setting
        dataPath = self.preferences.general.dataPath
        if not dataPath or not os.path.isdir(dataPath):
            dataPath = os.path.expanduser('~')
        memopsRoot = project._wrappedData.root
        dataUrl = memopsRoot.findFirstDataLocationStore(name='standard').findFirstDataUrl(
                name='remoteData'
                )
        dataUrl.url = Implementation.Url(path=dataPath)

    def correctColours(self):
        """Autocorrect all colours that are too close to the background colour
        """
        from ccpn.ui.gui.guiSettings import autoCorrectHexColour, getColours, CCPNGLWIDGET_HEXBACKGROUND

        if self.preferences.general.autoCorrectColours:
            project = self.project

            # change spectrum colours
            for spectrum in project.spectra:
                if len(spectrum.axisCodes) > 1:
                    spectrum.positiveContourColour = autoCorrectHexColour(spectrum.positiveContourColour,
                                                                          getColours()[CCPNGLWIDGET_HEXBACKGROUND])
                    spectrum.negativeContourColour = autoCorrectHexColour(spectrum.negativeContourColour,
                                                                          getColours()[CCPNGLWIDGET_HEXBACKGROUND])
                else:
                    spectrum.sliceColour = autoCorrectHexColour(spectrum.sliceColour,
                                                                getColours()[CCPNGLWIDGET_HEXBACKGROUND])

            # change peakList colours
            for objList in project.peakLists:
                objList.textColour = autoCorrectHexColour(objList.textColour,
                                                          getColours()[CCPNGLWIDGET_HEXBACKGROUND])
                objList.symbolColour = autoCorrectHexColour(objList.symbolColour,
                                                            getColours()[CCPNGLWIDGET_HEXBACKGROUND])

            # change integralList colours
            for objList in project.integralLists:
                objList.textColour = autoCorrectHexColour(objList.textColour,
                                                          getColours()[CCPNGLWIDGET_HEXBACKGROUND])
                objList.symbolColour = autoCorrectHexColour(objList.symbolColour,
                                                            getColours()[CCPNGLWIDGET_HEXBACKGROUND])

            # change multipletList colours
            for objList in project.multipletLists:
                objList.textColour = autoCorrectHexColour(objList.textColour,
                                                          getColours()[CCPNGLWIDGET_HEXBACKGROUND])
                objList.symbolColour = autoCorrectHexColour(objList.symbolColour,
                                                            getColours()[CCPNGLWIDGET_HEXBACKGROUND])

            for mark in project.marks:
                mark.colour = autoCorrectHexColour(mark.colour,
                                                   getColours()[CCPNGLWIDGET_HEXBACKGROUND])

    def initGraphics(self):
        """Set up graphics system after loading"""
        from ccpn.ui.gui.lib import GuiStrip

        project = self.project
        try:
            if self.preferences.general.restoreLayoutOnOpening:
                layout = self._getUserLayout()
                if layout:
                    Layout.restoreLayout(self._mainWindow, layout)
        except Exception as e:
            getLogger().warning('Impossible to restore Layout %s' % e)

        # Initialise displays
        for spectrumDisplay in project.windows[0].spectrumDisplays:  # there is exactly one window
            pass  # GWV: poor solution; removed the routine spectrumDisplay._resetRemoveStripAction()

        # initialise any colour changes before generating gui strips
        self.correctColours()

        # Initialise strips
        for strip in project.strips:
            GuiStrip._setupGuiStrip(project, strip._wrappedData)

            # if isinstance(strip, GuiStripNd) and not strip.haveSetupZWidgets:
            #   strip.setZWidgets()

        # Initialise SpectrumViews
        for spectrumDisplay in project.spectrumDisplays:

            strips = spectrumDisplay.orderedStrips
            for si, strip in enumerate(strips):

                # move to the correct place in the widget
                stripIndex = strips.index(strip)
                spectrumDisplay.stripFrame.layout().addWidget(strip, 0, si)  #stripIndex)

                specViews = strip.spectrumViews
                # for iSV, spectrumView in enumerate(strip.orderedSpectrumViews(includeDeleted=False)):

                for iSV, spectrumView in enumerate(spectrumDisplay.orderedSpectrumViews(specViews)):
                    spectrumView._createdSpectrumView(iSV)
                    # for peakList in spectrumView.spectrum.peakLists:
                    #     strip.showPeaks(peakList)

            # some of the strips may not be instantiated at this point
            # resize the stripFrame to the spectrumDisplay - ready for first resize event
            spectrumDisplay.stripFrame.resize(spectrumDisplay.width() - 2, spectrumDisplay.stripFrame.height())
            spectrumDisplay.showAxes()

        #~~~~~~~~~~~~~~~~
        #
        # # Initialise SpectrumDisplays, SpectrumViews
        # for spectrumDisplay in project.spectrumDisplays:
        #
        #   # self.moduleArea.addModule(spectrumDisplay, position='right')
        #   strips = spectrumDisplay.strips
        #   for strip in strips:
        #
        #     # move to the correct place in the widget
        #     stripIndex = strips.index(strip)
        #     spectrumDisplay.stripFrame.layout().addWidget(strip, 0, stripIndex)
        #
        #     specViews = strip.spectrumViews
        #     # for iSV, spectrumView in enumerate(spectrumDisplay.orderedSpectrumViews(specViews)):
        #     for iSV, spectrumView in enumerate(specViews):
        #
        #       # set up the Z widgets and add new toolbar button
        #       spectrumDisplay._createdSpectrumView({Notifier.OBJECT: spectrumView})  #iSV)
        #
        #       for peakList in spectrumView.spectrum.peakLists:
        #         strip.showPeaks(peakList)
        #
        #   # some of the strips may no be instantiated at this point
        #   spectrumDisplay.showAxes()
        #   spectrumDisplay.setColumnStretches(True)
        #
        #~~~~~~~~~~~~~~~~

        if self.current.strip is None:
            if len(self.project.strips) > 0:
                self.current.strip = self.project.strips[0]

    def getByPid(self, pid):
        return self.project.getByPid(pid)

    def getByGid(self, gid):
        return self.ui.getByGid(gid)

    def _startCommandBlock(self, command: str, quiet: bool = False, **objectParameters):
        """Start block for command echoing, set undo waypoint, and echo command to ui and logger

        MUST be paired with _endCommandBlock call - use try ... finally to ensure both are called

        Set keyword:value objectParameters to point to the relevant objects in setup commands,
        and pass setup commands and command proper to ui for echoing

        Example calls:

        _startCommandBlock("application.createSpectrumDisplay(spectrum)", spectrum=spectrumOrPid)

        _startCommandBlock(
           "newAssignment = peak.assignDimension(axisCode=%s, value=[newNmrAtom]" % axisCode,
           peak=peakOrPid)"""

        undo = self.project._undo
        if undo is not None:  # ejb - changed from if undo:
            # set undo step
            undo.newWaypoint()  # DO NOT CHANGE

            # _blockedSideBar is a project override
            if not self.project._blockSideBar and not undo._blocked:
                if undo._waypointBlockingLevel < 1 and self.ui and self.ui.mainWindow:
                    self.ui.mainWindow.sideBar._saveExpandedState()

            undo.increaseWaypointBlocking()

        if not self._echoBlocking:
            self.project.suspendNotification()

            # Get list of command strings
            commands = []
            for parameter, value in sorted(objectParameters.items()):
                if value is not None:
                    if not isinstance(value, str):
                        value = value.pid
                    commands.append("%s = project.getByPid(%s)\n" % (parameter, repr(value)))
            commands.append(command)  # ED: newLine NOT needed here

            # echo command strings
            # added 'quiet' mode to keep full functionality to 'startCommandEchoBLock'
            # but without the screen output
            if not quiet:
                self.ui.echoCommands(commands)

        self._increaseNotificationBlocking()
        getLogger().debug2('command=%s, echoBlocking=%s, undo.blocking=%s'
                          % (command, self._echoBlocking, undo.blocking))

    #TODO:TJ: Why is this a private method; it is and should be used all over the code?
    def _endCommandBlock(self):
        """End block for command echoing,

        MUST be paired with _startCommandBlock call - use try ... finally to ensure both are called"""

        getLogger().debug2('echoBlocking=%s' % self._echoBlocking)
        undo = self.project._undo

        # if self._echoBlocking > 0:
        #     self._echoBlocking -= 1
        self._decreaseNotificationBlocking()

        if not self._echoBlocking:
            self.project.resumeNotification()

        if undo is not None:  # ejb - changed from if undo:
            undo.decreaseWaypointBlocking()

            if not self.project._blockSideBar and not undo._blocked:
                if undo._waypointBlockingLevel < 1 and self.ui and self.ui.mainWindow:
                    self.ui.mainWindow.sideBar._restoreExpandedState()

        # if self._echoBlocking > 0:
        #   # If statement should always be True, but to avoid weird behaviour in error situations we check
        #   self._echoBlocking -= 1
        # # self.project.resumeNotification()

    def addApplicationMenuSpec(self, spec, position=3):
        """Add an entirely new menu at specified position"""
        self._menuSpec.insert(position, spec)

    def addApplicationMenuItem(self, menuName, menuItem, position):
        """Add a new item to an existing menu at specified position"""
        for spec in self._menuSpec:
            if spec[0] == menuName:
                spec[1].insert(position, menuItem)
                return

        raise Exception('No menu with name %s' % menuName)

    def addApplicationMenuItems(self, menuName, menuItems, position):
        """Add a new items to an existing menu starting at specified position"""
        for n, menuItem in enumerate(menuItems):
            self.addApplicationMenuItem(menuName, menuItem, position + n)

    #########################################    Create sub dirs   ########################################################

    ## dirs are created with decorators because the project path can change dynamically.
    ##  When a project is saved in a new location, all the dirs get refreshed automatically'

    @property
    def statePath(self):
        return self._statePath

    @statePath.getter
    def statePath(self):
        return Path.fetchDir(self.project.path, Layout.StateDirName)

    @statePath.setter
    def statePath(self, path):
        self._statePath = path

    @property
    def pipelinePath(self):
        return self._pipelinePath

    @pipelinePath.getter
    def pipelinePath(self):
        return Path.fetchDir(self.statePath, Pipeline.className)

    @pipelinePath.setter
    def pipelinePath(self, path):
        self._pipelinePath = path

    @property
    def dataPath(self):
        return self._dataPath

    @dataPath.getter
    def dataPath(self):
        return Path.fetchDir(self.project.path, DataDirName)

    @dataPath.setter
    def dataPath(self, path):
        self._dataPath = path

    @property
    def spectraPath(self):
        return self._spectraPath

    @spectraPath.getter
    def spectraPath(self):
        return Path.fetchDir(self.dataPath, SpectraDirName)

    @spectraPath.setter
    def spectraPath(self, path):
        self._spectraPath = path

    @property
    def pluginDataPath(self):
        return self._pluginDataPath

    @pluginDataPath.getter
    def pluginDataPath(self):
        return Path.fetchDir(self.dataPath, PluginDataDirName)

    @pluginDataPath.setter
    def pluginDataPath(self, path):
        self._pluginDataPath = path

    @property
    def tempMacrosPath(self):
        return self._tempMacrosPath

    @tempMacrosPath.getter
    def tempMacrosPath(self):
        return Path.fetchDir(userPreferencesDirectory, MacrosDirName)

    @tempMacrosPath.setter
    def tempMacrosPath(self, path):
        self._tempMacrosPath = path

    @property
    def scriptsPath(self):
        return self._scriptsPath

    @scriptsPath.getter
    def scriptsPath(self):
        return Path.fetchDir(self.project.path, ScriptsDirName)

    @scriptsPath.setter
    def scriptsPath(self, path):
        self._scriptsPath = path

    #########################################    Start setup Menus      ############################

    def _updateCheckableMenuItems(self):
        # This has to be kept in sync with menu items below which are checkable,
        # and also with MODULE_DICT keys
        # The code is terrible because Qt has no easy way to get hold of menus / actions

        mainWindow = self.ui.mainWindow
        if mainWindow is None:
            # We have a UI with no mainWindow - nothing to do.
            return

        topMenu = mainWindow.menuBar().findChildren(QtWidgets.QMenu)[0]
        topActionDict = {}
        for topAction in topMenu.actions():
            mainActionDict = {}
            for mainAction in topAction.menu().actions():
                mainActionDict[mainAction.text()] = mainAction
            topActionDict[topAction.text()] = mainActionDict

        openModuleKeys = set(mainWindow.moduleArea.modules.keys())
        for key, topActionText, mainActionText in (('SEQUENCE', 'Molecules', 'Show Sequence'),
                                                   ('PYTHON CONSOLE', 'View', 'Python Console')):
            if key in openModuleKeys:
                mainActionDict = topActionDict.get(topActionText)  # should always exist but play safe
                if mainActionDict:
                    mainAction = mainActionDict.get(mainActionText)
                    if mainAction:
                        mainAction.setChecked(True)

    def setupMenus(self):
        """Setup the menu specification.

        The menus are specified by a list of lists (actually, an iterable of iterables, but the term
        ‘list’ will be used here to mean any iterable).  Framework provides 7 menus: Project, Spectrum,
        Molecules, View, Macro, Plugins, Help.  If you want to create your own menu in a subclass of
        Framework, you need to create a list in the style described below, then call
        self.addApplicationMenuSpec and pass in your menu specification list.

        Menu specification lists are composed of two items, the first being a string which is the menu’s
        title, the second is a list of sub-menu items.  Each item can be zero, two or three items long.
        A zero-length list indicates a separator.  If the list is length two and the second item is a
        list, then it specifies a sub-menu in a recursive manner.  If the list is length two and the
        second item is callable, it specifies a menu action with the first item specifying the label
        and the second the callable that is triggered when the menu item is selected.  If the list is
        length three, it is treated as a menu item specification, with the third item a list of keyword,
        value pairs.

        The examples below may make this more clear…

        Create a menu called ‘Test’ with two items and a separator:

        | - Test
        |   | - Item One
        |   | - ------
        |   | - Item Two

        Where clicking on ‘Item One’ calls method self.itemOneMethod and clicking on ‘Item Two’
        calls self.itemTwoMethod

        |    def setupMenus(self):
        |      menuSpec = (‘Test’, [(‘Item One’, self.itemOneMethod),
        |                           (),
        |                           (‘Item Two’, self.itemTwoMethod),
        |                          ]
        |      self.addApplicationMenuSpec(menuSpec)



        More complicated menus are possible.  For example, to create the following menu

        | - Test
        |   | - Item A     ia
        |   | - ------
        |   | - Submenu B
        |      | - Item B1
        |      | - Item B2
        |   | - Item C     id

        where Item A can be activated using the two-key shortcut ‘ia’,
        Submenu B contains two static menu items, B1 and B2
        Submenu item B2 is checkable, but not checked by default
        Item C is disabled by default and has a shortcut of ‘ic’

        |   def setupMenus(self):
        |     subMenuSpecB = [(‘Item B1’, self.itemB1),
        |                     (‘Item B2’, self.itemB2, [(‘checkable’, True),
        |                                               (‘checked’, False)])
        |                    ]
        |
        |     menuSpec = (‘Test’, [(‘Item A’, self.itemA, [(‘shortcut’, ‘ia’)]),
        |                          (),
        |                          (‘Submenu B’, subMenuB),
        |                          (‘Item C’, self.itemA, [(‘shortcut’, ‘ic’),
        |                                                  (‘enabled’, False)]),
        |                         ]
        |     self.addApplicationMenuSpec(menuSpec)


        If we’re using the PyQt GUI, we can get the Qt action representing Item B2 somewhere in our code
        (for example, to change the checked status,) via:

        |   action = application.ui.mainWindow.getMenuAction(‘Test->Submenu B->Item B2’)
        |   action.setChecked(True)

        To see how to add items dynamically, see clearRecentProjects in this class and
        _fillRecentProjectsMenu in GuiMainWindow

        """
        self._menuSpec = ms = []

        ms.append(('Project', [
            ("New", self.createNewProject, [('shortcut', '⌃n')]),  # Unicode U+2303, NOT the carrot on your keyboard.
            ("Open...", self.openProject, [('shortcut', '⌃o')]),  # Unicode U+2303, NOT the carrot on your keyboard.
            ("Open Recent", ()),

            #      ("Load Spectrum...", lambda: self.loadData(text='Load Spectrum'), [('shortcut', 'ls')]),
            ("Load Data...", self.loadData, [('shortcut', 'ld')]),
            (),
            ("Save", self.saveProject, [('shortcut', '⌃s')]),  # Unicode U+2303, NOT the carrot on your keyboard.
            ("Save As...", self.saveProjectAs, [('shortcut', 'sa')]),
            (),
            ("NEF", (("Import Nef File", self._importNef, [('shortcut', 'in'), ('enabled', True)]),
                     ("Export Nef File", self._exportNEF, [('shortcut', 'ex')])
                     )),
            (),
            (),
            ("Layout", (("Save", self.saveLayout, [('enabled', False)]),
                        ("Save as...", self.saveLayoutAs, [('enabled', False)]),
                        ("Restore last", self.restoreLastSavedLayout, [('enabled', False)]),
                        ("Restore from file...", self.restoreLayoutFromFile, [('enabled', False)]),
                        (),
                        ("Open pre-defined...", None, [('enabled', False)]),

                        )),
            (),
            ("Undo", self.undo, [('shortcut', '⌃z')]),  # Unicode U+2303, NOT the carrot on your keyboard.
            ("Redo", self.redo, [('shortcut', '⌃y')]),  # Unicode U+2303, NOT the carrot on your keyboard.
            (),
            ("Summary", self.displayProjectSummary),
            ("Archive", self.archiveProject, [('enabled', False)]),
            ("Restore From Archive...", self.restoreFromArchive, [('enabled', False)]),
            (),
            ("Preferences...", self.showApplicationPreferences),
            (),
            ("Quit", self._closeEvent, [('shortcut', '⌃q')]),  # Unicode U+2303, NOT the carrot on your keyboard.
            ]
                   ))

        ms.append(('Spectrum', [
            ("Load Spectrum...", lambda: self.loadData(text='Load Spectrum'), [('shortcut', 'ls')]),
            (),
            ("Spectrum Groups...", self.showSpectrumGroupsPopup, [('shortcut', 'ss')]),
            ("Set Experiment Types...", self.showExperimentTypePopup, [('shortcut', 'et')]),
            (),
            ("Pick Peaks", (("Pick 1D Peaks...", self.showPeakPick1DPopup, [('shortcut', 'p1')]),
                            ("Pick ND Peaks...", self.showPeakPickNDPopup, [('shortcut', 'pp')])
                            )),
            ("Copy PeakList...", self.showCopyPeakListPopup, [('shortcut', 'cl')]),
            ("Copy Peaks...", self.showCopyPeaks, [('shortcut', 'cp')]),

            (),
            ("Make Projection...", self.showProjectionPopup, [('shortcut', 'pj')]),
            (),
            ("Print to File...", self.showPrintSpectrumDisplayPopup, [('shortcut', 'pr')]),
            ]
                   ))

        ms.append(('Molecules', [
            ("Chain from FASTA...", lambda: self.loadData(text='Load FASTA')),
            (),
            ("Generate Chain...", self.showCreateChainPopup),
            ("Inspect...", self.inspectMolecule, [('enabled', False)]),
            (),
            ("Residue Information", self.showResidueInformation, [('shortcut', 'ri')]),
            (),
            ("Reference Chemical Shifts", self.showRefChemicalShifts, [('shortcut', 'rc')]),
            ]
                   ))

        ms.append(('View', [
            ("Chemical Shift Table", self.showChemicalShiftTable, [('shortcut', 'ct')]),
            ("NmrResidue Table", self.showNmrResidueTable, [('shortcut', 'nt')]),
            # ("Structure Table", self.showStructureTable, [('shortcut', 'st')]),
            ("Residue Table", self.showResidueTable),
            ("Peak Table", self.showPeakTable, [('shortcut', 'lt')]),
            ("Integral Table", self.showIntegralTable, [('shortcut', 'it')]),
            ("Multiplet Table", self.showMultipletTable, [('shortcut', 'mt')]),
            ("Restraint Table", self.showRestraintTable, [('shortcut', 'rt')]),
            ("Structure Table", self.showStructureTable, [('shortcut', 'st')]),
            (),
            ("Chemical Shift Mapping", self.showChemicalShiftMapping, [('shortcut', 'cm')]),
            ("Notes Editor", self.showNotesEditor, [('shortcut', 'no')]),
            (),
            # (),
            ###("Sequence Graph", self.showSequenceGraph, [('shortcut', 'sg')]),
            ###("Atom Selector", self.showAtomSelector, [('shortcut', 'as')]),
            ###(),

            # sequenceModule has been incorporated into sequence graph
            # ("Show Sequence", self.toggleSequenceModule, [('shortcut', 'sq'),
            #                                               ('checkable', True),
            #                                               ('checked', False)
            #                                               ]),
            (),
            ("Current", (("Show/Hide Toolbar", self.toggleToolbar, [('shortcut', 'tb')]),
                         ("Show/Hide Phasing Console", self.togglePhaseConsole, [('shortcut', 'pc')]),
                         (),
                         ("Set Zoom...", self._setZoomPopup, [('shortcut', 'sz')]),
                         ("Reset Zoom", self.resetZoom, [('shortcut', 'rz')]),
                         (),
                         ("New SpectrumDisplay with strip", self.copyStrip, []),
                         ("Flip X-Y Axis", self.flipXYAxis, [('shortcut', 'xy')]),
                         ("Flip X-Z Axis", self.flipXZAxis, [('shortcut', 'xz')]),
                         ("Flip Y-Z Axis", self.flipYZAxis, [('shortcut', 'yz')])
                         )),
            (),
            ("Show/hide Modules", ([
                ("None", None, [('checkable', True),
                                ('checked', False)])
                ])),
            ("Python Console", self._toggleConsole, [('shortcut', '  '),
                                                     ('checkable', True),
                                                     ('checked', False)])
            ]
                   ))

        ms.append(('Macro', [
            ("New Macro Editor", self.showMacroEditor),
            ("New from Console", self.newMacroFromConsole, [('enabled', False)]),  #Not available yet
            ("New from Log", None, [('enabled', False)]),  #Not available yet
            (),
            ("Open...", self.openMacroOnEditor),
            ("Run...", self.runMacro),
            ("Run Recent", ()),
            (),
            ("Define User Shortcuts...", self.defineUserShortcuts, [('shortcut', 'du')])
            ]
                   ))

        ms.append(('Plugins', ()))

        ms.append(('Help', [
            ("Tutorials", ([
                # Submenu
                ("Beginners Tutorial", self.showBeginnersTutorial),
                ("Backbone Tutorial", self.showBackboneTutorial),
                ("CSP Tutorial", self.showCSPtutorial),
                ("More...", self.showTutorials)
                ])),
            ("Show Shortcuts", self.showShortcuts),
            ("Show CcpNmr V3 Documentation", self.showVersion3Documentation),
            (),
            ("About CcpNmr V3...", self.showAboutPopup),
            ("About CCPN...", self.showAboutCcpn),
            ("Show License...", self.showCcpnLicense),
            (),
            ("Inspect Code...", self.showCodeInspectionPopup, [('shortcut', 'gv'),
                                                               ('enabled', False)]),
            ("Show Issues...", self.showIssuesList),
            ("Check for Updates...", self.showUpdatePopup),
            (),
            ("Submit Feedback...", self.showFeedbackPopup),
            ("Submit Macro...", self.showSubmitMacroPopup)
            ]
                   ))

    ###################################################################################################################
    ## These will eventually move to gui (probably via a set of lambda functions.
    ###################################################################################################################
    ###################################################################################################################
    ## MENU callbacks:  Project
    ###################################################################################################################

    def createNewProject(self):
        "Callback for creating new project"
        with catchExceptions(application=self, errorStringTemplate='Error creating new project:'):
            okToContinue = self.ui.mainWindow._queryCloseProject(title='New Project',
                                                                 phrase='create a new')
            if okToContinue:
                project = self.newProject()
                if project is None:
                    raise RuntimeError('Unable to create new project')
                project._mainWindow.show()
                QtWidgets.QApplication.setActiveWindow(project._mainWindow)

    def newProject(self, name='default'):
        """Create new, empty project; return Project instance
        """

        # NB _closeProject includes a gui cleanup call

        if self.project is not None:
            self._closeProject()

        project = None
        sys.stderr.write('==> Creating new, empty project\n')
        newName = re.sub('[^0-9a-zA-Z]+', '', name)
        if newName != name:
            getLogger().info('Removing whitespace from name: %s' % name)

        project = coreIo.newProject(name=newName, useFileLogger=self.useFileLogger, level=self.level)
        project._isNew = True
        # Needs to know this for restoring the GuiSpectrum Module. Could be removed after decoupling Gui and Data!
        self._initialiseProject(project)
        project._resetUndo(debug=self.level <= Logging.DEBUG2, application=self)

        return project

    def openProject(self, path=None):
        project = self.ui.mainWindow.loadProject(projectDir=path)
        if project:
            try:
                project._mainWindow.show()
                QtWidgets.QApplication.setActiveWindow(project._mainWindow)

            except Exception as es:
                getLogger().warning('Error opening project:', str(es))
            finally:
                return project
        else:
            return None

    def loadProject(self, path=None):
        """
           Load project from path
           If not path then opens a file dialog box and loads project from selected file.

           ReturnsProject instance or None on error
        """
        if not path:
            dialog = FileDialog(parent=self.ui.mainWindow, fileMode=FileDialog.Directory, text='Load Project',
                                acceptMode=FileDialog.AcceptOpen, preferences=self.preferences.general)
            path = dialog.selectedFile()
            if not path:
                return None

        dataType, subType, usePath = ioFormats.analyseUrl(path)
        if dataType == 'Project' and subType in (ioFormats.CCPN,
                                                 ioFormats.NEF,
                                                 ioFormats.NMRSTAR,
                                                 ioFormats.SPARKY):

            # if subType != ioFormats.NEF:    # ejb - only reset project for CCPN files
            #   if self.project is not None:
            #     self._closeProject()

            if subType == ioFormats.CCPN:
                sys.stderr.write('==> Loading %s project "%s"\n' % (subType, path))

                if self.project is not None:  # always close for Ccpn
                    self._closeProject()
                project = coreIo.loadProject(path, useFileLogger=self.useFileLogger, level=self.level)
                project._resetUndo(debug=self.level <= Logging.DEBUG2, application=self)
                self._initialiseProject(project)
                project._undo.clear()
            elif subType == ioFormats.NEF:
                sys.stderr.write('==> Loading %s NEF project "%s"\n' % (subType, path))
                project = self._loadNefFile(path, makeNewProject=True)  # RHF - new by default
                project._resetUndo(debug=self.level <= Logging.DEBUG2, application=self)

            elif subType == ioFormats.NMRSTAR:
                sys.stderr.write('==> Loading %s NMRStar project "%s"\n' % (subType, path))
                project = self._loadNMRStarFile(path, makeNewProject=True)  # RHF - new by default
                project._resetUndo(debug=self.level <= Logging.DEBUG2, application=self)

            elif subType == ioFormats.SPARKY:
                sys.stderr.write('==> Loading %s Sparky project "%s"\n' % (subType, path))
                project = self._loadSparkyProject(path, makeNewProject=True)  # RHF - new by default
                project._resetUndo(debug=self.level <= Logging.DEBUG2, application=self)

            return project

        # elif dataType == 'NefFile' and subType in (ioFormats.NEF):
        # # ejb - testing - 24/6/17 hopefully this will insert into project
        # #                 is caught by the test above
        # #                 need to deciode whether it is a 'project' or 'NefFile' load
        #
        #   sys.stderr.write('==> Loading %s NefFile "%s"\n' % (subType, path))
        #   project = self._loadNefFile(path, makeNewProject=False)
        #   project._resetUndo(debug=_DEBUG)
        #
        #   return project

        else:
            sys.stderr.write('==> Could not recognise "%s" as a project; loading into default project\n' % path)
            self.project = self.newProject()
            self.loadData(paths=[path])
            return self.project

    def _loadNefFile(self, path: str, makeNewProject=True) -> Project:
        """Load Project from NEF file at path, and do necessary setup"""

        from ccpn.core.lib.ContextManagers import undoBlock

        dataBlock = self.nefReader.getNefData(path)

        if makeNewProject:
            if self.project is not None:
                self._closeProject()
            self.project = self.newProject(dataBlock.name)

        self.project._wrappedData.shiftAveraging = False
        # with suspendSideBarNotifications(project=self.project):

        with undoBlock():
            with catchExceptions(application=self, errorStringTemplate='Error loading Nef file: %s'):
                self.nefReader.importNewProject(self.project, dataBlock)
            # try:
            #     self.nefReader.importNewProject(self.project, dataBlock)
            # except Exception as es:
            #     getLogger().warning('Error loading Nef file: %s' % str(es))
            #     if self._isInDebugMode:
            #         raise es
            # # finally:

        self.project._wrappedData.shiftAveraging = True

        getLogger().info('==> Loaded NEF file: "%s"' % (path,))
        return self.project

    def _loadNMRStarFile(self, path: str, makeNewProject=True) -> Project:
        """Load Project from NEF file at path, and do necessary setup"""

        from ccpn.core.lib.ContextManagers import undoBlock

        dataBlock = self.nefReader.getNMRStarData(path)

        if makeNewProject:
            if self.project is not None:
                self._closeProject()
            self.project = self.newProject(dataBlock.name)

        self.project._wrappedData.shiftAveraging = False

        # with suspendSideBarNotifications(project=self.project):
        with undoBlock():
            with catchExceptions(application=self, errorStringTemplate='Error loading NMRStar file: %s'):
                self.nefReader.importNewProject(self.project, dataBlock)
        # with undoBlock():
        #     try:
        #         self.nefReader.importNewNMRStarProject(self.project, dataBlock)
        #     except Exception as es:
        #         getLogger().warning('Error loading NMRStar file: %s' % str(es))

        self.project._wrappedData.shiftAveraging = True

        getLogger().info('==> Loaded NmrStar file: "%s"' % (path,))
        return self.project

    def _loadSparkyProject(self, path: str, makeNewProject=True) -> Project:
        """Load Project from Sparky file at path, and do necessary setup"""

        from ccpn.core.lib.ContextManagers import undoBlock

        # read data files
        from ccpn.core.lib.CcpnSparkyIo import SPARKY_NAME

        dataBlock = self.sparkyReader.parseSparkyFile(path)
        sparkyName = dataBlock.getDataValues(SPARKY_NAME, firstOnly=True)

        if makeNewProject and (dataBlock.getDataValues('sparky', firstOnly=True) == 'project file'):
            if self.project is not None:
                self._closeProject()
            self.project = self.newProject(sparkyName)

        self.project._wrappedData.shiftAveraging = True

        # with suspendSideBarNotifications(project=self.project):
        with undoBlock():
            with catchExceptions(application=self, errorStringTemplate='Error loading Sparky file: %s'):
                self.sparkyReader.importSparkyProject(self.project, dataBlock)
        # with undoBlock():
        #     try:
        #         # insert file into project
        #
        #         self.sparkyReader.importSparkyProject(self.project, dataBlock)
        #         sys.stderr.write('==> Loaded Sparky project files: "%s", building project\n' % (path,))
        #     except Exception as es:
        #         getLogger().warning('Error loading Sparky file: %s' % str(es))
        #

        self.project._wrappedData.shiftAveraging = True

        getLogger().info('==> Loaded Sparky project files: "%s", building project' % (path,))
        return self.project

    def clearRecentProjects(self):
        self.preferences.recentFiles = []
        self.ui.mainWindow._fillRecentProjectsMenu()

    def clearRecentMacros(self):
        self.preferences.recentMacros = []
        self.ui.mainWindow._fillRecentMacrosMenu()

    def loadData(self, paths=None, text=None, filter=None):
        """
        Opens a file dialog box and loads data from selected file.
        """
        if text is None:
            text = 'Load Data'

        if paths is None:
            #TODO:LIST-AS-ISSUE: This fails for native file dialogs on OSX when trying to select a project (i.e. a directory)
            # NBNB TBD I assume here that path is either a string or a list lf string paths.
            # NBNB #FIXME if incorrect
            dialog = FileDialog(parent=self.ui.mainWindow, fileMode=FileDialog.AnyFile, text=text,
                                acceptMode=FileDialog.AcceptOpen, preferences=self.preferences.general,
                                filter=filter)
            path = dialog.selectedFile()
            if not path:
                return
            paths = [path]

        elif isinstance(paths, str):
            paths = [paths]

        for path in paths:
            self.project.loadData(path)

    def _cloneSpectraToProjectDir(self):
        ''' Keep a copy of spectra inside the project directory "myproject.ccpn/data/spectra".
        This is useful when saving the project in an external driver and want to keep the spectra together with the project.
        '''
        from shutil import copyfile

        try:
            for spectrum in self.project.spectra:
                oldPath = spectrum.filePath
                # For Bruker need to keep all the tree structure.
                # Uses the fact that there is a folder called "pdata" and start to copy from the dir before.
                ss = oldPath.split('/')
                if 'pdata' in ss:
                    brukerDir = os.path.join(os.sep, *ss[:ss.index('pdata')])
                    brukerName = brukerDir.split('/')[-1]
                    os.mkdir(os.path.join(self.spectraPath, brukerName))
                    destinationPath = os.path.join(self.spectraPath, brukerName)
                    copy_tree(brukerDir, destinationPath)
                    clonedPath = os.path.join(destinationPath, *ss[ss.index('pdata'):])
                    # needs to repoint the path but doesn't seem to work!! troubles with $INSIDE!!
                    # spectrum.filePath = clonedPath
                else:
                    # copy the file and or other files containing params
                    from ntpath import basename

                    pathWithoutFileName = os.path.join(os.sep, *ss[:ss.index(basename(oldPath))])
                    fullpath = os.path.join(pathWithoutFileName, basename(oldPath))
                    import glob

                    otherFilesWithSameName = glob.glob(fullpath + ".*")
                    clonedPath = os.path.join(self.spectraPath, basename(oldPath))
                    for otherFileTocopy in otherFilesWithSameName:
                        otherFilePath = os.path.join(self.spectraPath, basename(otherFileTocopy))
                        copyfile(otherFileTocopy, otherFilePath)
                    if oldPath != clonedPath:
                        copyfile(oldPath, clonedPath)
                        # needs to repoint the path but doesn't seem to work!! troubles with $INSIDE!!
                        # spectrum.filePath = clonedPath

        except Exception as e:
            getLogger().debug(str(e))

    def _saveProject(self, newPath=None, createFallback=True, overwriteExisting=True) -> bool:
        """Save project to newPath and return True if successful"""
        if self.preferences.general.keepSpectraInsideProject:
            self._cloneSpectraToProjectDir()

        successful = self.project.save(newPath=newPath, createFallback=createFallback,
                                       overwriteExisting=overwriteExisting)
        if not successful:
            failMessage = '==> Project save failed\n'
            sys.stderr.write(failMessage)
            self.ui.mainWindow.statusBar().showMessage(failMessage)
            # NBNB TODO Gui should pre-check newPath and/or pop up something in case of failure

        else:
            successMessage = '==> Project successfully saved\n'
            self.ui.mainWindow._updateWindowTitle()
            self.ui.mainWindow.statusBar().showMessage(successMessage)
            self.ui.mainWindow.getMenuAction('Project->Archive').setEnabled(True)
            self.ui.mainWindow._fillRecentProjectsMenu()
            # self._createApplicationPaths()
            self.current._dumpStateToFile(self.statePath)
            try:
                if self.preferences.general.autoSaveLayoutOnQuit:
                    Layout.saveLayoutToJson(self.ui.mainWindow)
            except Exception as e:
                getLogger().warning('Impossible to save Layout %s' % e)

            # saveIconPath = os.path.join(Path.getPathToImport('ccpn.ui.gui.widgets'), 'icons', 'save.png')
            sys.stderr.write(successMessage)
            # MessageDialog.showMessage('Project saved', 'Project successfully saved!',
            #                            iconPath=saveIconPath)

        return successful

    def _importNef(self):
        #TODO:ED add import routine here, dangerous so add warnings

        ok = MessageDialog.showOkCancelWarning('WARNING',
                                               'Importing Nef file will merge the Nef file with'
                                               ' the current project. This can cause conflicts with'
                                               ' existing objects. USE WITH CAUTION')

        if ok:
            text = 'Import Nef File into Project'
            filter = '*.nef'
            dialog = FileDialog(parent=self.ui.mainWindow, fileMode=FileDialog.AnyFile, text=text,
                                acceptMode=FileDialog.AcceptOpen, preferences=self.preferences.general,
                                filter=filter)
            path = dialog.selectedFile()
            if not path:
                return

            with catchExceptions(application=self, errorStringTemplate='Error Importing Nef File: %s'):
                self._loadNefFile(path=path, makeNewProject=False)

            # try:
            #     for path in paths:
            #         self._loadNefFile(path=path, makeNewProject=False)
            # except Exception as es:
            #     getLogger().warning('Error Importing Nef File: %s' % str(es))
            #     if self._isInDebugMode:
            #         raise es

    def _exportNEF(self):
        """
        Export the current project as a Nef file
        Temporary routine because I don't know how else to do it yet
        """
        from ccpn.ui.gui.popups.ExportNefPopup import ExportNefPopup

        dialog = ExportNefPopup(self.ui.mainWindow,
                                mainWindow=self.ui.mainWindow,
                                fileMode=FileDialog.AnyFile,
                                text="Export to Nef File",
                                acceptMode=FileDialog.AcceptSave,
                                preferences=self.preferences.general,
                                selectFile=self.project.name + '.nef',  # new flag to populate dialog,
                                filter='*.nef')

        # an exclusion list comes out of the dialog as it
        result = dialog.exec_()

        if not result:
            return

        nefPath = result['filename']
        flags = result['flags']
        pidList = result['pidList']

        # flags are skipPrefixes, expandSelection
        skipPrefixes = flags['skipPrefixes']
        expandSelection = flags['expandSelection']

        self.project.exportNef(nefPath,
                               overwriteExisting=True,
                               skipPrefixes=skipPrefixes,
                               expandSelection=expandSelection,
                               pidList=pidList)

    def saveProject(self, newPath=None, createFallback=True, overwriteExisting=True) -> bool:
        """Save project to newPath and return True if successful"""
        # TODO: convert this to a save and call self.project.save()
        if hasattr(self.project._wrappedData.root, '_temporaryDirectory'):
            return self.saveProjectAs()
        else:
            return self._saveProject(newPath=newPath, createFallback=createFallback,
                                     overwriteExisting=overwriteExisting)

    # GWV: This routine should not be used as it calls the graphics mainWindow routine
    # Instead: The graphics part now calls _getRecentFiles
    #
    # def _updateRecentFiles(self, oldPath=None):
    #   project = self.project
    #   path = project.path
    #   recentFiles = self.preferences.recentFiles
    #   mainWindow = self.ui.mainWindow or self._mainWindow
    #
    #   if not hasattr(project._wrappedData.root, '_temporaryDirectory'):
    #     if path in recentFiles:
    #       recentFiles.remove(path)
    #     elif oldPath in recentFiles:
    #       recentFiles.remove(oldPath)
    #     elif len(recentFiles) >= 10:
    #       recentFiles.pop()
    #     recentFiles.insert(0, path)
    #   recentFiles = uniquify(recentFiles)
    #   mainWindow._fillRecentProjectsMenu()
    #   self.preferences.recentFiles = recentFiles

    def _getRecentFiles(self, oldPath=None) -> list:
        """Get and return a list of recent files, setting reference to
           self as first element, unless it is a temp project
           update the preferences with the new list

           CCPN INTERNAL: called by MainWindow
        """
        project = self.project
        path = project.path
        recentFiles = self.preferences.recentFiles

        #TODO:RASMUS: replace by new function on project: isTemporary()
        if not hasattr(project._wrappedData.root, '_temporaryDirectory'):
            if path in recentFiles:
                recentFiles.remove(path)
            elif oldPath in recentFiles:
                recentFiles.remove(oldPath)
            elif len(recentFiles) >= 10:
                recentFiles.pop()
            recentFiles.insert(0, path)
        recentFiles = uniquify(recentFiles)
        self.preferences.recentFiles = recentFiles
        return recentFiles

    def saveProjectAs(self):
        """Opens save Project as dialog box and saves project to path specified in the file dialog."""
        oldPath = self.project.path
        newPath = getSaveDirectory(self.ui.mainWindow, self.preferences.general)

        if newPath:
            # Next line unnecessary, but does not hurt
            newProjectPath = apiIo.addCcpnDirectorySuffix(newPath)
            successful = self._saveProject(newPath=newProjectPath, createFallback=False)

            if not successful:
                getLogger().warning("Saving project to %s aborted" % newProjectPath)
        else:
            successful = False
            getLogger().info("Project not saved - no valid destination selected")

        self._getRecentFiles(oldPath=oldPath)  # this will also update the list
        self.ui.mainWindow._fillRecentProjectsMenu()  # Update the menu

        return successful

        # NBNB TODO Consider appropriate failure handling. Is this OK?

    @logCommand('application.')
    def undo(self):
        if self.project._undo.canUndo():
            with MessageDialog.progressManager(self.ui.mainWindow, 'performing undo'):
                self.project._undo.undo()
        else:
            getLogger().warning('nothing to undo')

    @logCommand('application.')
    def redo(self):
        if self.project._undo.canRedo():
            with MessageDialog.progressManager(self.ui.mainWindow, 'performing redo'):
                self.project._undo.redo()
        else:
            getLogger().warning('nothing to redo.')

    # def undo(self):
    #     if self.project._undo.canUndo():
    #         with MessageDialog.progressManager(self.ui.mainWindow, 'performing Undo'):
    #
    #             self.ui.echoCommands(['application.undo()'])
    #             self._echoBlocking += 1
    #
    #             self.ui.mainWindow.sideBar._saveExpandedState()
    #             self.project._undo.undo()
    #             self.ui.mainWindow.sideBar._restoreExpandedState()
    #
    #             # TODO:ED this is a hack until guiNotifiers are working
    #             try:
    #                 self.ui.mainWindow.moduleArea.repopulateModules()
    #             except:
    #                 getLogger().info('application has no Gui')
    #
    #             self._echoBlocking -= 1
    #     else:
    #         getLogger().warning('nothing to undo')
    #
    # def redo(self):
    #     if self.project._undo.canRedo():
    #         with MessageDialog.progressManager(self.ui.mainWindow, 'performing Redo'):
    #             self.ui.echoCommands(['application.redo()'])
    #             self._echoBlocking += 1
    #
    #             self.ui.mainWindow.sideBar._saveExpandedState()
    #             self.project._undo.redo()
    #             self.ui.mainWindow.sideBar._restoreExpandedState()
    #
    #             # TODO:ED this is a hack until guiNotifiers are working
    #             try:
    #                 self.ui.mainWindow.moduleArea.repopulateModules()
    #             except:
    #                 getLogger().info('application has no Gui')
    #
    #             self._echoBlocking -= 1
    #     else:
    #         getLogger().warning('nothing to redo.')

    def _getUndo(self):
        if self.project:
            return self.project._undo
        else:
            raise RuntimeError('Error: undefined project')

    def _increaseNotificationBlocking(self):
        self._echoBlocking += 1

    def _decreaseNotificationBlocking(self):
        if self._echoBlocking > 0:
            self._echoBlocking -= 1
        else:
            raise RuntimeError('Error: decreaseNotificationBlocking, already at 0')


    def saveLogFile(self):
        pass

    def clearLogFile(self):
        pass

    def displayProjectSummary(self, position: str = 'left', relativeTo: CcpnModule = None):
        """
        Displays Project summary module on left of main window.
        """
        from ccpn.ui.gui.popups.ProjectSummaryPopup import ProjectSummaryPopup

        if self.ui:
            popup = ProjectSummaryPopup(parent=self.ui.mainWindow, mainWindow=self.ui.mainWindow, modal=True)
            popup.show()
            popup.raise_()
            popup.exec_()

    def archiveProject(self):

        project = self.project
        apiProject = project._wrappedData.parent
        fileName = apiIo.packageProject(apiProject, includeBackups=True, includeLogs=True,
                                        includeArchives=False, includeSummaries=True)

        MessageDialog.showInfo('Project Archived',
                               'Project archived to %s' % fileName, )

        self.ui.mainWindow._updateRestoreArchiveMenu()

    def _archivePaths(self):

        archivesDirectory = os.path.join(self.project.path, Path.CCPN_ARCHIVES_DIRECTORY)
        if os.path.exists(archivesDirectory):
            fileNames = os.listdir(archivesDirectory)
            paths = [os.path.join(archivesDirectory, fileName) for fileName in fileNames if fileName.endswith('.tgz')]
        else:
            paths = []

        return paths

    def restoreFromArchive(self, archivePath=None):

        if not archivePath:
            archivesDirectory = os.path.join(self.project.path, Path.CCPN_ARCHIVES_DIRECTORY)
            dialog = FileDialog(self.ui.mainWindow, fileMode=FileDialog.ExistingFile, text="Select Archive",
                                acceptMode=FileDialog.AcceptOpen, preferences=self.preferences.general,
                                directory=archivesDirectory, filter='*.tgz')
            archivePath = dialog.selectedFile()

        if archivePath:
            directoryPrefix = archivePath[:-4]  # -4 removes the .tgz
            outputPath, temporaryDirectory = self._unpackCcpnTarfile(archivePath, outputPath=directoryPrefix)
            pythonExe = os.path.join(Path.getTopDirectory(), Path.CCPN_PYTHON)
            command = [pythonExe, sys.argv[0], outputPath]
            from subprocess import Popen

            Popen(command)

    def _unpackCcpnTarfile(self, tarfilePath, outputPath=None, directoryPrefix='CcpnProject_'):
        """
        # CCPN INTERNAL - called in loadData method of Project
        """

        if outputPath:
            if not os.path.exists(outputPath):
                os.makedirs(outputPath)
            temporaryDirectory = None
        else:
            temporaryDirectory = tempfile.TemporaryDirectory(prefix=directoryPrefix)
            outputPath = temporaryDirectory.name

        cwd = os.getcwd()
        try:
            os.chdir(outputPath)
            tp = tarfile.open(tarfilePath)
            tp.extractall()

            # look for a directory inside and assume the first found is the project directory (there should be exactly one)
            relfiles = os.listdir('.')
            for relfile in relfiles:
                fullfile = os.path.join(outputPath, relfile)
                if os.path.isdir(fullfile):
                    outputPath = fullfile
                    break
            else:
                raise IOError('Could not find project directory in tarfile')

        finally:
            os.chdir(cwd)

        return outputPath, temporaryDirectory

    def showApplicationPreferences(self):
        """
        Displays Application Preferences Popup.
        """
        from ccpn.ui.gui.popups.PreferencesPopup import PreferencesPopup

        PreferencesPopup(parent=self.ui.mainWindow, mainWindow=self.ui.mainWindow, preferences=self.preferences).exec_()

    def getSavedLayoutPath(self):
        """Opens a saved Layout as dialog box and gets directory specified in the file dialog."""

        fType = 'JSON (*.json)'
        dialog = FileDialog(fileMode=FileDialog.AnyFile, text='Open Saved Layout',
                            acceptMode=FileDialog.AcceptOpen, filter=fType)
        path = dialog.selectedFile()
        if not path:
            return
        if path:
            return path

    def getSaveLayoutPath(self):
        """Opens save Layout as dialog box and gets directory specified in the file dialog."""
        jsonType = '.json'
        fType = 'JSON (*.json)'
        dialog = FileDialog(fileMode=FileDialog.AnyFile, text='Save Layout As',
                            acceptMode=FileDialog.AcceptSave, filter=fType)
        newPath = dialog.selectedFile()
        if not newPath:
            return
        if newPath:

            if os.path.exists(newPath):
                # should not really need to check the second and third condition above, only
                # the Qt dialog stupidly insists a directory exists before you can select it
                # so if it exists but is empty then don't bother asking the question
                title = 'Overwrite path'
                msg = 'Path "%s" already exists, continue?' % newPath
                if not MessageDialog.showYesNo(title, msg):
                    newPath = ''
            if not newPath.endswith(jsonType):
                newPath += jsonType
            return newPath

    def _closeEvent(self, event=None):
        """
        Saves application preferences. Displays message box asking user to save project or not.
        Closes Application.
        """
        self.ui.mainWindow._closeEvent(event=event)

        # prefPath = os.path.expanduser("~/.ccpn/v3settings.json")
        # directory = os.path.dirname(prefPath)
        # if not os.path.exists(directory):
        #     try:
        #         os.makedirs(directory)
        #     except Exception as e:
        #         getLogger().warning('Preferences not saved: %s' % (directory, e))
        #         return
        #
        # prefFile = open(prefPath, 'w+')
        # json.dump(self.preferences, prefFile, sort_keys=True, indent=4, separators=(',', ': '))
        # prefFile.close()
        #
        # reply = MessageDialog.showMulti("Quit Program", "Do you want to save changes before quitting?",
        #                                 ['Save and Quit', 'Quit without Saving', 'Cancel'])  # ejb
        # if reply == 'Save and Quit':
        #     if event:
        #         event.accept()
        #     prefFile = open(prefPath, 'w+')
        #     json.dump(self.preferences, prefFile, sort_keys=True, indent=4, separators=(',', ': '))
        #     prefFile.close()
        #
        #     success = self.saveProject()
        #     if success is True:
        #         # Close and clean up project
        #         self._closeProject()
        #         QtWidgets.QApplication.quit()
        #         os._exit(0)
        #
        #     else:
        #         if event:  # ejb - don't close the project
        #             event.ignore()
        #
        # elif reply == 'Quit without Saving':
        #     if event:
        #         event.accept()
        #     prefFile = open(prefPath, 'w+')
        #     json.dump(self.preferences, prefFile, sort_keys=True, indent=4, separators=(',', ': '))
        #     prefFile.close()
        #     self._closeProject()
        #
        #     QtWidgets.QApplication.quit()
        #     os._exit(0)
        #
        # else:
        #     if event:
        #         event.ignore()

    def _closeMainWindows(self):
        tempModules = self.ui.mainWindow.application.ccpnModules
        if len(tempModules) > 0:
            for tempModule in tempModules:
                getLogger().debug('closing module: %s' % tempModule)
                try:
                    tempModule.close()
                except:
                    # wrapped C/C++ object of type StripDisplay1d has been deleted
                    pass

    def _closeExtraWindows(self):
        tempAreas = self.ui.mainWindow.moduleArea.tempAreas
        if len(tempAreas) > 0:
            for tempArea in tempAreas:
                getLogger().debug('closing external module: %s' % tempArea.window())
                try:
                    tempArea.window().close()
                except:
                    # wrapped C/C++ object of type StripDisplay1d has been deleted
                    pass

    def _closeProject(self):
        """Close project and clean up - when opening another or quitting application"""

        # NB: this function must clan up both wrapper and ui/gui

        self.deleteAllNotifiers()
        if self.ui.mainWindow:
            # ui/gui cleanup
            self._closeMainWindows()
            self._closeExtraWindows()
            self.ui.mainWindow.deleteLater()
            self.ui.mainWindow = None

        if self.current:
            self.current._unregisterNotifiers()
            self.current = None

        if self.project is not None:
            # Cleans up wrapper project, including graphics data objects (Window, Strip, etc.)
            self.project._close()
            self.project = None

        # self.ui.mainWindow = None
        # self.project = None

    ###################################################################################################################
    ## MENU callbacks:  Spectrum
    ###################################################################################################################

    def showSpectrumGroupsPopup(self):
        if not self.project.spectra:
            getLogger().warning('Project has no Specta. Spectrum groups cannot be displayed')
            MessageDialog.showWarning('Project contains no spectra.', 'Spectrum groups cannot be displayed')
        else:
            from ccpn.ui.gui.popups.SpectrumGroupEditor import SpectrumGroupEditor

            SpectrumGroupEditor(parent=self.ui.mainWindow, mainWindow=self.ui.mainWindow, editorMode=True).exec_()

    def showProjectionPopup(self):
        if not self.project.spectra:
            getLogger().warning('Project has no Specta. Make Projection Popup cannot be displayed')
            MessageDialog.showWarning('Project contains no spectra.', 'Make Projection Popup cannot be displayed')
        else:
            from ccpn.ui.gui.popups.SpectrumProjectionPopup import SpectrumProjectionPopup

            popup = SpectrumProjectionPopup(parent=self.ui.mainWindow, mainWindow=self.ui.mainWindow)
            popup.exec_()

    def showExperimentTypePopup(self):
        """
        Displays experiment type popup.
        """
        if not self.project.spectra:
            getLogger().warning('Experiment Type Selection: Project has no Specta.')
            MessageDialog.showWarning('Experiment Type Selection', 'Project has no Spectra.')
        else:
            from ccpn.ui.gui.popups.ExperimentTypePopup import ExperimentTypePopup

            popup = ExperimentTypePopup(parent=self.ui.mainWindow, mainWindow=self.ui.mainWindow)
            popup.exec_()

    def showPeakPick1DPopup(self):
        """
        Displays Peak Picking 1D Popup.
        """
        if not self.project.peakLists:
            getLogger().warning('Peak Picking: Project has no Specta.')
            MessageDialog.showWarning('Peak Picking', 'Project has no Spectra.')
        else:
            from ccpn.ui.gui.popups.PickPeaks1DPopup import PickPeak1DPopup

            popup = PickPeak1DPopup(parent=self.ui.mainWindow, mainWindow=self.ui.mainWindow)
            popup.exec_()
            popup.raise_()

    def showPeakPickNDPopup(self):
        """
        Displays Peak Picking ND Popup.
        """
        if not self.project.peakLists:
            getLogger().warning('Peak Picking: Project has no Specta.')
            MessageDialog.showWarning('Peak Picking', 'Project has no Spectra.')
        else:
            from ccpn.ui.gui.popups.PeakFind import PeakFindPopup

            if self.current.strip:
                popup = PeakFindPopup(parent=self.ui.mainWindow, mainWindow=self.ui.mainWindow)
                popup.exec_()
                popup.raise_()
            else:
                getLogger().warning('Pick Nd Peaks, no strip selected')
                MessageDialog.showWarning('Pick Nd Peaks', 'No strip selected')

    def showCopyPeakListPopup(self):
        if not self.project.peakLists:
            getLogger().warning('Project has no Peak Lists. Peak Lists cannot be copied')
            MessageDialog.showWarning('Project has no Peak Lists.', 'Peak Lists cannot be copied')
            return
        else:
            from ccpn.ui.gui.popups.CopyPeakListPopup import CopyPeakListPopup

            popup = CopyPeakListPopup(parent=self.ui.mainWindow, mainWindow=self.ui.mainWindow)
            popup.exec_()

    def showCopyPeaks(self):
        if not self.project.peakLists:
            getLogger().warning('Project has no Peak Lists. Peak Lists cannot be copied')
            MessageDialog.showWarning('Project has no Peak Lists.', 'Peak Lists cannot be copied')
            return
        else:
            from ccpn.ui.gui.popups.CopyPeaksPopup import CopyPeaks

            popup = CopyPeaks(parent=self.ui.mainWindow, mainWindow=self.ui.mainWindow)
            peaks = self.current.peaks
            popup._selectPeaks(peaks)
            popup.exec()
            popup.raise_()

    ################################################################################################
    ## MENU callbacks:  Molecule
    ################################################################################################

    def showCreateChainPopup(self):
        """
        Displays sequence creation popup.
        """
        from ccpn.ui.gui.popups.CreateChainPopup import CreateChainPopup

        self.ui.mainWindow.pythonConsole.writeConsoleCommand("application.showCreateChainPopup()")
        getLogger().info("application.showCreateChainPopup()")
        popup = CreateChainPopup(parent=self.ui.mainWindow, mainWindow=self.ui.mainWindow).exec_()

    def toggleSequenceModule(self):
        """Toggles whether Sequence Module is displayed or not"""
        from ccpn.ui.gui.modules.SequenceModule import SequenceModule

        # openList = [m for m in SequenceModule.getInstances()]
        # if openList:
        #   openList[0].close()
        #   # SequenceModule._alreadyOpened = False
        # # if SequenceModule._alreadyOpened is True:
        # #   if SequenceModule._currentModule is not None:
        # #     SequenceModule._currentModule.close()
        # #     SequenceModule._alreadyOpened = False
        # else:
        self.showSequenceModule()

        # if hasattr(self, 'sequenceModule'):
        #   if self.sequenceModule.isVisible():
        #     self.hideSequenceModule()
        # else:
        #   self.showSequenceModule()
        self.ui.mainWindow.pythonConsole.writeConsoleCommand("application.toggleSequenceModule()")
        getLogger().info("application.toggleSequenceModule()")

    def showSequenceModule(self, position='top', relativeTo=None):
        """
        Displays Sequence Module at the top of the screen.
        """
        from ccpn.ui.gui.modules.SequenceModule import SequenceModule

        # if not hasattr(self, 'sequenceModule'):

        if SequenceModule._alreadyOpened is False:
            mainWindow = self.ui.mainWindow
            self.sequenceModule = SequenceModule(mainWindow=mainWindow)
            mainWindow.moduleArea.addModule(self.sequenceModule,
                                            position=position, relativeTo=relativeTo)
            action = self._findMenuAction('View', 'Show Sequence')
            if action:  # should be True
                action.setChecked(True)

            # set the colours of the currently highlighted chain in open sequenceGraph
            # should really be in the class, but doesn't fire correctly during __init__
            self.sequenceModule.populateFromSequenceGraphs()

        return self.sequenceModule

    def hideSequenceModule(self):
        """Hides sequence module"""

        if hasattr(self, 'sequenceModule'):
            self.sequenceModule.close()
            delattr(self, 'sequenceModule')

    def inspectMolecule(self):
        pass

    def showResidueInformation(self, position: str = 'bottom', relativeTo: CcpnModule = None):
        """Displays Residue Information module.
        """
        from ccpn.ui.gui.modules.ResidueInformation import ResidueInformation

        if not self.project.residues:
            getLogger().warning('No Residues in project. Residue Information Module requires Residues in the project to launch.')
            MessageDialog.showWarning('No Residues in project.',
                                      'Residue Information Module requires Residues in the project to launch.')
            return

        mainWindow = self.ui.mainWindow
        if not relativeTo:
            relativeTo = mainWindow.moduleArea  # ejb
        self.residueModule = ResidueInformation(mainWindow=mainWindow)
        mainWindow.moduleArea.addModule(self.residueModule, position=position, relativeTo=relativeTo)
        mainWindow.pythonConsole.writeConsoleCommand("application.showResidueInformation()")
        getLogger().info("application.showResidueInformation()")

    def showRefChemicalShifts(self):
        """Displays Reference Chemical Shifts module."""
        from ccpn.ui.gui.modules.ReferenceChemicalShifts import ReferenceChemicalShifts

        self.refChemShifts = ReferenceChemicalShifts(mainWindow=self.ui.mainWindow)
        self.ui.mainWindow.moduleArea.addModule(self.refChemShifts)

    ###################################################################################################################
    ## MENU callbacks:  VIEW
    ###################################################################################################################

    def showChemicalShiftTable(self,
                               position: str = 'bottom',
                               relativeTo: CcpnModule = None,
                               chemicalShiftList=None):
        """
        Displays Chemical Shift table.
        """
        from ccpn.ui.gui.modules.ChemicalShiftTable import ChemicalShiftTableModule

        mainWindow = self.ui.mainWindow
        #FIXME:ED - sometimes crashes
        if not relativeTo:
            relativeTo = mainWindow.moduleArea  # ejb
        self.chemicalShiftTableModule = ChemicalShiftTableModule(mainWindow=mainWindow, chemicalShiftList=chemicalShiftList)
        mainWindow.moduleArea.addModule(self.chemicalShiftTableModule, position=position, relativeTo=relativeTo)
        mainWindow.pythonConsole.writeConsoleCommand("application.showChemicalShiftTable()")
        getLogger().info("application.showChemicalShiftTable()")
        return self.chemicalShiftTableModule

    def showNmrResidueTable(self, position='bottom', relativeTo=None, nmrChain=None):
        """Displays Nmr Residue Table"""
        from ccpn.ui.gui.modules.NmrResidueTable import NmrResidueTableModule

        mainWindow = self.ui.mainWindow
        #FIXME:ED - sometimes crashes
        if not relativeTo:
            relativeTo = mainWindow.moduleArea  # ejb
        self.nmrResidueTableModule = NmrResidueTableModule(mainWindow=mainWindow, nmrChain=nmrChain)
        mainWindow.moduleArea.addModule(self.nmrResidueTableModule, position=position, relativeTo=relativeTo)
        mainWindow.pythonConsole.writeConsoleCommand("application.showNmrResidueTable()")
        getLogger().info("application.showNmrResidueTable()")
        return self.nmrResidueTableModule

    def showResidueTable(self, position='bottom', relativeTo=None, chain=None):
        """Displays  Residue Table"""
        from ccpn.ui.gui.modules.ResidueTable import ResidueTableModule

        mainWindow = self.ui.mainWindow
        #FIXME:ED - sometimes crashes
        if not relativeTo:
            relativeTo = mainWindow.moduleArea
        self.residueTableModule = ResidueTableModule(mainWindow=mainWindow, chain=chain)
        mainWindow.moduleArea.addModule(self.residueTableModule, position=position, relativeTo=relativeTo)
        mainWindow.pythonConsole.writeConsoleCommand("application.showResidueTable()")
        getLogger().info("application.showResidueTable()")
        return self.residueTableModule

    # def showStructureTable(self, position='bottom', relativeTo=None, structureEnsemble=None):
    #   """Displays Structure Table"""
    #   from ccpn.ui.gui.modules.StructureTable import StructureTableModule
    #
    #   mainWindow = self.ui.mainWindow
    #   #FIXME:ED - sometimes crashes
    #   if not relativeTo:
    #     relativeTo = mainWindow.moduleArea      # ejb
    #   self.structureTableModule = StructureTableModule(mainWindow=mainWindow,
    #                                               structureEnsemble=structureEnsemble)
    #   mainWindow.moduleArea.addModule(self.structureTableModule, position=position, relativeTo=relativeTo)
    #
    #   mainWindow.pythonConsole.writeConsoleCommand("application.showStructureTable()")
    #   logger.info("application.showStructureTable()")
    #   return self.structureTableModule
    #
    def showPeakTable(self, position: str = 'left', relativeTo: CcpnModule = None, peakList: PeakList = None):
        """
        Displays Peak table on left of main window with specified list selected.
        """
        from ccpn.ui.gui.modules.PeakTable import PeakTableModule

        mainWindow = self.ui.mainWindow
        #FIXME:ED - sometimes crashes
        if not relativeTo:
            relativeTo = mainWindow.moduleArea  # ejb
        self.peakTableModule = PeakTableModule(mainWindow, peakList=peakList)
        mainWindow.moduleArea.addModule(self.peakTableModule, position=position, relativeTo=relativeTo)
        mainWindow.pythonConsole.writeConsoleCommand("application.showPeakTable()")
        getLogger().info("application.showPeakTable()")
        return self.peakTableModule

    def showMultipletTable(self, position: str = 'left', relativeTo: CcpnModule = None, multipletList: MultipletList = None):
        """
        Displays multipletList table on left of main window with specified list selected.
        """
        from ccpn.ui.gui.modules.MultipletListTable import MultipletTableModule

        mainWindow = self.ui.mainWindow
        if not relativeTo:
            relativeTo = mainWindow.moduleArea  # ejb
        self.multipletTableModule = MultipletTableModule(mainWindow, multipletList=multipletList)
        mainWindow.moduleArea.addModule(self.multipletTableModule, position=position, relativeTo=relativeTo)
        mainWindow.pythonConsole.writeConsoleCommand("application.showMultipletTable()")
        getLogger().info("application.showMultipletTable()")
        return self.multipletTableModule

    def showIntegralTable(self, position: str = 'left', relativeTo: CcpnModule = None, integralList: IntegralList = None):
        """
        Displays integral table on left of main window with specified list selected.
        """
        from ccpn.ui.gui.modules.IntegralTable import IntegralTableModule

        mainWindow = self.ui.mainWindow
        if not relativeTo:
            relativeTo = mainWindow.moduleArea  # ejb
        self.integralTableModule = IntegralTableModule(mainWindow=mainWindow, integralList=integralList)
        mainWindow.moduleArea.addModule(self.integralTableModule, position=position, relativeTo=relativeTo)
        mainWindow.pythonConsole.writeConsoleCommand("application.showIntegralTable()")
        getLogger().info("application.showIntegralTable()")
        return self.integralTableModule

    def showRestraintTable(self, position: str = 'bottom', relativeTo: CcpnModule = None, restraintList: PeakList = None):
        """
        Displays Peak table on left of main window with specified list selected.
        """
        from ccpn.ui.gui.modules.RestraintTable import RestraintTableModule

        mainWindow = self.ui.mainWindow
        #FIXME:ED - sometimes crashes
        if not relativeTo:
            relativeTo = mainWindow.moduleArea  # ejb
        self.restraintTableModule = RestraintTableModule(mainWindow=mainWindow, restraintList=restraintList)
        mainWindow.moduleArea.addModule(self.restraintTableModule, position=position, relativeTo=relativeTo)
        mainWindow.pythonConsole.writeConsoleCommand("application.showRestraintTable()")
        getLogger().info("application.showRestraintTable()")
        return self.restraintTableModule

    def showStructureTable(self, position='bottom', relativeTo=None, structureEnsemble=None):
        """Displays Structure Table"""
        from ccpn.ui.gui.modules.StructureTable import StructureTableModule

        mainWindow = self.ui.mainWindow

        #FIXME:ED - sometimes crashes
        if not relativeTo:
            relativeTo = mainWindow.moduleArea  # ejb
        self.structureTableModule = StructureTableModule(mainWindow=mainWindow,
                                                         structureEnsemble=structureEnsemble)

        # self.project.newModule(moduleType=self.structureTableModule.className,
        #                        title=None,
        #                        window=mainWindow,
        #                        comment='')

        mainWindow.moduleArea.addModule(self.structureTableModule, position=position, relativeTo=relativeTo)

        mainWindow.pythonConsole.writeConsoleCommand("application.showStructureTable()")
        getLogger().info("application.showStructureTable()")
        return self.structureTableModule

    def showNotesEditor(self, position: str = 'bottom', relativeTo: CcpnModule = None, note=None):
        """
        Displays Notes Editing Table
        """
        from ccpn.ui.gui.modules.NotesEditor import NotesEditorModule

        mainWindow = self.ui.mainWindow

        #FIXME:ED - sometimes crashes
        if not relativeTo:
            relativeTo = mainWindow.moduleArea  # ejb
        self.notesEditorModule = NotesEditorModule(mainWindow=mainWindow, note=note)
        mainWindow.moduleArea.addModule(self.notesEditorModule, position=position, relativeTo=relativeTo)
        mainWindow.pythonConsole.writeConsoleCommand("application.showNotesEditorTable()")
        getLogger().info("application.showNotesEditorTable()")
        return self.notesEditorModule

    def showPrintSpectrumDisplayPopup(self):
        # from ccpn.ui.gui.popups.PrintSpectrumPopup import SelectSpectrumDisplayPopup #,PrintSpectrumDisplayPopup

        from ccpn.ui.gui.popups.ExportStripToFile import ExportStripToFilePopup

        if len(self.project.spectrumDisplays) == 0:
            MessageDialog.showWarning('', 'No SpectrumDisplay found')
        else:
            exportDialog = ExportStripToFilePopup(parent=self.ui.mainWindow,
                                                  mainWindow=self.ui.mainWindow,
                                                  strips=self.project.strips,
                                                  preferences=self.ui.mainWindow.application.preferences.general)
            exportDialog.exec_()

    def toggleToolbar(self):
        if self.current.strip is not None:
            self.current.strip.spectrumDisplay.toggleToolbar()
        else:
            getLogger().warning('No strip selected')

    def togglePhaseConsole(self):
        if self.current.strip is not None:
            self.current.strip.spectrumDisplay.togglePhaseConsole()
        else:
            getLogger().warning('No strip selected')

    def _setZoomPopup(self):
        if self.current.strip is not None:
            self.current.strip._setZoomPopup()
        else:
            getLogger().warning('No strip selected')

    def resetZoom(self):
        if self.current.strip is not None:
            self.current.strip.resetZoom()
        else:
            getLogger().warning('No strip selected')

    def copyStrip(self):
        if self.current.strip is not None:
            with logCommandBlock(get='self') as log:
                log('copyStrip')
                self.current.strip.copyStrip()
        else:
            getLogger().warning('No strip selected')

    def flipXYAxis(self):
        if self.current.strip is not None:
            with logCommandBlock(get='self') as log:
                log('flipXYAxis')
                self.current.strip.flipXYAxis()
        else:
            getLogger().warning('No strip selected')

    def flipXZAxis(self):
        if self.current.strip is not None:
            with logCommandBlock(get='self') as log:
                log('flipXZAxis')
                self.current.strip.flipXZAxis()
        else:
            getLogger().warning('No strip selected')

    def flipYZAxis(self):
        if self.current.strip is not None:
            with logCommandBlock(get='self') as log:
                log('flipYZAxis')
                self.current.strip.flipYZAxis()
        else:
            getLogger().warning('No strip selected')

    def _findMenuAction(self, menubarText, menuText):
        # not sure if this function will be needed more widely or just in console context
        # CCPN internal: now also used in SequenceModule._closeModule

        #GWV should not be here; moved to GuiMainWindow
        self.ui.mainWindow._findMenuAction(menubarText, menuText)

        #
        # for menuBarAction in self.ui.mainWindow._menuBar.actions():
        #   if menuBarAction.text() == menubarText:
        #     break
        # else:
        #   return None
        #
        # for menuAction in menuBarAction.menu().actions():
        #   if menuAction.text() == menuText:
        #     return menuAction
        #
        # return None

    def _toggleConsole(self):
        """
        Toggles whether python console is displayed at bottom of the main window.
        """

        self.ui.mainWindow.toggleConsole()

    def showChemicalShiftMapping(self):
        from ccpn.ui.gui.modules.ChemicalShiftsMappingModule import ChemicalShiftsMapping

        cs = ChemicalShiftsMapping(mainWindow=self.ui.mainWindow)
        self.ui.mainWindow.moduleArea.addModule(cs)

    #################################################################################################
    ## MENU callbacks:  Macro
    #################################################################################################

    def showMacroEditor(self):
        """
        Displays macro editor.
        """
        mainWindow = self.ui.mainWindow
        self.editor = MacroEditor(mainWindow=mainWindow)
        mainWindow.moduleArea.addModule(self.editor, position='top', relativeTo=mainWindow.moduleArea)
        # mainWindow.pythonConsole.writeConsoleCommand("application.showMacroEditor()")
        # getLogger().info("application.showMacroEditor()")

    def openMacroOnEditor(self):
        """
        Displays macro editor.
        """
        mainWindow = self.ui.mainWindow
        self.editor = MacroEditor(mainWindow=mainWindow)
        mainWindow.moduleArea.addModule(self.editor, position='top', relativeTo=mainWindow.moduleArea)
        self.editor._openMacroFile()
        # mainWindow.pythonConsole.writeConsoleCommand("application.showMacroEditor()")
        # getLogger().info("application.showMacroEditor()")

    def newMacroFromConsole(self):
        """
        Displays macro editor with contents of python console inside.
        """
        # editor = MacroEditor(self.ui.mainWindow.moduleArea, self, "Macro Editor")
        #FIXME:ED - haven't checked this properly
        mainWindow = self.ui.mainWindow
        self.editor = MacroEditor(mainWindow=mainWindow)
        self.editor.textBox.set(mainWindow.pythonConsole.textEditor.toPlainText())
        mainWindow.moduleArea.addModule(self.editor, position='top', relativeTo=mainWindow.moduleArea)

    # FIXME:ED - haven't checked this properly. Broken
    def newMacroFromLog(self):
        """
        Displays macro editor with contents of the log.
        """
        # editor = MacroEditor(self.ui.mainWindow.moduleArea, self, "Macro Editor")
        #FIXME:ED - haven't checked this properly
        mainWindow = self.ui.mainWindow
        self.editor = MacroEditor(mainWindow=mainWindow)
        l = open(getLogger().logPath, 'r').readlines()
        text = ''.join([line.strip().split(':', 6)[-1] + '\n' for line in l])
        self.editor.textBox.setText(text)
        mainWindow.moduleArea.addModule(self.editor, position='top', relativeTo=mainWindow.moduleArea)

    def defineUserShortcuts(self):

        from ccpn.ui.gui.popups.ShortcutsPopup import ShortcutsPopup

        ShortcutsPopup(parent=self.ui.mainWindow, mainWindow=self.ui.mainWindow).exec_()

    def runMacro(self, macroFile: str = None):
        """
        Runs a macro if a macro is specified, or opens a dialog box for selection of a macro file and then
        runs the selected macro.
        """
        if macroFile is None:
            dialog = FileDialog(self.ui.mainWindow, fileMode=FileDialog.ExistingFile, text="Run Macro",
                                acceptMode=FileDialog.AcceptOpen, preferences=self.preferences.general,
                                directory=self.preferences.general.userMacroPath, filter='*.py')
            macroFile = dialog.selectedFile()
            if not macroFile:
                return

        if not macroFile in self.preferences.recentMacros:
            self.preferences.recentMacros.append(macroFile)
        self.ui.mainWindow.pythonConsole._runMacro(macroFile)

    ###################################################################################################################
    ## MENU callbacks:  Help
    ###################################################################################################################

    def _systemOpen(self, path):
        "Open path on system"
        if 'linux' in sys.platform.lower():
            os.system("xdg-open %s" % path)
        else:
            os.system('open %s' % path)

    def _showHtmlFile(self, title, path):
        "Displays html files in program QT viewer or using native webbrowser depending on useNativeWebbrowser option"

        mainWindow = self.ui.mainWindow

        if self.preferences.general.useNativeWebbrowser:
            self._systemOpen(path)
        else:
            from ccpn.ui.gui.widgets.CcpnWebView import CcpnWebView

            self.newModule = CcpnWebView(mainWindow=mainWindow, name=title, urlPath=path)

            # self.newModule = CcpnModule(mainWindow=mainWindow, name=title)
            # view = CcpnWebView(path)
            # self.newModule.addWidget(view, 0, 0, 1, 1)      # make it the first item
            # self.newModule.mainWidget = view      # ejb

            self.ui.mainWindow.moduleArea.addModule(self.newModule, position='top', relativeTo=mainWindow.moduleArea)

    def showBeginnersTutorial(self):
        from ccpn.framework.PathsAndUrls import beginnersTutorialPath

        self._systemOpen(beginnersTutorialPath)

    def showBackboneTutorial(self):
        from ccpn.framework.PathsAndUrls import backboneAssignmentTutorialPath

        self._systemOpen(backboneAssignmentTutorialPath)

    def showCSPtutorial(self):
        from ccpn.framework.PathsAndUrls import cspTutorialPath

        self._systemOpen(cspTutorialPath)

    def showScreenTutorial(self):
        from ccpn.framework.PathsAndUrls import screenTutorialPath

        self._systemOpen(screenTutorialPath)

    def showVersion3Documentation(self):
        """Displays CCPN wrapper documentation in a module."""
        from ccpn.framework.PathsAndUrls import documentationPath

        self._showHtmlFile("Analysis Version-3 Documentation", documentationPath)

    def showShortcuts(self):
        from ccpn.framework.PathsAndUrls import shortcutsPath

        self._systemOpen(shortcutsPath)

    def showAboutPopup(self):
        from ccpn.ui.gui.popups.AboutPopup import AboutPopup

        popup = AboutPopup(parent=self.ui.mainWindow)
        popup.exec_()
        popup.raise_()

    def showAboutCcpn(self):
        from ccpn.framework.PathsAndUrls import ccpnUrl
        import webbrowser

        webbrowser.open(ccpnUrl)

    def showCcpnLicense(self):
        from ccpn.framework.PathsAndUrls import ccpnLicenceUrl
        import webbrowser

        webbrowser.open(ccpnLicenceUrl)

    def showCodeInspectionPopup(self):
        # TODO: open a file browser to top of source directory
        pass

    def showIssuesList(self):
        from ccpn.framework.PathsAndUrls import ccpnIssuesUrl
        import webbrowser

        webbrowser.open(ccpnIssuesUrl)

    def showTutorials(self):
        from ccpn.framework.PathsAndUrls import tutorials
        import webbrowser

        webbrowser.open(tutorials)

    def showUpdatePopup(self):
        from ccpn.framework.update.UpdatePopup import UpdatePopup

        if not self.updatePopup:
            self.updatePopup = UpdatePopup(parent=self.ui.mainWindow, mainWindow=self.ui.mainWindow)
        self.updatePopup.show()
        self.updatePopup.exec_()

    def showFeedbackPopup(self):
        from ccpn.ui.gui.popups.FeedbackPopup import FeedbackPopup

        if not self.feedbackPopup:
            self.feedbackPopup = FeedbackPopup(parent=self.ui.mainWindow)
        self.feedbackPopup.show()
        self.feedbackPopup.raise_()

    def showSubmitMacroPopup(self):
        from ccpn.ui.gui.popups.SubmitMacroPopup import SubmitMacroPopup

        if not self.submitMacroPopup:
            self.submitMacroPopup = SubmitMacroPopup(parent=self.ui.mainWindow)
        self.submitMacroPopup.show()
        self.submitMacroPopup.raise_()

    def showLicense(self):
        from ccpn.framework.PathsAndUrls import licensePath

        self._systemOpen(licensePath)

    #########################################    End Menu callbacks   ##################################################

    # def printToFile(self, spectrumDisplay=None):
    #
    #   current = self.current
    #   # if not spectrumDisplay:
    #   #   spectrumDisplay = current.spectrumDisplay
    #   if not spectrumDisplay and current.strip:
    #     spectrumDisplay = current.strip.spectrumDisplay
    #   if not spectrumDisplay and self.spectrumDisplays:
    #     spectrumDisplay = self.spectrumDisplays[0]
    #   if spectrumDisplay:
    #     dialog = FileDialog(parent=self.ui.mainWindow, fileMode=FileDialog.AnyFile, text='Print to File',
    #                         acceptMode=FileDialog.AcceptSave, preferences=self.preferences.general, filter='SVG (*.svg)')
    #     path = dialog.selectedFile()
    #     if not path:
    #       return
    #     spectrumDisplay.printToFile(path)


def isValidPath(projectName, stripFullPath=True, stripExtension=True):
    """Check whether the project name is valid after stripping fullpath and extension
    Can only contain alphanumeric characters and underscores

    :param projectName: name of project to check
    :param stripFullPath: set to true to remove leading directory
    :param stripExtension: set to true to remove extension
    :return: True if valid else False
    """
    if not projectName:
        return

    name = os.path.basename(projectName) if stripFullPath else projectName
    name = os.path.splitext(name)[0] if stripExtension else name

    STRIPCHARS = '_'

    if isinstance(name, str) and name.strip(STRIPCHARS).isalnum():
        return True


def getSaveDirectory(parent, preferences=None):
    """Opens save Project as dialog box and gets directory specified in the file dialog."""

    dialog = FileDialog(parent=parent, fileMode=FileDialog.AnyFile, text='Save Project As',
                        acceptMode=FileDialog.AcceptSave, preferences=preferences,
                        restrictDirToFilter=False)
    newPath = dialog.selectedFile()

    # if not iterable then ignore - dialog may return string or tuple(<path>, <fileOptions>)
    if isinstance(newPath, tuple) and len(newPath) > 0:
        newPath = newPath[0]

    # ignore if empty
    if not newPath:
        return

    # check validity of the newPath
    if not isValidPath(newPath, stripFullPath=True, stripExtension=True):
        getLogger().warning('Filename can only contain alphanumeric characters and underscores')
        MessageDialog.showWarning('Save Project', 'Filename can only contain alphanumeric characters and underscores')
        return

    if newPath:

        # native dialog returns a tuple: (path, ''); ccpn returns a string
        if isinstance(newPath, tuple):
            newPath = newPath[0]
            if not newPath:
                return None

        newPath = apiIo.addCcpnDirectorySuffix(newPath)
        if os.path.exists(newPath) and (os.path.isfile(newPath) or os.listdir(newPath)):
            # should not really need to check the second and third condition above, only
            # the Qt dialog stupidly insists a directory exists before you can select it
            # so if it exists but is empty then don't bother asking the question
            title = 'Overwrite path'
            msg = 'Path "%s" already exists, continue?' % newPath
            if not MessageDialog.showYesNo(title, msg):
                newPath = ''

        return newPath


########

def getPreferences(skipUserPreferences=False, defaultPath=None, userPath=None):
    from ccpn.framework.PathsAndUrls import defaultPreferencesPath

    try:
        def _updateDict(d, u):
            import collections

            # recursive update of dictionary
            # this deletes every key in u that is not in d
            # if we want every key regardless, then remove first if check below
            for k, v in u.items():
                if k not in d:
                    continue
                if isinstance(v, collections.Mapping):
                    r = _updateDict(d.get(k, {}), v)
                    d[k] = r
                else:
                    d[k] = u[k]
            return d

        # read the default settings
        preferencesPath = (defaultPath if defaultPath else defaultPreferencesPath)
        with open(preferencesPath) as fp:
            preferences = json.load(fp, object_hook=AttrDict)

        # read user settings and update if not skipped
        if not skipUserPreferences:
            # from ccpn.framework.PathsAndUrls import userPreferencesPath

            preferencesPath = (userPath if userPath else os.path.expanduser(userPreferencesPath))
            if os.path.isfile(preferencesPath):
                with open(preferencesPath) as fp:
                    userPreferences = json.load(fp, object_hook=AttrDict)
                preferences = _updateDict(preferences, userPreferences)
    except:  #should we have the preferences hard coded as py dict for extra safety? if json goes wrong the whole project crashes!
        with open(defaultPreferencesPath) as fp:
            preferences = json.load(fp, object_hook=AttrDict)

    return preferences<|MERGE_RESOLUTION|>--- conflicted
+++ resolved
@@ -68,11 +68,8 @@
 from ccpnmodel.ccpncore.memops.metamodel import Util as metaUtil
 from ccpn.ui.gui.guiSettings import getColourScheme
 from ccpn.util.decorators import logCommand
-<<<<<<< HEAD
 from ccpn.core.lib.ContextManagers import logCommandBlock
 from ccpn.core.lib.ContextManagers import catchExceptions
-=======
->>>>>>> a6c7cf9a
 
 # from functools import partial
 
@@ -1996,7 +1993,7 @@
     def _closeProject(self):
         """Close project and clean up - when opening another or quitting application"""
 
-        # NB: this function must clan up both wrapper and ui/gui
+        # NB: this function must clean up both wrapper and ui/gui
 
         self.deleteAllNotifiers()
         if self.ui.mainWindow:
