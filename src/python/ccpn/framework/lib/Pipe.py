"""

"""


#=========================================================================================
# Licence, Reference and Credits
#=========================================================================================
__copyright__ = "Copyright (C) CCPN project (http://www.ccpn.ac.uk) 2014 - 2017"
__credits__ = ("Wayne Boucher, Ed Brooksbank, Rasmus H Fogh, Luca Mureddu, Timothy J Ragan"
               "Simon P Skinner & Geerten W Vuister")
__licence__ = ("CCPN licence. See http://www.ccpn.ac.uk/v3-software/downloads/license"
               "or ccpnmodel.ccpncore.memops.Credits.CcpnLicense for licence text")
__reference__ = ("For publications, please use reference from http://www.ccpn.ac.uk/v3-software/downloads/license"
               "or ccpnmodel.ccpncore.memops.Credits.CcpNmrReference")
#=========================================================================================
# Last code modification
#=========================================================================================
__modifiedBy__ = "$modifiedBy: Ed Brooksbank $"
__dateModified__ = "$dateModified: 2017-04-07 11:40:36 +0100 (Fri, April 07, 2017) $"
__version__ = "$Revision: 3.0.b1 $"
#=========================================================================================
# Created
#=========================================================================================
__author__ = "$Author: TJ Ragan $"
__date__ = "$Date: 2017-04-07 10:28:41 +0000 (Fri, April 07, 2017) $"
#=========================================================================================
# Start of code
#=========================================================================================

from abc import ABC
from abc import abstractmethod
from typing import List

<<<<<<< HEAD

=======
>>>>>>> 7b61bd99

class Pipe(ABC):
  """
  Pipeline step base class.

  """


  guiPipe = None #Only the class. it will be init later on the GuiPipeline
  autoGuiParams = None
  pipeName = ''
  isActive = False


  @classmethod
  def register(cls):
    """
    method to register the pipe in the loaded pipes to appear in the pipeline
    """
    from ccpn.pipes import loadedPipes
    loadedPipes.append(cls)


  def __init__(self, application=None):
    self._kwargs = {}
    self.inputData = None
<<<<<<< HEAD

=======
    self.spectrumGroups = None
>>>>>>> 7b61bd99
    self.pipeline = None
    self.project = None

    if self.pipeline is not None:
      self.inputData = self.pipeline.inputData
<<<<<<< HEAD

=======
      self.spectrumGroups = self.pipeline.spectrumGroups
>>>>>>> 7b61bd99

    if application is not None:
      self.application = application
      self.current = self.application.current
      self.preferences = self.application.preferences
      self.ui = self.application.ui
      self.project = self.application.project
      try:
        self.mainWindow = self.ui.mainWindow
      except AttributeError:
        pass


    self.customizeSetup()


  def _getSpectrumGroup(self, pid):
    if self.project is not None:
      return self.project.getByPid(pid)


  @abstractmethod
  def runPipe(self, data):
    return data


  def customizeSetup(self):
    '''
    Override this method to customize the UI auto-generation attributes
    '''
    pass


  def _updateRunArgs(self, arg, value):
    self._kwargs[arg] = value



try:

  import pandas as pd
  class PandasPipe(Pipe):
    '''
    A pipe where the run method accepts a pandas dataframe and returns a pandas dataframe
    '''
    @abstractmethod
    def runPipe(self, dataframe:pd.DataFrame) -> pd.DataFrame:
      return dataframe

except ImportError:
  pass


class SpectraPipe(Pipe):
  '''
<<<<<<< HEAD
      A pipe where the run method accepts a list of spectra and returns a a list of spectra
  '''

  @abstractmethod
  def runPipe(self, spectra):
=======
      A pipe where the run method accepts a list of spectra and returns a list of spectra
  '''

  @abstractmethod
  def runPipe(self, spectra) -> List['Spectrum']:
>>>>>>> 7b61bd99
    return spectra<|MERGE_RESOLUTION|>--- conflicted
+++ resolved
@@ -32,10 +32,6 @@
 from abc import abstractmethod
 from typing import List
 
-<<<<<<< HEAD
-
-=======
->>>>>>> 7b61bd99
 
 class Pipe(ABC):
   """
@@ -62,21 +58,13 @@
   def __init__(self, application=None):
     self._kwargs = {}
     self.inputData = None
-<<<<<<< HEAD
-
-=======
     self.spectrumGroups = None
->>>>>>> 7b61bd99
     self.pipeline = None
     self.project = None
 
     if self.pipeline is not None:
       self.inputData = self.pipeline.inputData
-<<<<<<< HEAD
-
-=======
       self.spectrumGroups = self.pipeline.spectrumGroups
->>>>>>> 7b61bd99
 
     if application is not None:
       self.application = application
@@ -132,17 +120,9 @@
 
 class SpectraPipe(Pipe):
   '''
-<<<<<<< HEAD
-      A pipe where the run method accepts a list of spectra and returns a a list of spectra
-  '''
-
-  @abstractmethod
-  def runPipe(self, spectra):
-=======
       A pipe where the run method accepts a list of spectra and returns a list of spectra
   '''
 
   @abstractmethod
   def runPipe(self, spectra) -> List['Spectrum']:
->>>>>>> 7b61bd99
     return spectra