--- conflicted
+++ resolved
@@ -8,7 +8,6 @@
 import ssl
 import time
 import urllib
-import urllib3
 from urllib.parse import urlencode
 from urllib.request import urlopen
 
@@ -43,17 +42,10 @@
 def lastModifiedTime(filePath):
     if not os.path.isfile(filePath):
         return 0
-<<<<<<< HEAD
 
     if not os.access(filePath, os.R_OK):
         return 0
 
-=======
-
-    if not os.access(filePath, os.R_OK):
-        return 0
-
->>>>>>> 558f2401
     return os.stat(filePath).st_mtime
 
 
@@ -75,77 +67,6 @@
 
 
 def downloadFile(serverScript, serverDbRoot, fileName):
-<<<<<<< HEAD
-    fileName = os.path.join(serverDbRoot, fileName)
-
-    addr = '%s?fileName=%s' % (serverScript, fileName)
-
-
-
-
-    # import urllib3
-    #
-    # chunk_size = 2 ** 16
-    #
-    # import urllib3.contrib.pyopenssl
-    #
-    # urllib3.contrib.pyopenssl.inject_into_urllib3()
-    #
-    # import certifi
-    #
-    # http = urllib3.PoolManager(cert_reqs='CERT_REQUIRED',
-    #                            ca_certs=certifi.where(),
-    #                            timeout=urllib3.Timeout(connect=5.0, read=5.0),
-    #                            retries=urllib3.Retry(3, redirect=False))
-    #
-    # # r = http.request('GET', 'https://www.ccpn.ac.uk/download/ccpnmr_v3/Licence.zip', preload_content=False)
-    # try:
-    #     r = http.request('GET', 'https://www.ccpn.ac.uk/cgi-bin/update/downloadFile.cgi?fileName=/data/ccpn/update/test2.txt', preload_content=False)
-    # except Exception as es:
-    #     print('>>>Error', str(es))
-    #     sys.exit()
-    #
-    # # r = http.request('GET', addr, preload_content=False, timeout=4.0)
-    #
-    # print('>>>Reason, status:', repr(r.reason), r.status)
-    #
-    # if r.reason == 'OK':
-    #     with open('/Users/ejb66/Desktop/test.txt', 'wb') as out:
-    #         # while True:
-    #         #     data = r.read(chunk_size)
-    #         #     if not data:
-    #         #         break
-    #         #     out.write(data)
-    #         out.write(r.data)
-    #
-    #     r.release_conn()
-    # else:
-    #     pass
-    #
-    # sys.exit()
-
-    try:
-        import ssl
-
-        # This restores the same behavior as before.
-        context = ssl._create_unverified_context()
-
-        addr = 'https://www.ccpn.ac.uk/cgi-bin/update/downloadFile.cgi?fileName=/data/ccpn/update/test2.txt'
-
-        response = urlopen(addr, context=context)
-
-        data = response.read().decode('utf-8')
-        response.close()
-
-        if data.startswith(BAD_DOWNLOAD):
-            raise Exception(data[len(BAD_DOWNLOAD):])
-
-        return data
-    except Exception as es:
-        print('>>>Error', str(es))
-
-
-=======
     context = ssl._create_unverified_context()
 
     fileName = os.path.join(serverDbRoot, fileName)
@@ -162,7 +83,6 @@
         raise Exception(data[len(BAD_DOWNLOAD):])
 
     return data
->>>>>>> 558f2401
 
 def uploadData(serverUser, serverPassword, serverScript, fileData, serverDbRoot, fileStoredAs):
     SERVER_PASSWORD_MD5 = b'c Wo\xfc\x1e\x08\xfc\xd1C\xcb~(\x14\x8e\xdc'
@@ -180,12 +100,6 @@
     ss = serverUser + ":" + serverPassword
     auth = base64.encodestring(ss.encode('utf-8'))[:-1]
     authheader = 'Basic %s' % auth
-<<<<<<< HEAD
-    req = urllib.request.Request(serverScript)
-    req.add_header("Authorization", authheader)
-    req.data = data.encode('utf-8')
-    response = urlopen(req)
-=======
 
     # added str(data) server not currently passing POST body
     newServerScript = serverScript+'?'+str(data)
@@ -199,7 +113,6 @@
         response = urlopen(req, context=context)
     except Exception as es:
         print('>>>ERROR', str(es), newServerScript)
->>>>>>> 558f2401
     result = response.read().decode('utf-8')
 
     if result.startswith(BAD_DOWNLOAD):
@@ -304,26 +217,6 @@
         self.updateFiles = []
         self.updateFileDict = {}
 
-<<<<<<< HEAD
-    def fetchUpdateDb(self, path):
-        """Fetch list of updates from server."""
-
-        # self.updateFiles = updateFiles = []
-        # self.updateFileDict = updateFileDict = {}
-        # serverDownloadScript = '%s%s' % (self.server, self.serverDownloadScript)
-        # serverUploadScript = '%s%s' % (self.server, self.serverUploadScript)
-        # data = downloadFile(serverDownloadScript, self.serverDbRoot, self.serverDbFile)
-        # if data.startswith(BAD_DOWNLOAD):
-        #     raise Exception('Could not download database file from server')
-
-
-        with open(path, 'rU') as f:
-            data = f.read()
-
-
-
-
-=======
     def fetchUpdateDb(self):
         """Fetch list of updates from server."""
 
@@ -334,7 +227,6 @@
         data = downloadFile(serverDownloadScript, self.serverDbRoot, self.serverDbFile)
         if data.startswith(BAD_DOWNLOAD):
             raise Exception('Could not download database file from server')
->>>>>>> 558f2401
 
         lines = data.split('\n')
         if lines:
@@ -371,17 +263,10 @@
 
         return isDifferent
 
-<<<<<<< HEAD
-    def resetFromServer(self, path):
-
-        try:
-            self.fetchUpdateDb(path)
-=======
     def resetFromServer(self):
 
         try:
             self.fetchUpdateDb()
->>>>>>> 558f2401
         except Exception as e:
             self.showError('Update error', 'Could not fetch updates: %s' % e)
 
@@ -412,7 +297,6 @@
         if installErrorCount > 0:
             self.showError('Add file error', '%d file%s not added because not on installation path %s' % (
                 installErrorCount, installErrorCount > 1 and 's' or '', installLocation))
-<<<<<<< HEAD
 
         if existsErrorCount > 0:
             self.showError('Add file error', '%d file%s not added because already in update list (but now selected for committal)' % (
@@ -473,78 +357,12 @@
             self.showError('No updates', 'No updates chosen for committing')
             return
 
-        serverPassword = self.askPassword('Password', 'Enter password for %s on server' % self.serverUser)
-
-        if not serverPassword:
-            return
-=======
-
-        if existsErrorCount > 0:
-            self.showError('Add file error', '%d file%s not added because already in update list (but now selected for committal)' % (
-                existsErrorCount, existsErrorCount > 1 and 's' or ''))
-
-    def haveWriteAccess(self):
-        """See if can write files to local installation."""
-
-        testFile = os.path.join(self.installLocation, '__write_test__')
-        try:
-            fp = open(testFile, 'w')
-            fp.close()
-            os.remove(testFile)
-            return True
-        except:
-            return False
-
-    def installChosen(self):
-        """Download chosen server files to local installation."""
-
-        updateFiles = [updateFile for updateFile in self.updateFiles if updateFile.shouldInstall]
-        if not updateFiles:
-            self.showError('No updates', 'No updates for installation')
-            return
-
-        if self.haveWriteAccess():
-            n = 0
-            for updateFile in updateFiles:
-                try:
-                    print('Installing %s' % (updateFile.fullFilePath))
-                    updateFile.installUpdate()
-                    n += 1
-                except Exception as e:
-                    print('Could not install %s: %s' % (updateFile.fullFilePath, e))
-
-            ss = n != 1 and 's' or ''
-            if n != len(updateFiles):
-                self.showError('Update problem', '%d update%s installed, %d not installed, see console for error messages' % (n, ss, len(updateFiles) - n))
-            else:
-                self.showInfo('Update%s installed' % ss, '%d update%s installed successfully' % (n, ss))
-        else:
-            self.showError('No write permission', 'You do not have write permission in the CCPN installation directory')
-
-        self.resetFromServer()
-
-    def installUpdates(self):
-
-        for updateFile in self.updateFiles:
-            updateFile.shouldInstall = True
-
-        self.installChosen()
-
-    def commitChosen(self):
-        """Copy chosen local files to server."""
-
-        updateFiles = [updateFile for updateFile in self.updateFiles if updateFile.shouldCommit]
-        if not updateFiles:
-            self.showError('No updates', 'No updates chosen for committing')
-            return
-
         # serverPassword = self.askPassword('Password', 'Enter password for %s on server' % self.serverUser)
         #
         # if not serverPassword:
         #     return
         serverPassword = 'Wdnl2mP'
 
->>>>>>> 558f2401
         n = 0
         for updateFile in updateFiles:
             try:
