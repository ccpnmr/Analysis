--- conflicted
+++ resolved
@@ -57,22 +57,12 @@
             any other undesired consequences originating from the usage of this software.
         '''
 
-<<<<<<< HEAD
-class AboutPopup(ccpnDialog):
-# class AboutPopup(QtGui.QDialog):
-  def __init__(self, parent=None, **kw):
-    ccpnDialog.__init__(self, parent, setLayout=True, windowTitle='About CcpNmr', **kw)
-
-    # self.setWindowTitle("About CcpNmr")
-    self.setContentsMargins(5, 5, 5, 5)
-=======
 # class AboutPopup(QtGui.QDialog):
 class AboutPopup(ccpnDialog):
   def __init__(self, parent=None, title='About CcpNmr', **kw):
     ccpnDialog.__init__(self, parent, setLayout=True, windowTitle=title, **kw)
     # self.setWindowTitle("About CcpNmr")
     # self.setContentsMargins(5, 5, 5, 5)
->>>>>>> 8ea5b84a
 
     pathPNG = os.path.join(Path.getPathToImport('ccpn.ui.gui.widgets'), 'About_CcpNmr.png')
     self.label = Label(self, grid=(0, 0))
