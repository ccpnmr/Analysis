"""
Module Documentation here
"""
#=========================================================================================
# Licence, Reference and Credits
#=========================================================================================
__copyright__ = "Copyright (C) CCPN project (http://www.ccpn.ac.uk) 2014 - 2017"
__credits__ = ("Wayne Boucher, Ed Brooksbank, Rasmus H Fogh, Luca Mureddu, Timothy J Ragan & Geerten W Vuister")
__licence__ = ("CCPN licence. See http://www.ccpn.ac.uk/v3-software/downloads/license",
               "or ccpnmodel.ccpncore.memops.Credits.CcpnLicense for licence text")
__reference__ = ("For publications, please use reference from http://www.ccpn.ac.uk/v3-software/downloads/license",
               "or ccpnmodel.ccpncore.memops.Credits.CcpNmrReference")
#=========================================================================================
# Last code modification
#=========================================================================================
__modifiedBy__ = "$modifiedBy: Ed Brooksbank $"
__dateModified__ = "$dateModified: 2017-04-10 15:35:09 +0100 (Mon, April 10, 2017) $"
__version__ = "$Revision: 3.0.b1 $"
#=========================================================================================
# Created
#=========================================================================================
__author__ = "$Author: CCPN $"
__date__ = "$Date: 2017-03-30 11:28:58 +0100 (Thu, March 30, 2017) $"
#=========================================================================================
# Start of code
#=========================================================================================

from PyQt4 import QtGui

from ccpn.ui.gui.widgets.Base import Base
from ccpn.ui.gui.widgets.ButtonList import ButtonList
from ccpn.ui.gui.widgets.Label import Label
from ccpn.ui.gui.widgets.LineEdit import LineEdit
from ccpn.ui.gui.popups.Dialog import ccpnDialog

<<<<<<< HEAD
class DataSetPopup(ccpnDialog):
# class DataSetPopup(QtGui.QDialog, Base):
  def __init__(self, parent=None, dataSet=None, **kw):
    ccpnDialog.__init__(self, parent, setLayout=True, windowTitle='DataSet', **kw)
=======
# class DataSetPopup(QtGui.QDialog, Base):
class DataSetPopup(ccpnDialog):
  def __init__(self, parent=None, dataSet=None, title='DataSet', **kw):
    ccpnDialog.__init__(self, parent, setLayout=True, windowTitle=title, **kw)
>>>>>>> 8ea5b84a
    # super(DataSetPopup, self).__init__(parent)
    # Base.__init__(self, **kw)

    self.dataSet = dataSet
    self.dataSetLabel = Label(self, "DataSet Name ", grid=(0, 0))
    self.dataSetText = LineEdit(self, dataSet.title, grid=(0, 1))
    ButtonList(self, ['Cancel', 'OK'], [self.reject, self._setDataSetName], grid=(1, 1))

  def _setDataSetName(self):
    newName = self.dataSetText.text()
    self.dataSet.title = newName
    self.accept()

if __name__ == '__main__':
  from ccpn.ui.gui.widgets.Application import TestApplication

  app = TestApplication()
  # app.dataSet.title = 'Title here...'
  popup = DataSetPopup()

  popup.show()
  popup.raise_()

  app.start()

<|MERGE_RESOLUTION|>--- conflicted
+++ resolved
@@ -33,17 +33,10 @@
 from ccpn.ui.gui.widgets.LineEdit import LineEdit
 from ccpn.ui.gui.popups.Dialog import ccpnDialog
 
-<<<<<<< HEAD
-class DataSetPopup(ccpnDialog):
-# class DataSetPopup(QtGui.QDialog, Base):
-  def __init__(self, parent=None, dataSet=None, **kw):
-    ccpnDialog.__init__(self, parent, setLayout=True, windowTitle='DataSet', **kw)
-=======
 # class DataSetPopup(QtGui.QDialog, Base):
 class DataSetPopup(ccpnDialog):
   def __init__(self, parent=None, dataSet=None, title='DataSet', **kw):
     ccpnDialog.__init__(self, parent, setLayout=True, windowTitle=title, **kw)
->>>>>>> 8ea5b84a
     # super(DataSetPopup, self).__init__(parent)
     # Base.__init__(self, **kw)
 
