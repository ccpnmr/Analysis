<<<<<<< HEAD
__author__ = 'CCPN'
=======
"""
Module Documentation here
"""
#=========================================================================================
# Licence, Reference and Credits
#=========================================================================================
__copyright__ = "Copyright (C) CCPN project (http://www.ccpn.ac.uk) 2014 - 2017"
__credits__ = ("Wayne Boucher, Ed Brooksbank, Rasmus H Fogh, Luca Mureddu, Timothy J Ragan & Geerten W Vuister")
__licence__ = ("CCPN licence. See http://www.ccpn.ac.uk/v3-software/downloads/license",
               "or ccpnmodel.ccpncore.memops.Credits.CcpnLicense for licence text")
__reference__ = ("For publications, please use reference from http://www.ccpn.ac.uk/v3-software/downloads/license",
               "or ccpnmodel.ccpncore.memops.Credits.CcpNmrReference")
#=========================================================================================
# Last code modification
#=========================================================================================
__modifiedBy__ = "$modifiedBy: Ed Brooksbank $"
__dateModified__ = "$dateModified: 2017-04-10 15:35:09 +0100 (Mon, April 10, 2017) $"
__version__ = "$Revision: 3.0.b1 $"
#=========================================================================================
# Created
#=========================================================================================
__author__ = "$Author: CCPN $"
__date__ = "$Date: 2017-03-30 11:28:58 +0100 (Thu, March 30, 2017) $"
#=========================================================================================
# Start of code
#=========================================================================================
>>>>>>> 8ea5b84a

from PyQt4 import QtGui, QtCore

from ccpn.ui.gui.widgets.Base import Base
from ccpn.ui.gui.widgets.Button import Button
from ccpn.ui.gui.widgets.ButtonList import ButtonList
from ccpn.ui.gui.widgets.FileDialog import FileDialog
from ccpn.ui.gui.widgets.Label import Label
from ccpn.ui.gui.widgets.LineEdit import LineEdit
from ccpn.ui.gui.widgets.PulldownList import PulldownList
from ccpn.ui.gui.popups.Dialog import ccpnDialog      # ejb

import os

<<<<<<< HEAD
class SpectrumProjectionPopup(ccpnDialog):
# class SpectrumProjectionPopup(QtGui.QDialog, Base):
  def __init__(self, parent=None, project=None, **kw):
    ccpnDialog.__init__(self, parent, setLayout=True, windowTitle='Make Spectrum Projection', **kw)
    # super(SpectrumProjectionPopup, self).__init__(parent)
    # Base.__init__(self, **kw)
    # self.setWindowTitle('Make Spectrum Projection')

=======

# class SpectrumProjectionPopup(QtGui.QDialog, Base):
class SpectrumProjectionPopup(ccpnDialog):
  def __init__(self, parent=None, project=None
               , title='Make Spectrum Projection', **kw):
    ccpnDialog.__init__(self, parent, setLayout=True, windowTitle=title, **kw)
    # super(SpectrumProjectionPopup, self).__init__(parent)
    # Base.__init__(self, **kw)
    # self.setWindowTitle('Make Spectrum Projection')

>>>>>>> 8ea5b84a
    projectionMethods = ('max', 'sum', 'sum above noise')
    self.project = project
    spectrumLabel = Label(self, 'Spectrum to project', grid=(0, 0))
    self.spectrumPulldown = PulldownList(self, grid=(0, 1), callback=self.setAxisPulldown, gridSpan=(1, 2))
    self.spectrumPulldown.setData([spectrum.pid for spectrum in project.spectra])
    filePathLabel = Label(self, 'New Spectrum Path', grid=(1, 0))
    self.filePathLineEdit = LineEdit(self, grid=(1, 1))
    self.pathButton = Button(self, grid=(1, 2), callback=self._getSpectrumFile, icon='icons/applications-system')
    axisLabel = Label(self, 'Projection axis', grid=(2, 0))
    self.axisPulldown = PulldownList(self, grid=(2, 1), gridSpan=(1, 2))
    self.axisPulldown.setData(project.spectra[0].axisCodes)
    methodLabel = Label(self, 'Projection Method', grid=(4, 0))
    self.methodPulldown = PulldownList(self, grid=(4, 1), gridSpan=(1, 2))
    self.methodPulldown.setData(projectionMethods)
    self.buttonBox = ButtonList(self, grid=(5, 1), callbacks=[self.reject, self.makeProjection],
                                texts=['Cancel', 'Make Projection'], gridSpan=(1, 2))

    self.setAxisPulldown(self.spectrumPulldown.currentText())

  def setAxisPulldown(self, spectrumPid):
    spectrum = self.project.getByPid(spectrumPid)
    axisCodes = self.project.getByPid(spectrumPid).axisCodes
    path = '/'.join(spectrum.filePath.split('/')[:-1])+'/'+spectrum.name+'-proj.ft2'
    self.filePathLineEdit.setText(path)
    self.axisPulldown.setData(axisCodes)



  def makeProjection(self):
    spectrum = self.project.getByPid(self.spectrumPulldown.currentText())
    projectionAxisCode = self.axisPulldown.currentText()
    filePath = self.filePathLineEdit.text()
    method = self.methodPulldown.currentText()
    axisIndices = [spectrum.axisCodes.index(x) for x in spectrum.axisCodes]
    axisCodeIndex = spectrum.axisCodes.index(projectionAxisCode)
    axisIndices.remove(axisCodeIndex)
    xDim, yDim = axisIndices
    spectrum.projectedToFile(path=filePath, xDim=xDim+1, yDim=yDim+1, method=method)
    self.project.loadData(filePath)
    self.accept()

  def _getSpectrumFile(self):
    if os.path.exists('/'.join(self.filePathLineEdit.text().split('/')[:-1])):
      currentSpectrumDirectory = '/'.join(self.filePathLineEdit.text().split('/')[:-1])
    elif self.project._appBase.preferences.general.dataPath:
      currentSpectrumDirectory = self.project._appBase.preferences.general.dataPath
    else:
      currentSpectrumDirectory = os.path.expanduser('~')
    dialog = FileDialog(self, text='Select Projection File', directory=currentSpectrumDirectory,
                        fileMode=0, acceptMode=1,
                        preferences=self.project._appBase.preferences.general)
    directory = dialog.selectedFiles()
    if len(directory) > 0:
      self.filePathLineEdit.setText(directory[0])<|MERGE_RESOLUTION|>--- conflicted
+++ resolved
@@ -1,6 +1,3 @@
-<<<<<<< HEAD
-__author__ = 'CCPN'
-=======
 """
 Module Documentation here
 """
@@ -27,7 +24,6 @@
 #=========================================================================================
 # Start of code
 #=========================================================================================
->>>>>>> 8ea5b84a
 
 from PyQt4 import QtGui, QtCore
 
@@ -42,16 +38,6 @@
 
 import os
 
-<<<<<<< HEAD
-class SpectrumProjectionPopup(ccpnDialog):
-# class SpectrumProjectionPopup(QtGui.QDialog, Base):
-  def __init__(self, parent=None, project=None, **kw):
-    ccpnDialog.__init__(self, parent, setLayout=True, windowTitle='Make Spectrum Projection', **kw)
-    # super(SpectrumProjectionPopup, self).__init__(parent)
-    # Base.__init__(self, **kw)
-    # self.setWindowTitle('Make Spectrum Projection')
-
-=======
 
 # class SpectrumProjectionPopup(QtGui.QDialog, Base):
 class SpectrumProjectionPopup(ccpnDialog):
@@ -62,7 +48,6 @@
     # Base.__init__(self, **kw)
     # self.setWindowTitle('Make Spectrum Projection')
 
->>>>>>> 8ea5b84a
     projectionMethods = ('max', 'sum', 'sum above noise')
     self.project = project
     spectrumLabel = Label(self, 'Spectrum to project', grid=(0, 0))
