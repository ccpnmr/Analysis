--- conflicted
+++ resolved
@@ -34,16 +34,6 @@
 from ccpn.ui.gui.widgets.Label import Label
 from ccpn.ui.gui.widgets.PulldownList import PulldownList
 from ccpn.ui.gui.popups.Dialog import ccpnDialog      # ejb
-<<<<<<< HEAD
-
-class SetupNmrResiduesPopup(ccpnDialog):
-# class SetupNmrResiduesPopup(QtGui.QDialog, Base):
-  def __init__(self, parent=None, project=None, **kw):
-    ccpnDialog.__init__(self, parent, setLayout=True, windowTitle='Setup nmrResidues', **kw)
-    # super(SetupNmrResiduesPopup, self).__init__(parent)
-    # Base.__init__(self, **kw)
-
-=======
 
 
 # class SetupNmrResiduesPopup(QtGui.QDialog, Base):
@@ -54,7 +44,6 @@
     # super(SetupNmrResiduesPopup, self).__init__(parent)
     # Base.__init__(self, **kw)
 
->>>>>>> 8ea5b84a
     self.parent = parent
     self.project = project
     label1a = Label(self, text="Source PeakList ", grid=(0, 0))
