"""
This file contains CcpnModule base class

initial version by Simon;
Extensively modified by Geerten 1-12/12/2016

"""
#=========================================================================================
# Licence, Reference and Credits
#=========================================================================================
__copyright__ = "Copyright (C) CCPN project (http://www.ccpn.ac.uk) 2014 - 2017"
__credits__ = ("Wayne Boucher, Ed Brooksbank, Rasmus H Fogh, Luca Mureddu, Timothy J Ragan & Geerten W Vuister")
__licence__ = ("CCPN licence. See http://www.ccpn.ac.uk/v3-software/downloads/license",
               "or ccpnmodel.ccpncore.memops.Credits.CcpnLicense for licence text")
__reference__ = ("For publications, please use reference from http://www.ccpn.ac.uk/v3-software/downloads/license",
               "or ccpnmodel.ccpncore.memops.Credits.CcpNmrReference")
#=========================================================================================
# Last code modification
#=========================================================================================
__modifiedBy__ = "$modifiedBy: CCPN $"
__dateModified__ = "$dateModified: 2017-07-07 16:32:43 +0100 (Fri, July 07, 2017) $"
__version__ = "$Revision: 3.0.b2 $"
#=========================================================================================
# Created
#=========================================================================================
__author__ = "$Author: Geerten Vuister $"
__date__ = "$Date: 2016-07-09 14:17:30 +0100 (Sat, 09 Jul 2016) $"
#=========================================================================================
# Start of code
#=========================================================================================

<<<<<<< HEAD
from PyQt5 import QtCore, QtGui, QtWidgets
=======
from PyQt4 import QtCore, QtGui
from weakref import ref

from ccpn.ui.gui.widgets.DropBase import DropBase
>>>>>>> 80369c18

from pyqtgraph.dockarea.DockDrop import DockDrop
from pyqtgraph.dockarea.Dock import DockLabel, Dock
from pyqtgraph.dockarea.DockArea import TempAreaWindow
from ccpn.ui.gui.widgets.Icon import Icon
from ccpn.ui.gui.guiSettings import moduleLabelFont
from ccpn.ui.gui.widgets.Widget import Widget
from ccpn.ui.gui.widgets.SideBar import SideBar
from ccpn.ui.gui.widgets.Frame import ScrollableFrame, Frame
from ccpn.ui.gui.widgets.Widget import ScrollableWidget
from ccpn.ui.gui.widgets.ScrollArea import ScrollArea
from ccpn.ui.gui.widgets.Splitter import Splitter
from ccpn.ui.gui.widgets.SideBar import OpenObjAction, _openItemObject
from ccpn.util import Logging
from ccpn.util.Logging import getLogger

settingsWidgetPositions = {
                           'top':    {'settings':(0,0), 'widget':(1,0)},
                           'bottom': {'settings':(1,0), 'widget':(0,0)},
                           'left':   {'settings':(0,0), 'widget':(0,1)},
                           'right':  {'settings':(0,1), 'widget':(0,0)},
                           }

class CcpnModule(Dock, DropBase):
  """
  Base class for CCPN modules
  sets self.application, self.current, self.project and self.mainWindow

  Overide parameters for settings widget as needed

  Usage:
    __init__    initialises the module according to the settings given below:

    _closeModule    closing of the module.

                    If addition functionality is required, the correct
                    procedure is to override this method within your class
                    and end your method with super()._closeModule()

                    e.q.
                          def _closeModule(self):
                            # your functions here
                            super(<YourModule>, self)._closeModule()

                    OR __init__ with closeFunc=<your close function>
  """
  moduleName = ''
  HORIZONTAL = 'horizontal'
  VERTICAL   = 'vertical'
  labelOrientation = HORIZONTAL  # toplabel orientation

  # overide in specific module implementations
  includeSettingsWidget = False
  maxSettingsState = 3  # states are defined as: 0: invisible, 1: both visible, 2: only settings visible
  settingsPosition = 'top'
  settingsMinimumSizes = (100, 50)
  _restored = False

  _instances = set()

  def __init__(self, mainWindow, name, closable=True, closeFunc=None, **kwds):

    #TODO:GEERTEN: make mainWindow actually do something
    self.area = None
    if mainWindow is not None:
      self.area = mainWindow.moduleArea

    Dock.__init__(self, name=name, area=self.area,
                   autoOrientation=False,
                   closable=closable)#, **kwds)   # ejb
    DropBase.__init__(self, acceptDrops=True)
    self.hStyle = """
                  Dock > QWidget {
                      border: 0px solid #000;
                      border-radius: 0px;
                      border-top-left-radius: 0px;
                      border-top-right-radius: 0px;
                      border-top-width: 0px;
                  }"""
    self.vStyle = """
                  Dock > QWidget {
                      border: 0px solid #000;
                      border-radius: 0px;
                      border-top-left-radius: 0px;
                      border-bottom-left-radius: 0px;
                      border-left-width: 0px;
                  }"""
    self.nStyle = """
                  Dock > QWidget {
                      border: 0px solid #000;
                      border-radius: 0px;
                  }"""
    self.dragStyle = """
                  Dock > QWidget {
                      border: 4px solid #00F;
                      border-radius: 0px;
                  }"""

    Logging.getLogger().debug('CcpnModule>>> %s %s' % (type(self), mainWindow))

    # Logging.getLogger().debug('module:"%s"' % (name,))
    self.mainWindow = mainWindow
    self.closeFunc = closeFunc
    self._nameSplitter = ':' #used to create the serial
    self._serial = None
    self._titleName = None # name without serial
    CcpnModule.moduleName = name

    self.widgetArea.setContentsMargins(0,0,0,0)
    # hide original dock label and generate a new CCPN one
    # self._originalLabel = self.label
    # self._originalLabel.hide()

    self.topLayout.removeWidget(self.label)   # remove old label, redefine
    self.label.deleteLater()
    self.label = CcpnModuleLabel(name, self, showCloseButton=closable, closeCallback=self._closeModule,
                                 showSettingsButton=self.includeSettingsWidget, settingsCallback=self._settingsCallback
                                 )
    self.topLayout.addWidget(self.label, 0, 1)   # ejb - swap out the old widget, keeps hierarchy
                                                  # except it doesn't work properly
    self.setOrientation(o='horizontal')
    # self.widgetArea = LayoutWidget()    # ejb - transparent, make normal drops better
    self.setAutoFillBackground(True)


    # ejb - below, True allows normal drops from outside and spectra, False for DockArea drops
    # self.widgetArea.setAttribute(QtCore.Qt.WA_TransparentForMouseEvents, False)

    # ejb - add eventFilter for toggling WA_TransparentForMouseEvents

    # main widget area
    #self.mainWidget = Frame(parent=self, fShape='styledPanel', fShadow='plain')
    self.mainWidget = Widget(parent=None, setLayout=True)  #QtWidgets.QWidget(self)
    self.mainWidget.setAttribute(QtCore.Qt.WA_TransparentForMouseEvents, False)

    #self.mainWidget.setSizePolicy(QtWidgets.QSizePolicy.Expanding, QtWidgets.QSizePolicy.Expanding)

    # optional settings widget area
    self.settingsState = 0  # current state (not shown)
    self.settingsWidget = None
    if self.includeSettingsWidget:
      # self.settingsWidget = ScrollableWidget(parent=self.widgetArea, setLayout=True,
      #                                       scrollBarPolicies=('always','asNeeded'),
      #                                       minimumSizes=self.settingsMinimumSizes
      #                                      )
      self._settingsScrollArea = ScrollArea(parent=self.widgetArea)
      self.settingsWidget = Frame(showBorder=False)
      # self.settingsWidget.setMinimumWidth(self.settingsMinimumSizes[0])
      # self.settingsWidget.setMinimumHeight(self.settingsMinimumSizes[1])
      self._settingsScrollArea.setWidget(self.settingsWidget)
      #self.settingsWidget.setLayout(QtWidgets.QGridLayout())
      self.settingsWidget.setGridLayout()
      self._settingsScrollArea.setWidgetResizable(True)
      #self._settingsScrollArea.getLayout().addWidget(self.settingsWidget)
      #self.settingsWidget.setSizePolicy(QtWidgets.QSizePolicy.Expanding, QtWidgets.QSizePolicy.Expanding)

      # if self.settingsOnTop:
      #   # self.addWidget(self.settingsWidget.getScrollArea(), 0, 0)
      #   self.addWidget(self._settingsScrollArea, 0, 0)
      #   self.addWidget(self.mainWidget, 1, 0)
      # else:
      #   # self.addWidget(self.settingsWidget.getScrollArea(), 1, 0)
      #   self.addWidget(self._settingsScrollArea, 1, 0)
      #   self.addWidget(self.mainWidget, 1, 1)
      # # self.settingsWidget._sequenceGraphScrollArea.hide()

      if self.settingsPosition in settingsWidgetPositions:
        hSettings, vSettings = settingsWidgetPositions[self.settingsPosition]['settings']
        hWidget, vWidget = settingsWidgetPositions[self.settingsPosition]['widget']
        self.addWidget(self._settingsScrollArea, hSettings, vSettings)
        self.addWidget(self.mainWidget, hWidget, vWidget)
      else: #default as settings on top and widget below
        self.addWidget(self._settingsScrollArea, 0, 0)
        self.addWidget(self.mainWidget, 1, 0)

      self._settingsScrollArea.hide()

      # testing a splitter to improve settings
      # self._splitter.setChildrenCollapsible(False)
      self.layout.removeWidget(self._settingsScrollArea)
      self.layout.removeWidget(self.mainWidget)

      if self.settingsPosition == 'left':
        self._splitter = Splitter(QtCore.Qt.Horizontal, setLayout=True)
        self._splitter.addWidget(self._settingsScrollArea)
        self._splitter.addWidget(self.mainWidget)
      elif self.settingsPosition == 'right':
        self._splitter = Splitter(QtCore.Qt.Horizontal, setLayout=True)
        self._splitter.addWidget(self.mainWidget)
        self._splitter.addWidget(self._settingsScrollArea)
      elif self.settingsPosition == 'top':
        self._splitter = Splitter(QtCore.Qt.Vertical, setLayout=True)
        self._splitter.addWidget(self._settingsScrollArea)
        self._splitter.addWidget(self.mainWidget)
      elif self.settingsPosition == 'bottom':
        self._splitter = Splitter(QtCore.Qt.Vertical, setLayout=True)
        self._splitter.addWidget(self.mainWidget)
        self._splitter.addWidget(self._settingsScrollArea)

      self.addWidget(self._splitter)

      #another fix for the stylesheet
      if hasattr(mainWindow, 'application') and mainWindow.application:
        # check that application has been attached - may not be the case for some test modules
        self.colourScheme = mainWindow.application.colourScheme
        if self.colourScheme == 'dark':
          self.setStyleSheet("""QSplitter{
                                      background-color: #2a3358;
                                }
                                QSplitter::handle:horizontal {
                                      width: 3px;
                                }
                                QSplitter::handle:vertical {
                                      height: 3px;
                                }
                                QSplitter::handle { background-color: LightGray }
                                """)
        elif self.colourScheme == 'light':
          self.setStyleSheet("""QSplitter{
                                      background-color: #FBF4CC;
                                }
                                QSplitter::handle:horizontal {
                                      width: 3px;
                                }
                                QSplitter::handle:vertical {
                                      height: 3px;
                                }
                                QSplitter::handle { background-color: DarkGray }
                                """)

    else:
      self.settingsWidget = None
      self.addWidget(self.mainWidget, 0, 0)

    # add an event filter to handle transparency
    # and to check when the dock has been floated - it needs to have a callback
    # that fires when the window has been maximised
    self._maximiseFunc = None
    self.eventFilter = self._eventFilter
    self.installEventFilter(self)

    # attach the mouse events to the widget
    # self.mainWidget.dragMoveEvent = self.dragMoveEvent
    # self.mainWidget.mouseMoveEvent = self.mouseMoveEvent
    # self.mainWidget.dragEnterEvent = self.dragEnterEvent
    # self.mainWidget.dragLeaveEvent = self.dragLeaveEvent
    # self.mainWidget.dropEvent = self.dropEvent

    # always explicitly show the mainWidget
    self.mainWidget.show()

    # set parenting relations
    if self.mainWindow is not None:
      self.setParent(self.mainWindow.moduleArea)   # ejb
    self.widgetArea.setParent(self)

  # # Not needed after all - SpectrumDisplay 'name' is renamed to 'title'
  # def getName(self):
  #   "Return name of self; done to allow for override in GuiSpectrumDisplay as that is a wrapper object as well"
  #   return self.name()

    self.update()     # ejb - make sure that the widgetArea starts the correct size

    self._instances.add(ref(self))

  @classmethod
  def getInstances(cls):
    dead = set()
    for ref in cls._instances:
      obj = ref()
      if obj is not None:
        # if isinstance(obj, cls):
        if obj.className == cls.className:
          yield obj
      else:
        dead.add(ref)
    cls._instances -= dead

  @property
  def titleName(self):
    'module name without serial'
    moduleName = self.name()
    splits = moduleName.split(self._nameSplitter)
    if len(splits)>1:
      title = splits[0]
      return title
    else:
      return moduleName

  @property
  def serial(self):
    return self._serial

  @serial.setter
  def serial(self, value):
    if isinstance(value, str):
      try:
        value = int(value)
        return
      except Exception as e:
        getLogger().warnig('Cannot set attribute %s' %e)
    if isinstance(value, int):
      self._serial = value
      return
    else:
      getLogger().warning('Cannot set attribute. Serial must be an Int type')


  def rename(self, newName):
    self.label.setText(newName)
    self._name = newName

  def _eventFilter(self, source, event):
    """
    CCPNInternal
    Handle events for switching transparency of modules
    Modules become transparent when dragging to another module.
    Ensure that the dropAreas become active
    """
    if isinstance(source, CcpnModule) or isinstance(source, SideBar):
      if event.type() == QtCore.QEvent.DragEnter:
        self.mainWidget.setAttribute(QtCore.Qt.WA_TransparentForMouseEvents, True)
        # print('>>>', source)

      elif event.type() == QtCore.QEvent.Leave:
        self.mainWidget.setAttribute(QtCore.Qt.WA_TransparentForMouseEvents, False)

      elif event.type() == QtCore.QEvent.Drop:
        self.mainWidget.setAttribute(QtCore.Qt.WA_TransparentForMouseEvents, False)

      elif event.type() == QtCore.QEvent.MouseButtonRelease:
        self.mainWidget.setAttribute(QtCore.Qt.WA_TransparentForMouseEvents, False)

    else:
      if event.type() == QtCore.QEvent.DragLeave:
        self.mainWidget.setAttribute(QtCore.Qt.WA_TransparentForMouseEvents, False)

      if event.type() == QtCore.QEvent.Enter:
        self.mainWidget.setAttribute(QtCore.Qt.WA_TransparentForMouseEvents, False)

      if event.type() == QtCore.QEvent.Leave:
        self.mainWidget.setAttribute(QtCore.Qt.WA_TransparentForMouseEvents, False)

      elif event.type() == QtCore.QEvent.MouseButtonRelease:
        self.mainWidget.setAttribute(QtCore.Qt.WA_TransparentForMouseEvents, False)

    if event.type() == QtCore.QEvent.ParentChange and self._maximiseFunc:
      try:
        found = False
        searchWidget = self.parent()
        while searchWidget is not None and not found:
          # print (searchWidget)
          if isinstance(searchWidget, TempAreaWindow):
            searchWidget.eventFilter = self._tempAreaWindowEventFilter
            searchWidget.installEventFilter(searchWidget)
            found = True
          else:
            searchWidget = searchWidget.parent()

      except Exception as es:
        getLogger().warning('Error setting maximiseFunc', str(es))

    return False

  # def _transparentAllModules(self, transparency:bool=True):
  #   if self.area:
  #     areaList = self.area.findAll()
  #     for modInArea in areaList:
  #       modInArea.widgetArea.setAttribute(QtCore.Qt.WA_TransparentForMouseEvents, transparency)

  # def resizeEvent(self, event):
  #   # self.setOrientation(self.labelOrientation, force=True)
  #   newSize = self.size()
  #   self.resizeOverlay(newSize)
  #   self.widgetArea.resize(newSize)   # ejb - to make the DropArea work properly
  #   self.mainWidget.resize(newSize)   # ejb - to make the DropArea work properly

    # override the default dock settings
    # self.widgetArea.setStyleSheet("""
    # Dock > QWidget {
    #   padding: 0;
    #   margin: 0px 0px 0px 0px;
    #   border: 0px;
    # }
    # """)

  def installMaximiseEventHandler(self, maximiseFunc):
    """
    Attach a maximise function to the parent window.
    This is called when the WindowStateChanges to maximises

    :param maximiseFunc:
    """
    self._maximiseFunc = maximiseFunc

  def removeMaximiseEventHandler(self):
    """
    Clear the attached maximise function
    :return:
    """
    self._maximiseFunc = None

  def _tempAreaWindowEventFilter(self, obj, event):
    """
    Window manager event filter to call the attached maximise function.
    This is required to re-populate the window when it has been maximised
    """
    try:
      if event.type() == QtCore.QEvent.WindowStateChange:
        if event.oldState() & QtCore.Qt.WindowMinimized:

          # TODO:ED check that this is unique if changed to another window
          if self._maximiseFunc:
            self._maximiseFunc()

    except Exception as es:
      print('>>>TEMP Error', obj, event, str(es))
    finally:
      return False

  def _settingsCallback(self):
    """
    Toggles display of settings widget in module.
    """
    if self.includeSettingsWidget:
      self.settingsState = (self.settingsState + 1) % self.maxSettingsState
      if self.settingsState == 0:
        self.mainWidget.show()
        # self.settingsWidget._sequenceGraphScrollArea.hide()
        self._settingsScrollArea.hide()
      elif self.settingsState == 1:
        self.mainWidget.show()
        # self.settingsWidget._sequenceGraphScrollArea.hide()
        self._settingsScrollArea.show()
      elif self.settingsState == 2:
        # self.settingsWidget._sequenceGraphScrollArea.hide()
        self._settingsScrollArea.hide()
        self.mainWidget.hide()
    else:
      RuntimeError('Settings widget inclusion is false, please set includeSettingsWidget boolean to True at class level ')

  def _closeModule(self):
    """
    Close the module
    """
    if self.closeFunc:
      self.closeFunc()

    if ref(self) in self._instances:
      self._instances.remove(ref(self))

    getLogger().debug('Closing %s' % str(self.container()))
    super(CcpnModule, self).close()   # ejb - remove recursion when closing table from commandline


  def dragMoveEvent(self, *args):
    DockDrop.dragMoveEvent(self, *args)

  def dragLeaveEvent(self, *args):
    DockDrop.dragLeaveEvent(self, *args)

  def dragEnterEvent(self, *args):
    if args:
      ev = args[0]
      # print ('>>>', ev.source())
      data = self.parseEvent(ev)
      if DropBase.PIDS in data:
        if self.widgetArea:

          ld = ev.pos().x()
          rd = self.width() - ld
          td = ev.pos().y()
          bd = self.height() - td

          mn = min(ld, rd, td, bd)
          if mn > 30:
            self.dropArea = "center"
            self.area._dropArea = "center"

          elif (ld == mn or td == mn) and mn > self.height() / 3.:
            self.dropArea = "center"
            self.area._dropArea = "center"
          elif (rd == mn or ld == mn) and mn > self.width() / 3.:
            self.dropArea = "center"
            self.area._dropArea = "center"

          elif rd == mn:
            self.dropArea = "right"
            self.area._dropArea = "right"
            ev.accept()
          elif ld == mn:
            self.dropArea = "left"
            self.area._dropArea = "left"
            ev.accept()
          elif td == mn:
            self.dropArea = "top"
            self.area._dropArea = "top"
            ev.accept()
          elif bd == mn:
            self.dropArea = "bottom"
            self.area._dropArea = "bottom"
            ev.accept()

          if ev.source() is self and self.dropArea == 'center':
            # print "  no self-center"
            self.dropArea = None
            ev.ignore()
          elif self.dropArea not in self.allowedAreas:
            # print "  not allowed"
            self.dropArea = None
            ev.ignore()
          else:
            # print "  ok"
            ev.accept()
          self.overlay.setDropArea(self.dropArea)

          # self.widgetArea.setStyleSheet(self.dragStyle)
          self.update()
          # # if hasattr(self, 'drag'):
          # self.raiseOverlay()
          # self.updateStyle()
          # ev.accept()

      src = ev.source()
      if hasattr(src, 'implements') and src.implements('dock'):
        DockDrop.dragEnterEvent(self, *args)

  def dropEvent(self, *args):
    self.mainWidget.setAttribute(QtCore.Qt.WA_TransparentForMouseEvents, False)
    if args:
      event = args[0]
      source = event.source()
      data = self.parseEvent(event)
      if DropBase.PIDS in data:
        pids = data[DropBase.PIDS]
        objs = [self.mainWindow.project.getByPid(pid) for pid in pids]
        _openItemObject(self.mainWindow, objs, position=self.dropArea, relativeTo=self)
        event.accept()
        # print('DONE')

        # reset the dock area
        self.dropArea = None
        self.overlay.setDropArea(self.dropArea)

      if hasattr(source, 'implements') and source.implements('dock'):
        DockDrop.dropEvent(self, *args)
      else:
        args[0].ignore()
        return


class CcpnModuleLabel(DockLabel):
  """
  Subclassing DockLabel to modify appearance and functionality
  """

  labelSize = 16

  # TODO:GEERTEN remove colours from here
  # defined here, as the updateStyle routine is called from the
  # DockLabel instanciation; changed later on
  backgroundColour = '#555D85'
  foregroundColour = '#fdfdfc'

  def __init__(self, name, module, showCloseButton=True, closeCallback=None, showSettingsButton=False, settingsCallback=None):
    super(CcpnModuleLabel, self).__init__(name, module, showCloseButton=showCloseButton)

    self.module = module
    self.fixedWidth = True
    self.setFont(moduleLabelFont)
    #print('>>', name, self.module.application.colourScheme)

    from ccpn.ui.gui.guiSettings import getColourScheme
    self.colourScheme = getColourScheme()
    if self.colourScheme == 'light':
      self.backgroundColour = '#bd8413'
      #self.backgroundColour = '#EDC151'
      self.foregroundColour = '#fdfdfc'
    else:
      self.backgroundColour = '#555D85'
      self.foregroundColour = '#fdfdfc'
    self.setAlignment(QtCore.Qt.AlignVCenter|QtCore.Qt.AlignHCenter)

    if showCloseButton:
      # button is already there because of the DockLabel init
      self.closeButton.setIconSize(QtCore.QSize(self.labelSize, self.labelSize))
      # hardcoded because stylesheet appears not to work
      self.closeButton.setStyleSheet("""
        QToolButton {
          border-width: 0px;
          padding: 0px;
        }""")
      if closeCallback is None:
        raise RuntimeError('Requested closeButton without callback')
      else:
        self.closeButton.clicked.connect(closeCallback)

    # Settings
    if showSettingsButton:
      self.settingsButton = QtWidgets.QToolButton(self)
      self.settingsButton.setIcon(Icon('icons/settings'))
      self.settingsButton.setIconSize(QtCore.QSize(self.labelSize, self.labelSize))
      # hardcoded because stylesheet appears not to work
      self.settingsButton.setStyleSheet("""
        QToolButton {
          border-width: 0px;
          padding: 0px;
        }""")
      if settingsCallback is None:
        raise RuntimeError('Requested settingsButton without callback')
      else:
        self.settingsButton.clicked.connect(settingsCallback)

    self.updateStyle()

  # GWV: not sure why this was copied as it is identical to the routine in the parent class
  # def mousePressEvent(self, ev):
  #   if ev.button() == QtCore.Qt.LeftButton:
  #     self.pressPos = ev.pos()
  #     self.startedDrag = False
  #     ev.accept()

  def updateStyle(self):
    """
    Copied from the parent class to allow for modification in StyleSheet
    However, that appears not to work;

    TODO: this routine needs fixing so that colourschemes
    are taken from the stylesheet
    """
    # GWV: many calls to the updateStyle are triggered during initialization
    # probably from paint event

    #print('>updateStyle>', self)
    #return

    #r = '3px'
    #fg = '#fdfdfc'
    #bg = '#555D85'
    #border = bg

    # Padding apears not to work; overriden somewhere else?
    if self.orientation == 'vertical':
      self.vStyle = """DockLabel {
              background-color : %s;
              color : %s;
              border-width: 0px;
          }""" % (self.backgroundColour, self.foregroundColour)
      self.setStyleSheet(self.vStyle)
    else:
      self.hStyle = """DockLabel {
              background-color : %s;
              color : %s;
              border-width: 0px;
          }""" % (self.backgroundColour, self.foregroundColour)
      self.setStyleSheet(self.hStyle)

  def paintEvent(self, ev):
    """
    Copied from the parent VerticalLabel class to allow for modification in StyleSheet
    """
    p = QtGui.QPainter(self)

    # GWV: this moved the label in vertical mode and horizontal, after some trial and error
    # NOTE: A QRect can be constructed with a set of left, top, width and height integers
    if self.orientation == 'vertical':
      added = 2
      p.rotate(-90)
      rgn = QtCore.QRect(-self.height(), 0, self.height(), self.width()+added)
    else:
      rgn = self.contentsRect()
      #print('>>', self.width(), self.height())
      #print(rgn, rgn.left(), rgn.top())
      added = 2
      rgn = QtCore.QRect(rgn.left(), rgn.top(), rgn.width(), rgn.height()+added)

    #align = self.alignment()
    # GWV adjusted
    align  = QtCore.Qt.AlignVCenter|QtCore.Qt.AlignHCenter

    self.hint = p.drawText(rgn, align, self.text())
    p.end()

    if self.orientation == 'vertical':
      self.setMinimumWidth(self.labelSize)
      self.setMaximumWidth(self.labelSize)
    else:
      self.setMinimumHeight(self.labelSize)
      self.setMaximumHeight(self.labelSize)

    # if self.orientation == 'vertical':
    #   self.setMaximumWidth(self.hint.height())
    #   self.setMinimumWidth(0)
    #   self.setMaximumHeight(16777215)
    #   if self.forceWidth:
    #     self.setMinimumHeight(self.hint.width())
    #   else:
    #     self.setMinimumHeight(minSize)
    # else:
    #   self.setMaximumHeight(self.hint.height())
    #   self.setMinimumHeight(0)
    #   self.setMaximumWidth(16777215)
    #   if self.forceWidth:
    #     self.setMinimumWidth(self.hint.width())
    #   else:
    #     self.setMinimumWidth(minSize)

  def mouseMoveEvent(self, ev):
    if hasattr(self, 'pressPos'):
      if not self.startedDrag and (ev.pos() - self.pressPos).manhattanLength() > QtWidgets.QApplication.startDragDistance():
        self.dock.startDrag()
      ev.accept()<|MERGE_RESOLUTION|>--- conflicted
+++ resolved
@@ -29,14 +29,10 @@
 # Start of code
 #=========================================================================================
 
-<<<<<<< HEAD
 from PyQt5 import QtCore, QtGui, QtWidgets
-=======
-from PyQt4 import QtCore, QtGui
 from weakref import ref
 
 from ccpn.ui.gui.widgets.DropBase import DropBase
->>>>>>> 80369c18
 
 from pyqtgraph.dockarea.DockDrop import DockDrop
 from pyqtgraph.dockarea.Dock import DockLabel, Dock
