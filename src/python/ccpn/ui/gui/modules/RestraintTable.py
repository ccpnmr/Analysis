--- conflicted
+++ resolved
@@ -185,21 +185,12 @@
     Initialise the widgets for the module.
     """
     # Derive application, project, and current from mainWindow
-<<<<<<< HEAD
-    self._mainWindow = mainWindow
-    self._application = mainWindow.application
-    self._project = mainWindow.application.project
-    self._current = mainWindow.application.current
-    self.moduleParent=moduleParent
-    RestraintTable._project = self._project
-=======
     self.mainWindow = mainWindow
     self.application = mainWindow.application
     self.project = mainWindow.application.project
     self.current = mainWindow.application.current
     self.moduleParent=moduleParent
     RestraintTable.project = self.project
->>>>>>> 80369c18
 
     kwds['setLayout'] = True  ## Assure we have a layout with the widget
     self._widget = Widget(parent=parent, **kwds)
@@ -208,10 +199,7 @@
     # create the column objects
     self.RLcolumns = ColumnClass([('#', '_key', 'Restraint Id', None),
                                   ('Pid', lambda restraint:restraint.pid, 'Pid of integral', None),
-<<<<<<< HEAD
-=======
                                   ('_object', lambda restraint:restraint, 'Object', None),
->>>>>>> 80369c18
                                   ('Atoms', lambda restraint:RestraintTable._getContributions(restraint),
                   'Atoms involved in the restraint', None),
                  ('Target Value.', 'targetValue', 'Target value for the restraint', None),
@@ -247,11 +235,7 @@
 
     # initialise the table
     QuickTable.__init__(self, parent=parent
-<<<<<<< HEAD
-                        , mainWindow=self._mainWindow
-=======
                         , mainWindow=self.mainWindow
->>>>>>> 80369c18
                         , dataFrameObject=None
                         , setLayout=True
                         , autoResize=True
@@ -280,10 +264,7 @@
                            , updateFunc=self._update
                            , tableSelection='restraintList'
                            , pullDownWidget=self.RLcolumns
-<<<<<<< HEAD
-=======
                            , callBackClass=Restraint
->>>>>>> 80369c18
                            , selectCurrentCallBack=None)
 
   def addWidgetToTop(self, widget, col=2, colSpan=1):
@@ -337,34 +318,10 @@
     else:
       self.clear()
 
-  def _maximise(self):
-    """
-    Redraw the table on a maximise event
-    """
-    if self.restraintList:
-      self.displayTableForRestraint(self.restraintList)
-    else:
-      self.clear()
-
   def _update(self, restraintList):
     """
     Update the table
     """
-<<<<<<< HEAD
-    if not self._updateSilence:
-      self._project.blankNotification()
-      objs = self.getSelectedObjects()
-
-      self._dataFrameObject = self.getDataFrameFromList(table=self
-                                                  , buildList=restraintList.restraints
-                                                  , colDefs=self.RLcolumns
-                                                  , hiddenColumns=self._hiddenColumns)
-
-      # populate from the Pandas dataFrame inside the dataFrameObject
-      self.setTableFromDataFrameObject(dataFrameObject=self._dataFrameObject)
-      self._highLightObjs(objs)
-      self._project.unblankNotification()
-=======
     self.project.blankNotification()
     objs = self.getSelectedObjects()
 
@@ -377,7 +334,6 @@
     self.setTableFromDataFrameObject(dataFrameObject=self._dataFrameObject)
     self._highLightObjs(objs)
     self.project.unblankNotification()
->>>>>>> 80369c18
 
   def setUpdateSilence(self, silence):
     """
@@ -391,13 +347,8 @@
     """
     restraint = data[Notifier.OBJECT]
 
-<<<<<<< HEAD
-    self._current.restraint = restraint
-    RestraintTableModule._currentCallback = {'object':self.restraintList, 'table':self}
-=======
     self.current.restraint = restraint
     RestraintTableModule.currentCallback = {'object':self.restraintList, 'table':self}
->>>>>>> 80369c18
 
   def _actionCallback(self, data, *args):
     """
@@ -474,15 +425,9 @@
   #   """
   #   CCPN-INTERNAL: Insert a comment into ObjectTable
   #   """
-<<<<<<< HEAD
-  #   RestraintTable._project.blankNotification()
-  #   chemicalShift.comment = value
-  #   RestraintTable._project.unblankNotification()
-=======
   #   RestraintTable.project.blankNotification()
   #   chemicalShift.comment = value
   #   RestraintTable.project.unblankNotification()
->>>>>>> 80369c18
   #
   # def _setNotifiers(self):
   #   """
@@ -491,19 +436,11 @@
   #   change calls on any other attribute
   #   """
   #   self._clearNotifiers()
-<<<<<<< HEAD
-  #   self._restraintListNotifier = Notifier(self._project
-  #                                     , [Notifier.CREATE, Notifier.DELETE, Notifier.RENAME]
-  #                                     , RestraintList.__name__
-  #                                     , self._updateCallback)
-  #   self._restraintNotifier = Notifier(self._project
-=======
   #   self._restraintListNotifier = Notifier(self.project
   #                                     , [Notifier.CREATE, Notifier.DELETE, Notifier.RENAME]
   #                                     , RestraintList.__name__
   #                                     , self._updateCallback)
   #   self._restraintNotifier = Notifier(self.project
->>>>>>> 80369c18
   #                                     , [Notifier.CREATE, Notifier.DELETE, Notifier.RENAME, Notifier.CHANGE]
   #                                     , Restraint.__name__
   #                                     , self._updateCallback)
