--- conflicted
+++ resolved
@@ -88,13 +88,8 @@
     self.setMinimumHeight(200)
 
     self.plotWidget = PlotWidget(self, useOpenGL=useOpenGL)
-<<<<<<< HEAD
-                                 #showDoubleCrosshair = self.application.preferences.general.doubleCrossHair)
+    #showDoubleCrosshair = self.application.preferences.general.doubleCrossHair)
     self.plotWidget.setSizePolicy(QtWidgets.QSizePolicy.Expanding, QtWidgets.QSizePolicy.Expanding)
-=======
-    #showDoubleCrosshair = self.application.preferences.general.doubleCrossHair)
-    self.plotWidget.setSizePolicy(QtGui.QSizePolicy.Expanding, QtGui.QSizePolicy.Expanding)
->>>>>>> 80369c18
     # GWV: plotWidget appears not to be responsive to contentsMargins
     self.plotWidget.setContentsMargins(10, 30, 10, 30)
     self.getLayout().addWidget(self.plotWidget, 1, 0)
