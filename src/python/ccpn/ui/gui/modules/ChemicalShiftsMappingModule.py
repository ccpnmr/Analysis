"""
Module Documentation here
# TODO : when update module, keep focus on selected item in the table, keep same zoom on the plot
check zoom

"""
#=========================================================================================
# Licence, Reference and Credits
#=========================================================================================
__copyright__ = "Copyright (C) CCPN project (http://www.ccpn.ac.uk) 2014 - 2017"
__credits__ = ("Wayne Boucher, Ed Brooksbank, Rasmus H Fogh, Luca Mureddu, Timothy J Ragan & Geerten W Vuister")
__licence__ = ("CCPN licence. See http://www.ccpn.ac.uk/v3-software/downloads/license",
               "or ccpnmodel.ccpncore.memops.Credits.CcpnLicense for licence text")
__reference__ = ("For publications, please use reference from http://www.ccpn.ac.uk/v3-software/downloads/license",
               "or ccpnmodel.ccpncore.memops.Credits.CcpNmrReference")
#=========================================================================================
# Last code modification
#=========================================================================================
__modifiedBy__ = "$modifiedBy: Luca Mureddu $"
__dateModified__ = "$dateModified: 2017-07-07 16:32:46 +0100 (Fri, July 07, 2017) $"
__version__ = "$Revision: 3.0.b2 $"
#=========================================================================================
# Created
#=========================================================================================
__author__ = "$Author: Luca Mureddu $"
__date__ = "$Date: 2017-04-07 10:28:43 +0000 (Fri, April 07, 2017) $"
#=========================================================================================
# Start of code
#=========================================================================================

from functools import partial
from PyQt5 import QtCore, QtGui, QtWidgets
import pyqtgraph as pg

import os
import numpy as np
from ccpn.ui.gui.modules.CcpnModule import CcpnModule
from ccpn.ui.gui.modules.NmrResidueTable import NmrResidueTable
from ccpn.ui.gui.widgets.BarGraph import BarGraph, CustomViewBox , CustomLabel
from ccpn.ui.gui.widgets.Button import Button
from ccpn.ui.gui.widgets.Frame import Frame
from ccpn.ui.gui.widgets.DoubleSpinbox import DoubleSpinbox
from ccpn.ui.gui.widgets.Spinbox import Spinbox
from ccpn.ui.gui.widgets.SpectraSelectionWidget import SpectraSelectionWidget
from ccpn.ui.gui.widgets.CheckBox import CheckBox
from ccpn.ui.gui.widgets.RadioButtons import RadioButtons
from ccpn.ui.gui.widgets.Label import Label
from ccpn.ui.gui.widgets.PulldownList import PulldownList
from ccpn.ui.gui.widgets.LineEdit import LineEdit
from ccpn.ui.gui.widgets.ScrollArea import ScrollArea
from ccpn.ui.gui.widgets.FileDialog import LineEditButtonDialog
from ccpn.ui.gui.widgets.Spacer import Spacer
from ccpn.ui.gui.widgets.Column import Column, ColumnClass
from ccpn.core.lib.Notifiers import Notifier
from ccpn.util.Colour import spectrumColours, hexToRgb
from ccpn.util.Scripting import getScriptsDirectoryPath
from ccpn.ui.gui.widgets.Table import ObjectTable, Column
from ccpn.core.lib.peakUtils import getDeltaShiftsNmrResidue
from ccpn.core.lib import CcpnSorting
from ccpn.util.Logging import getLogger
from ccpn.ui.gui.widgets.BarGraphWidget import BarGraphWidget
from ccpn.ui.gui.widgets import MessageDialog
<<<<<<< HEAD

=======
from ccpn.ui.gui.widgets.Splitter import Splitter
from ccpn.ui.gui.widgets.Icon import Icon
from ccpn.util import Colour
import random
>>>>>>> 80369c18

def chemicalShiftMappingPymolTemplate(filePath, pdbPath, aboveThresholdResidues, belowThresholdResidues,
                                      missingdResidues, colourMissing, colourAboveThreshold,
                                      colourBelowThreshold, selection):

  if os.path.exists(pdbPath):
    warn = 'This script is auto-generated. Any changes here will be lost.'
    with open(filePath, 'w') as f:
      f.write('''\n"""''' + warn + '''"""''')
      f.write('''\nfrom pymol import cmd''')
      f.write('''\n''')
      f.write('''\ncmd.load("''' + pdbPath + '''") ''')
      f.write('''\ncmd.hide('lines')''')
      f.write('''\ncmd.show('cartoon')''')
      f.write('''\ncmd.color('white')''')
      f.write('''\ncmd.select('aboveThreshold', 'res  ''' + aboveThresholdResidues + ''' ')''')
      f.write('''\ncmd.set_color("AboveColour", " ''' + str(colourAboveThreshold) + ''' ")''')
      f.write('''\ncmd.color('AboveColour', 'aboveThreshold')''')
      f.write('''\ncmd.select('belowThreshold', 'res  ''' + belowThresholdResidues + ''' ')''')
      f.write('''\ncmd.set_color("BelowColour", " ''' + str(colourBelowThreshold) + ''' ")''')
      f.write('''\ncmd.color('BelowColour', 'belowThreshold')''')
      f.write('''\ncmd.select('missing', 'res  ''' + missingdResidues + ''' ')''')
      f.write('''\ncmd.set_color("MissingColour", " ''' + str(colourMissing) + ''' ")''')
      f.write('''\ncmd.color('MissingColour', 'missing')''')
      if len(selection)>0:
        f.write('''\ncmd.select('Selected', 'res  ''' + selection + ''' ')''')
      else:
        f.write('''\ncmd.deselect()''')

  return filePath

DefaultAtoms = ['H', 'N']
DefaultAtomWeight = {'H':7.00, 'N':1.00, 'C':4.00, 'Other':1.00}
DefaultThreshould = 0.1
LightColourSchemeCurrentLabel = '#3333ff'
DarkColourSchemeCurrentLabel = '#00ff00'
PymolScriptName = 'chemicalShiftMapping_Pymol_Template.py'


class CustomNmrResidueTable(NmrResidueTable):
  ''' Custon nmrResidue Table with extra Delta Shifts column'''
  deltaShiftsColumn = ('Delta Shifts', lambda nmrResidue: nmrResidue._deltaShift, '', None)

  # columnDefs = [
  #   ('#', lambda nmrResidue: nmrResidue.serial, 'NmrResidue serial number', None),
  #   ('Index', lambda nmrResidue: NmrResidueTable._nmrIndex(nmrResidue), 'Index of NmrResidue in the NmrChain', None),
  #   ('Sequence', lambda nmrResidue: nmrResidue.sequenceCode, 'Sequence code of NmrResidue', None),
  #   ('Type', lambda nmrResidue: nmrResidue.residueType, 'NmrResidue type', None),
  #   ('Selected NmrAtoms', lambda nmrResidue: CustomNmrResidueTable._getSelectedNmrAtomNames(nmrResidue), 'NmrAtoms selected in NmrResidue', None),
  #   ('Selected Spectra count', lambda nmrResidue: CustomNmrResidueTable._getNmrResidueSpectraCount(nmrResidue)
  #    , 'Number of spectra selected for calculating the delta shift', None),
  #   ('Delta Shifts', lambda nmrResidue: nmrResidue._deltaShift, '', None),
  #   ('Comment', lambda nmr: NmrResidueTable._getCommentText(nmr), 'Notes', lambda nmr, value: NmrResidueTable._setComment(nmr, value))
  # ]
  #
  # columnDefs = NmrResidueTable.columnDefs+[deltaShiftsColumn,]
  # columnDefs[-1], columnDefs[-2] = columnDefs[-2], columnDefs[-1]

<<<<<<< HEAD
  def __init__(self, parent=None, mainWindow=None, moduleParent=None, actionCallback=None, selectionCallback=None, nmrChain=None, **kwds):
=======
  def __init__(self, parent=None, mainWindow=None, moduleParent=None, actionCallback=None, selectionCallback=None,
               checkBoxCallback=None, nmrChain=None, **kwds):
>>>>>>> 80369c18

    # NmrResidueTable.__init__(self, parent=parent, application=application,actionCallback=actionCallback,
    #                          selectionCallback=selectionCallback, nmrChain=nmrChain, multiSelect = True, **kwds)

    NmrResidueTable.__init__(self, parent=parent, mainWindow=mainWindow
                             , moduleParent=moduleParent
                             , actionCallback=actionCallback
                             , selectionCallback=selectionCallback
<<<<<<< HEAD
                             , nmrChain=nmrChain
                             , multiSelect=True, **kwds)
=======
                             , checkBoxCallback = checkBoxCallback
                             , nmrChain=nmrChain
                             , multiSelect=True,
                             **kwds)
>>>>>>> 80369c18

    self.NMRcolumns = ColumnClass([
        ('#', lambda nmrResidue: nmrResidue.serial, 'NmrResidue serial number', None),
        ('Pid', lambda nmrResidue:nmrResidue.pid, 'Pid of NmrResidue', None),
<<<<<<< HEAD
=======
        ('_object', lambda nmrResidue:nmrResidue, 'Object', None),
>>>>>>> 80369c18
        ('Index', lambda nmrResidue: NmrResidueTable._nmrIndex(nmrResidue), 'Index of NmrResidue in the NmrChain', None),
        ('Sequence', lambda nmrResidue: nmrResidue.sequenceCode, 'Sequence code of NmrResidue', None),
        ('Type', lambda nmrResidue: nmrResidue.residueType, 'NmrResidue type', None),
        ('Selected NmrAtoms', lambda nmrResidue: CustomNmrResidueTable._getSelectedNmrAtomNames(nmrResidue), 'NmrAtoms selected in NmrResidue', None),
        ('Selected Spectra count', lambda nmrResidue: CustomNmrResidueTable._getNmrResidueSpectraCount(nmrResidue)
         , 'Number of spectra selected for calculating the delta shift', None),
        ('Delta Shifts', lambda nmrResidue: nmrResidue._deltaShift, '', None),
        ('include in Map', lambda nmrResidue: nmrResidue._includeInDeltaShift, 'Include this residue in the Mapping calculation', lambda nmr, value: CustomNmrResidueTable._setChecked(nmr, value)),
        # ('Flag', lambda nmrResidue: nmrResidue._flag,  '',  None),
        ('Comment', lambda nmr: NmrResidueTable._getCommentText(nmr), 'Notes', lambda nmr, value: NmrResidueTable._setComment(nmr, value))
      ])        #[Column(colName, func, tipText=tipText, setEditValue=editValue) for colName, func, tipText, editValue in self.columnDefs]

    self._widget.setFixedHeight(45)
<<<<<<< HEAD

=======
>>>>>>> 80369c18


  @staticmethod
  def _setChecked(obj, value):
    """
    CCPN-INTERNAL: Insert a comment into QuickTable
    """

    obj._includeInDeltaShift = value
    obj._finaliseAction('change')

  @staticmethod
  def _getNmrResidueSpectraCount(nmrResidue):

    """
    CCPN-INTERNAL: Insert an index into ObjectTable
    """
    try:
      return nmrResidue.spectraCount
    except:
      return None

  @staticmethod
  def _getSelectedNmrAtomNames(nmrResidue):

    """
    CCPN-INTERNAL: Insert an index into ObjectTable
    """
    try:
      return ', '.join(nmrResidue.selectedNmrAtomNames)
    except:
      return None


<<<<<<< HEAD
=======

>>>>>>> 80369c18
class ChemicalShiftsMapping(CcpnModule):

  includeSettingsWidget = True
  maxSettingsState = 2  # states are defined as: 0: invisible, 1: both visible, 2: only settings visible
  settingsPosition = 'left'
  className = 'ChemicalShiftsMapping'

  def __init__(self, mainWindow, name='Chemical Shift Mapping', nmrChain= None, **kw):
    CcpnModule.__init__(self, mainWindow=mainWindow, name=name, settingButton=True)

    BarGraph.mouseClickEvent = self._mouseClickEvent
    BarGraph.mouseDoubleClickEvent = self._mouseDoubleClickEvent

    self.mainWindow = mainWindow
    self.application = None
    self.OtherAtoms = set()
    self.Natoms = set()
    self.Hatoms = set()
    self.Catoms = set()
    self.atomCheckBoxes = []
    self.atomWeightSpinBoxes = []
    self.atomRadioButtons = []
    self.atomNames = []
    if self.mainWindow is not None:
      self.project = self.mainWindow.project
      self.application = self.mainWindow.application
      self.current = self.application.current

      if len(self.project.nmrResidues):

        for i in self.project.nmrResidues:
          for atom in i.nmrAtoms:
            # self.atoms.add(atom.name)
            if 'N' in atom.name:
              self.Natoms.add(atom.name)
              self.atomNames.append('N')
            if 'H' in atom.name:
              self.Hatoms.add(atom.name)
              self.atomNames.append('H')
            if 'C' in atom.name:
              self.Hatoms.add(atom.name)
              self.atomNames.append('C')
            else:
              self.OtherAtoms.add(atom.name)
              self.atomNames.append('Others')


    self.thresholdLinePos = DefaultThreshould

    self.showStructureIcon = Icon('icons/showStructure')
    self.updateIcon = Icon('icons/update')

    self._setWidgets()
    self._setSettingsWidgets()
    if self.mainWindow:
      self._selectCurrentNmrResiduesNotifier = Notifier(self.current , [Notifier.CURRENT] , targetName='nmrResidues'
                                                       , callback=self._selectCurrentNmrResiduesNotifierCallback)
      self._peakDeletedNotifier = Notifier(self.project, [Notifier.DELETE], 'Peak',
                                                self._peakDeletedCallBack)

      # self._peakChangedNotifier = Notifier(self.project, [Notifier.CHANGE], 'Peak',
      #                                        self._peakChangedCallBack, onceOnly=True)
      # self._peakChangedNotifier.lastPeakPos = None

      self._nrChangedNotifier = Notifier(self.project, [Notifier.CHANGE, Notifier.DELETE], 'NmrResidue',
                                           self._nmrResidueChanged)
      self._nrDeletedNotifier = Notifier(self.project, [Notifier.CHANGE, Notifier.DELETE], 'NmrResidue',
                                         self._nmrResidueDeleted)

      if self.project:
        if len(self.project.nmrChains) > 0:
          self.nmrResidueTable.ncWidget.select(self.project.nmrChains[-1].pid)
          self._setThresholdLineBySTD()

  def _setWidgets(self):
    self.nmrResidueTable = None
    self.barGraphWidget = None

    if self.application:
      self.splitter = Splitter(QtCore.Qt.Vertical)

      self.barGraphWidget = BarGraphWidget(self.mainWidget, application=self.application, grid = (1, 0))

      self.barGraphWidget.xLine.setPos(DefaultThreshould)
      self.barGraphWidget.customViewBox.mouseClickEvent = self._viewboxMouseClickEvent
      self.nmrResidueTable = CustomNmrResidueTable(parent=self.mainWidget, mainWindow=self.mainWindow,
                                                   actionCallback= self._customActionCallBack, checkBoxCallback=self._checkBoxCallback,
                                                   setLayout=True, grid = (0, 0))
      self.showOnViewerButton = Button(self.nmrResidueTable._widget, tipText='Show on Molecular Viewer',
                                       icon=self.showStructureIcon,
                                       callback=self._showOnMolecularViewer,
                                       grid = (1, 1), hAlign='l')
      self.showOnViewerButton.setFixedHeight(25)

      self.updateButton1 = Button(self.nmrResidueTable._widget, text='', icon=self.updateIcon,
                                  tipText='Update all', callback=self.updateModule,
                                 grid=(1, 2), hAlign='r' )
      self.updateButton1.setFixedHeight(25)
      # self.showOnViewerButton.setFixedWidth(150)

      self.nmrResidueTable.displayTableForNmrChain = self._displayTableForNmrChain
      self.barGraphWidget.customViewBox.selectAboveThreshold = self._selectNmrResiduesAboveThreshold

      self.splitter.addWidget(self.nmrResidueTable)
      self.splitter.addWidget(self.barGraphWidget)
      self.mainWidget.getLayout().addWidget(self.splitter)
      self.mainWidget.setContentsMargins(5, 5, 5, 5)  # l,t,r,b

  def _checkSpectraWithPeakListsOnly(self):
    for cb in self.spectraSelectionWidget.allSpectraCheckBoxes:
      sp = self.project.getByPid(cb.text())
      lsts = []
      if sp:
        for pl in sp.peakLists:
          if len(pl.peaks)>0:
            lsts.append(True)
      if not any(lsts):
        cb.setChecked(False)

  def _setSettingsWidgets(self):

    self.scrollArea = ScrollArea(self, setLayout=False, )
    self.scrollArea.setWidgetResizable(True)
    self.scrollAreaWidgetContents = Frame(self, setLayout=True)
    self.scrollArea.setWidget(self.scrollAreaWidgetContents)
    # self.scrollAreaWidgetContents.getLayout().setAlignment(QtCore.Qt.AlignTop)
    self.settingsWidget.getLayout().addWidget(self.scrollArea)
    self.scrollArea.setContentsMargins(10, 10, 10, 15) #l,t,r,b
    self.scrollAreaWidgetContents.setContentsMargins(10, 10, 10, 15) #l,t,r,b

    i = 0
    self.inputLabel = Label(self.scrollAreaWidgetContents, text='Select Data Input', grid=(i, 0), vAlign='t')
    self.spectraSelectionWidget = SpectraSelectionWidget(self.scrollAreaWidgetContents, mainWindow=self.mainWindow, grid=(i,1), gridSpan=(1,2))
    self._checkSpectraWithPeakListsOnly()

    # self.spectraSelectionWidget.setMaximumHeight(150)
    i += 2
    self.atomWeightLabel = Label(self.scrollAreaWidgetContents, text='Relative Contribution ', grid=(i, 0))
    j = 0

    self._scrollAreaSpinBoxFrame = Frame(self.scrollAreaWidgetContents, setLayout=True, grid=(i, 1))
    i += 1

    # original by Luca
    # for k in sorted(DefaultAtomWeight.keys(), key=CcpnSorting.stringSortKey):
    #   if k in self.atomNames:
    #     j += 1
    #     # weightLabel = Label(self.scrollAreaWidgetContents, text=str(k), grid=(i, j), hAlign='l')
    #     self.atomWeightSpinBox = Spinbox(self.scrollAreaWidgetContents, value=DefaultAtomWeight[k],
    #                                      prefix=str(k+(' '*10)), grid=(i,j), hAlign='l')
    #     self.atomWeightSpinBox.setObjectName(str(k))
    #     self.atomWeightSpinBoxes.append(self.atomWeightSpinBox)
    #     j += 1

    # slight change by Ed
    j = 0
    for k in sorted(DefaultAtomWeight.keys(), key=CcpnSorting.stringSortKey):
      if k in self.atomNames:
        self.atomWeightSpinBox = DoubleSpinbox(self._scrollAreaSpinBoxFrame, value=DefaultAtomWeight[k],
                                         prefix=str(k+(' '*10)), grid=(0, j), hAlign='l')
        self.atomWeightSpinBox.setObjectName(str(k))
        self.atomWeightSpinBoxes.append(self.atomWeightSpinBox)
        j += 1

    i += 1
    self.atomLabel = Label(self.scrollAreaWidgetContents,text='Select Atoms', grid=(i,0))
    col = 1
    if len(self.Hatoms)>0:
      self._addAtomCheckBoxes(self.Hatoms, i, col)
      col += 1
    if len(self.Natoms)>0:
      self._addAtomCheckBoxes(self.Natoms, i, col)
      col += 1
    if len(self.Catoms)>0:
      self._addAtomCheckBoxes(self.Catoms, i, col)
      col += 1
    if len(self.OtherAtoms)>0:
      self._addAtomCheckBoxes(self.Catoms, i, col)
      col += 1
    i = max([len(self.Hatoms),len(self.Natoms),len(self.Catoms),len(self.OtherAtoms)])

    i += 1
    self.thresholdLAbel = Label(self.scrollAreaWidgetContents, text='Threshold value', grid=(i, 0))
    self.thresholdSpinBox = DoubleSpinbox(self.scrollAreaWidgetContents, value=DefaultThreshould, step=0.01,
                                          decimals=3, callback=self.updateThresholdLineValue, tipText = 'Deafult: STD of delta shifts',
                                          grid=(i, 1))
    i += 1
    self.aboveThresholdColourLabel =  Label(self.scrollAreaWidgetContents,text='Above Threshold Colour', grid=(i,0))
    self.aboveThresholdColourBox = PulldownList(self.scrollAreaWidgetContents,  grid=(i, 1))
    for item in spectrumColours.items():
      pix = QtGui.QPixmap(QtCore.QSize(20, 20))
      pix.fill(QtGui.QColor(item[0]))
      self.aboveThresholdColourBox.addItem(icon=QtGui.QIcon(pix), text=item[1])
    self.aboveThresholdColourBox.select(list(spectrumColours.values())[-1])

    i += 1
    self.belowThresholdColourLabel = Label(self.scrollAreaWidgetContents, text='Below Threshold Colour', grid=(i, 0))
    self.belowThresholdColourBox = PulldownList(self.scrollAreaWidgetContents, grid=(i, 1))
    for item in spectrumColours.items():
      pix = QtGui.QPixmap(QtCore.QSize(20, 20))
      pix.fill(QtGui.QColor(item[0]))
      self.belowThresholdColourBox.addItem(icon=QtGui.QIcon(pix), text=item[1])
    self.belowThresholdColourBox.setCurrentIndex(0)

    i += 1
    disappearedTipText = 'Mark NmrResidue bar with selected colour where assigned peaks have disapperead from the spectra'
    self.disappearedColourLabel = Label(self.scrollAreaWidgetContents, text='Disappeared Peaks Colour', grid=(i, 0))
    self.disappearedColourBox = PulldownList(self.scrollAreaWidgetContents, grid=(i, 1))
    for item in spectrumColours.items():
      pix = QtGui.QPixmap(QtCore.QSize(20, 20))
      pix.fill(QtGui.QColor(item[0]))
      self.disappearedColourBox.addItem(icon=QtGui.QIcon(pix), text=item[1])
    try:
      self.disappearedColourBox.select('dark grey')
    except:
      self.disappearedColourBox.select(random.choice(self.disappearedColourBox.texts))

    i += 1
    self.disappearedBarThreshold = Label(self.scrollAreaWidgetContents, text='Disappeared value', grid=(i, 0))
    self.disappearedBarThresholdSpinBox = DoubleSpinbox(self.scrollAreaWidgetContents, value=1, step=0.01,
                                          decimals=3, callback=None, grid=(i, 1))
    i += 1


    # molecular Structure
    self.molecularStructure= Label(self.scrollAreaWidgetContents, text='Molecular Structure', grid=(i, 0))
    texts = ['PDB','CCPN Ensembles','Fetch From Server']
    self.molecularStructureRadioButton = RadioButtons(self.scrollAreaWidgetContents, texts=texts, direction='h',
                                        grid=(i, 1))
    self.molecularStructureRadioButton.set(texts[0])
    self.molecularStructureRadioButton.setEnabled(False)
    self.molecularStructureRadioButton.setToolTip('Not implemented yet')

    i += 1
    self.mvWidgetContents = Frame(self.scrollAreaWidgetContents, setLayout=True, grid=(i, 1))
    self.pdbLabel = Label(self.mvWidgetContents, text='PDB File Path', grid=(0, 0))
    scriptPath = None
    if self.mainWindow:
      scriptPath = os.path.join(getScriptsDirectoryPath(self.project),'pymol')

    self.pathPDB = LineEditButtonDialog(self.mvWidgetContents, textDialog='Select PDB File',
                                        filter="PDB files (*.pdb)", directory=scriptPath, grid=(0,1))


    i += 1

    self.updateButton = Button(self.scrollAreaWidgetContents, text='Update All', callback=self.updateModule,
                               grid=(i, 1),  gridSpan=(i, 2))
    i += 1
    Spacer(self.scrollAreaWidgetContents, 3, 3
           , QtWidgets.QSizePolicy.Expanding, QtWidgets.QSizePolicy.Expanding
           , grid=(i,3), gridSpan=(1,1))

  def _setThresholdLineBySTD(self):
    nc = self.project.getByPid(self.nmrResidueTable.ncWidget.getText())
    if nc:
      deltaShifts = [ n._deltaShift for n in nc.nmrResidues]
      if len(deltaShifts)>0:
        if not None in deltaShifts:
          std = np.std(deltaShifts)
          if std:
            self.thresholdLinePos = std
            self.thresholdSpinBox.set(std)

  def _addAtomCheckBoxes(self, atoms, rowPos, colPos ):
    texts = sorted(atoms, key=CcpnSorting.stringSortKey)
    self.atomRadioButton = RadioButtons(self.scrollAreaWidgetContents, texts=texts, direction='v', grid=(rowPos, colPos))
    self.atomRadioButtons.append(self.atomRadioButton)
    if len(texts)>0:
      self.atomRadioButton.radioButtons[0].setChecked(True)

  def updateTable(self, nmrChain):
    self.nmrResidueTable.ncWidget.select(nmrChain.pid)
    # self.nmrResidueTable.setColumns(self.nmrResidueTable.NMRcolumns)

    # self.nmrResidueTable.setObjects([nr for nr in nmrChain.nmrResidues if nr._deltaShift])

    self.nmrResidueTable._update(nmrChain)

    self.nmrResidueTable._selectOnTableCurrentNmrResidues(self.current.nmrResidues)

  def _displayTableForNmrChain(self, nmrChain):
    self.updateModule()

    # self.updateTable(nmrChain)
    # self.updateBarGraph()

  def _peakDeletedCallBack(self, data):
    if len(self.current.peaks) == 0:
      self.updateModule()

  # def _peakChangedCallBack(self, data):
  #
  #   peak = data[Notifier.OBJECT]
  #   if self._peakChangedNotifier.lastPeakPos != peak.position:
  #     self._peakChangedNotifier.lastPeakPos = peak.position
  #     self.updateModule()

  def _checkBoxCallback(self, data):
    '''
    Callback from checkboxes inside a table
    '''
    # objs = data[Notifier.OBJECT]

    # itemSelection = data['rowItem']
    # att = self.nmrResidueTable.horizontalHeaderItem(itemSelection.column()).text()
    # if att == 'Included':
    # objs = data[Notifier.OBJECT]
    # print(objs)
    # if objs:
    #   obj = objs[0]
    # #     print(obj)
    # #   obj._includeInDeltaShift = data['checked']
    #   obj._finaliseAction('change')
    # self.updateModule()
    pass
    # print(data)

  def _nmrResidueChanged(self, data):
    nmrResidue =  data[Notifier.OBJECT]
    self.updateModule()

  def _nmrResidueDeleted(self, data):
    if len(self.current.nmrResidues) == 0:
      self.updateModule()

  def _selectNmrResiduesAboveThreshold(self):
    if self.aboveObjects:
      self.current.nmrResidues = self.aboveObjects

  def updateBarGraph(self):
    xs = []
    ys = []
    obs = []
    self.disappereadX = []
    self.disappereadY = []
    self.disappereadObjects = []
    self.aboveX = []
    self.aboveY = []
    self.aboveObjects = []
    self.belowX = []
    self.belowY = []
    self.belowObjects = []
    self.aboveBrush = 'g'
    self.belowBrush = 'r'
    self.disappearedPeakBrush = 'b'
    thresholdPos = self.thresholdSpinBox.value()

    if self.barGraphWidget.xLine:
      self.thresholdLinePos = self.thresholdSpinBox.value()

      if self.nmrResidueTable._dataFrameObject:
        for nmrResidue in self.nmrResidueTable._dataFrameObject.objects:
          if nmrResidue:
            nmrResidue.missingPeaks = False
            if hasattr(nmrResidue, '_spectraWithMissingPeaks'):
              if len(nmrResidue._spectraWithMissingPeaks) != 0:
                if nmrResidue.sequenceCode:
                  x = int(nmrResidue.sequenceCode)
                  if nmrResidue._deltaShift:
                    y = nmrResidue._deltaShift
                  else:
                    if nmrResidue._includeInDeltaShift:
                      y = self.disappearedBarThresholdSpinBox.value()
                    else:
                      y = 0
                  self.disappereadY.append(y)
                  self.disappereadX.append(x)
                  self.disappereadObjects.append(nmrResidue)
                  nmrResidue.missingPeaks = True
            if nmrResidue._deltaShift:
              if not nmrResidue.missingPeaks:
                if nmrResidue.sequenceCode:
                  x = int(nmrResidue.sequenceCode)
                  y = float(nmrResidue._deltaShift)
                  xs.append(x)
                  ys.append(y)
                  obs.append(nmrResidue)
                  if y > self.thresholdLinePos:
                    self.aboveY.append(y)
                    self.aboveX.append(x)
                    self.aboveObjects.append(nmrResidue)
                  else:
                    self.belowX.append(x)
                    self.belowY.append(y)
                    self.belowObjects.append(nmrResidue)


    selectedNameColourA = self.aboveThresholdColourBox.getText()
    for code, name in spectrumColours.items():
      if name == selectedNameColourA:
        self.aboveBrush = code

    selectedNameColourB = self.belowThresholdColourBox.getText()
    for code, name in spectrumColours.items():
      if name == selectedNameColourB:
        self.belowBrush = code

    selectedNameColourC = self.disappearedColourBox.getText() #disappeared peaks
    for code, name in spectrumColours.items():
      if name == selectedNameColourC:
        self.disappearedPeakBrush = code

    # self.barGraphWidget.deleteLater()
    # self.barGraphWidget = None
    # self.barGraphWidget = BarGraphWidget(self.mainWidget, application=self.application,
    #                                      xValues=xs, yValues=ys, objects=obs,threshouldLine = thresholdPos,
    #                                      grid=(10, 0))
    self.barGraphWidget.setMinimumHeight(100)
    self.barGraphWidget.customViewBox.mouseClickEvent = self._viewboxMouseClickEvent
    self.barGraphWidget.xLine.sigPositionChangeFinished.connect(self._updateThreshold)
    self.barGraphWidget.customViewBox.addSelectionBox()
    self.barGraphWidget.customViewBox.selectAboveThreshold = self._selectNmrResiduesAboveThreshold
    self.barGraphWidget.clearBars()
    self.barGraphWidget._lineMoved(aboveX=self.aboveX,
                                   aboveY=self.aboveY,
                                   aboveObjects=self.aboveObjects,
                                   belowX=self.belowX,
                                   belowY=self.belowY,
                                   belowObjects=self.belowObjects,
                                   belowBrush=self.belowBrush,
                                   aboveBrush=self.aboveBrush,
                                   disappearedX = self.disappereadX,
                                   disappearedY=self.disappereadY,
                                   disappearedObjects = self.disappereadObjects,
                                   disappearedBrush = self.disappearedPeakBrush,
                                   )
    # self.splitter.addWidget(self.barGraphWidget)
    # self._colourDeltaShiftTableValues()

  # def _colourDeltaShiftTableValues(self):
  #   print(self.nmrResidueTable.deltaShiftsColumn)
    # self.nmrResidueTable.item(0, 0).setBackground(QtGui.QColor(100, 100, 150))

  def updateThresholdLineValue(self, value):
    if self.barGraphWidget:
      self.barGraphWidget.xLine.setPos(value)

  def _updateThreshold(self):
    self.thresholdSpinBox.setValue(self.barGraphWidget.xLine.pos().y())
    self.updateBarGraph()
    # self.barGraphWidget._lineMoved()

  def _viewboxMouseClickEvent(self, event):

    if event.button() == QtCore.Qt.RightButton:
      event.accept()
      self.barGraphWidget.customViewBox._raiseContextMenu(event)
      self.barGraphWidget.customViewBox._resetBoxes()

    elif event.button() == QtCore.Qt.LeftButton:
      self.barGraphWidget.customViewBox._resetBoxes()
      self.application.current.clearNmrResidues()
      event.accept()

  # def _customActionCallBack(self, nmrResidue, *args):
  def _customActionCallBack(self, data):
    from ccpn.ui.gui.lib.Strip import navigateToNmrAtomsInStrip, _getCurrentZoomRatio

    nmrResidue = data[Notifier.OBJECT]

    if nmrResidue:
      xPos = int(nmrResidue.sequenceCode)
      yPos = nmrResidue._deltaShift
      self.barGraphWidget.customViewBox.setRange(xRange=[xPos-10, xPos+10], yRange=[0, yPos],)
      self.application.ui.mainWindow.clearMarks()
      if self.current.strip is not None:
        strip = self.current.strip
        if len(nmrResidue.selectedNmrAtomNames) == 2:
          nmrAtom1 = nmrResidue.getNmrAtom(str(nmrResidue.selectedNmrAtomNames[0]))
          nmrAtom2 = nmrResidue.getNmrAtom(str(nmrResidue.selectedNmrAtomNames[1]))
          if nmrAtom1 and nmrAtom2:
            navigateToNmrAtomsInStrip(strip,
                                      nmrAtoms=[nmrAtom1, nmrAtom2],
                                      widths=_getCurrentZoomRatio(strip.viewBox.viewRange()),
                                      markPositions=True
                                      )
      else:
        getLogger().warning('Impossible to navigate to peak position. Set a current strip first')

  def updateModule(self):

    weights = {}
    for atomWSB in self.atomWeightSpinBoxes:
      weights.update({atomWSB.objectName():atomWSB.value()})

    # selectedAtomNames = [cb.text() for cb in self.atomCheckBoxes if cb.isChecked()]
    selectedAtomNames = [rb.getSelectedText() for rb in self.atomRadioButtons if rb.getSelectedText()]
    if self.nmrResidueTable:
      if self.nmrResidueTable.nmrChain:
        for nmrResidue in self.nmrResidueTable.nmrChain.nmrResidues:

          spectra = self.spectraSelectionWidget.getSelections()
          self._updatedPeakCount(nmrResidue, spectra)
          if nmrResidue._includeInDeltaShift:
            nmrResidue.spectraCount = len(spectra)
            nmrResidueAtoms = [atom.name for atom in nmrResidue.nmrAtoms]
            nmrResidue.selectedNmrAtomNames =  [atom for atom in nmrResidueAtoms if atom in selectedAtomNames]
            nmrResidue._deltaShift = getDeltaShiftsNmrResidue(nmrResidue, selectedAtomNames, spectra=spectra, atomWeights=weights)
          else:
            nmrResidue._deltaShift = None
        self.updateTable(self.nmrResidueTable.nmrChain)
        self.updateBarGraph()


  def _updatedPeakCount(self, nmrResidue, spectra):
    if len(nmrResidue.nmrAtoms)>0:
      peaks = [p for p in nmrResidue.nmrAtoms[0].assignedPeaks if p.peakList.spectrum in spectra]


      spectraWithPeaks = [peak.peakList.spectrum for peak in peaks]
      spectraWithMissingPeaks = [spectrum for spectrum in spectra if spectrum not in spectraWithPeaks]
      nmrResidue._spectraWithMissingPeaks = spectraWithMissingPeaks
      return nmrResidue._spectraWithMissingPeaks


  def _showOnMolecularViewer(self):
    ''' 
    1) write the script in the scripts/pymol dir
    2) run pymol with the script
    '''
    import json
    import subprocess

    filePath = os.path.join(getScriptsDirectoryPath(self.project),'pymol', PymolScriptName)

    pymolPath = self.application.preferences.externalPrograms.pymol
    pdbPath = self.pathPDB.get()

    if not os.path.exists(pymolPath):
      ok = MessageDialog.showOkCancelWarning('Molecular Viewer not Set'
                                             , 'Select the executable file on preferences')
      if ok:
        from ccpn.ui.gui.popups.PreferencesPopup import PreferencesPopup
        pp = PreferencesPopup(preferences=self.application.preferences, project=self.project)
        pp.tabWidget.setCurrentIndex(pp.tabWidget.count()-1)
        pp.exec_()
        return


    while not pdbPath.endswith('.pdb'):
      sucess = self.pathPDB._openFileDialog()
      if sucess:
        pdbPath = self.pathPDB.get()
      else:
        return


    aboveThresholdResidues = "+".join([str(x) for x in self.aboveX])
    belowThresholdResidues = "+".join([str(x) for x in self.belowX])
    missingdResidues = "+".join([str(x) for x in self.disappereadX])
    selection = "+".join([str(x.sequenceCode) for x in self.current.nmrResidues])

    colourAboveThreshold = hexToRgb(self.aboveBrush)
    colourBelowThreshold = hexToRgb(self.belowBrush)
    colourMissing = hexToRgb(self.disappearedPeakBrush)


    scriptPath = chemicalShiftMappingPymolTemplate(filePath, pdbPath, aboveThresholdResidues, belowThresholdResidues,
                                                   missingdResidues, colourMissing, colourAboveThreshold, colourBelowThreshold,
                                                   selection)


    try:
      self.pymolProcess = subprocess.Popen(pymolPath+' -r '+scriptPath,
                       shell=True,
                       stdout=subprocess.PIPE,
                       stderr=subprocess.PIPE)
    except Exception as e:
      getLogger().warning('Pymol not started. Check executable.', e)



  def _selectCurrentNmrResiduesNotifierCallback(self, data):
    for bar in self.barGraphWidget.barGraphs:
      for label in bar.labels:
        if label.data(int(label.text())) is not None:
          if self.application is not None:

            if label.data(int(label.text())) in self.current.nmrResidues:

              if self.application.colourScheme == 'light':
                highlightColour = '#3333ff'
              else:
                highlightColour = '#00ff00'
              label.setBrush(QtGui.QColor(highlightColour))
              label.setVisible(True)
              label.setSelected(True)

            else:
              label.setSelected(False)
              label.setBrush(QtGui.QColor(bar.brush))
              if label.isBelowThreshold and not self.barGraphWidget.customViewBox.allLabelsShown:
                label.setVisible(False)


  def _mouseClickEvent(self, event):

    position = event.pos().x()
    self.clicked = int(position)
    if event.button() == QtCore.Qt.LeftButton:
      for bar in self.barGraphWidget.barGraphs:
        for label in bar.labels:
          if label.text() == str(self.clicked):
            self.current.nmrResidue = label.data(self.clicked)
            label.setSelected(True)
      event.accept()

  def _mouseDoubleClickEvent(self, event):
    from ccpn.ui.gui.lib.Strip import navigateToNmrAtomsInStrip, _getCurrentZoomRatio

    self.nmrResidueTable.scrollToSelectedIndex()

    self.application.ui.mainWindow.clearMarks()
    position = event.pos().x()
    self.doubleclicked = int(position)
    if event.button() == QtCore.Qt.LeftButton:
      for bar in self.barGraphWidget.barGraphs:
        for label in bar.labels:
          if label.text() == str(self.doubleclicked):
           nmrResidue =  label.data(self.doubleclicked)
           if nmrResidue:
             if self.current.strip is not None:
               strip = self.current.strip
               if len(nmrResidue.selectedNmrAtomNames) == 2:
                 nmrAtom1 = nmrResidue.getNmrAtom(str(nmrResidue.selectedNmrAtomNames[0]))
                 nmrAtom2 = nmrResidue.getNmrAtom(str(nmrResidue.selectedNmrAtomNames[1]))
                 if nmrAtom1 and nmrAtom2:

                   navigateToNmrAtomsInStrip(strip,
                                             nmrAtoms=[nmrAtom1, nmrAtom2],
                                             widths=_getCurrentZoomRatio(strip.viewBox.viewRange()),
                                             markPositions=True
                                             )
             else:
               getLogger().warning('Impossible to navigate to peak position. Set a current strip first')

  def close(self):
    """
    Close the table from the commandline
    """
    self._closeModule()

  def _closeModule(self):
    """
    Re-implementation of closeModule function from CcpnModule to unregister notification on current
    """
    if self._selectCurrentNmrResiduesNotifier is not None:
      self._selectCurrentNmrResiduesNotifier.unRegister()
    # self._peakChangedNotifier.unRegister()
    if self._peakDeletedNotifier:
      self._peakDeletedNotifier.unRegister()
    if self._nrChangedNotifier:
      self._nrChangedNotifier.unRegister()
    if self._nrDeletedNotifier:
      self._nrDeletedNotifier.unRegister()

    super(ChemicalShiftsMapping, self)._closeModule()
<|MERGE_RESOLUTION|>--- conflicted
+++ resolved
@@ -60,14 +60,10 @@
 from ccpn.util.Logging import getLogger
 from ccpn.ui.gui.widgets.BarGraphWidget import BarGraphWidget
 from ccpn.ui.gui.widgets import MessageDialog
-<<<<<<< HEAD
-
-=======
 from ccpn.ui.gui.widgets.Splitter import Splitter
 from ccpn.ui.gui.widgets.Icon import Icon
 from ccpn.util import Colour
 import random
->>>>>>> 80369c18
 
 def chemicalShiftMappingPymolTemplate(filePath, pdbPath, aboveThresholdResidues, belowThresholdResidues,
                                       missingdResidues, colourMissing, colourAboveThreshold,
@@ -126,12 +122,8 @@
   # columnDefs = NmrResidueTable.columnDefs+[deltaShiftsColumn,]
   # columnDefs[-1], columnDefs[-2] = columnDefs[-2], columnDefs[-1]
 
-<<<<<<< HEAD
-  def __init__(self, parent=None, mainWindow=None, moduleParent=None, actionCallback=None, selectionCallback=None, nmrChain=None, **kwds):
-=======
   def __init__(self, parent=None, mainWindow=None, moduleParent=None, actionCallback=None, selectionCallback=None,
                checkBoxCallback=None, nmrChain=None, **kwds):
->>>>>>> 80369c18
 
     # NmrResidueTable.__init__(self, parent=parent, application=application,actionCallback=actionCallback,
     #                          selectionCallback=selectionCallback, nmrChain=nmrChain, multiSelect = True, **kwds)
@@ -140,23 +132,15 @@
                              , moduleParent=moduleParent
                              , actionCallback=actionCallback
                              , selectionCallback=selectionCallback
-<<<<<<< HEAD
-                             , nmrChain=nmrChain
-                             , multiSelect=True, **kwds)
-=======
                              , checkBoxCallback = checkBoxCallback
                              , nmrChain=nmrChain
                              , multiSelect=True,
                              **kwds)
->>>>>>> 80369c18
 
     self.NMRcolumns = ColumnClass([
         ('#', lambda nmrResidue: nmrResidue.serial, 'NmrResidue serial number', None),
         ('Pid', lambda nmrResidue:nmrResidue.pid, 'Pid of NmrResidue', None),
-<<<<<<< HEAD
-=======
         ('_object', lambda nmrResidue:nmrResidue, 'Object', None),
->>>>>>> 80369c18
         ('Index', lambda nmrResidue: NmrResidueTable._nmrIndex(nmrResidue), 'Index of NmrResidue in the NmrChain', None),
         ('Sequence', lambda nmrResidue: nmrResidue.sequenceCode, 'Sequence code of NmrResidue', None),
         ('Type', lambda nmrResidue: nmrResidue.residueType, 'NmrResidue type', None),
@@ -170,10 +154,6 @@
       ])        #[Column(colName, func, tipText=tipText, setEditValue=editValue) for colName, func, tipText, editValue in self.columnDefs]
 
     self._widget.setFixedHeight(45)
-<<<<<<< HEAD
-
-=======
->>>>>>> 80369c18
 
 
   @staticmethod
@@ -208,10 +188,6 @@
       return None
 
 
-<<<<<<< HEAD
-=======
-
->>>>>>> 80369c18
 class ChemicalShiftsMapping(CcpnModule):
 
   includeSettingsWidget = True
