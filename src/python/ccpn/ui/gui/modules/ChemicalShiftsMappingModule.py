"""
Module Documentation

  This module has three sections plus settings:
  
  ------------------------------- 
 |          |    TABLE | PLOTS   |
 | Settings |    -------------   |
 |          |      BAR CHART     |
  -------------------------------

  This module plots a bar chart of NmrResidue number as function of delta shift for its (nmrAtoms) assigned peaks.

  ** Only  NmrResidue with an integer as sequenceCode is allowed **.
    E.G.: OK  -->  sequenceCode = 44;
          NO  -->  sequenceCode = '44i-1';

  There are four modes of Deltadelta calculation (Settings): POSITIONS, HEIGHT, VOLUME, LINEWIDTHS
    The delta shift for POSITIONS and LINEWIDTHS is calculated from the peak properties as following,
    assuming the NmrAtoms of interest H and N:

      CSPi = √((Δδ_Hi )^2+α(Δδ_Ni )^2 )

    The delta shift for HEIGHT and VOLUME is calculated from the peak properties as following:
      CSPi = √((Δδ )^2

  The peaks used are as default taken from the last peak list for the selected spectra (settings tab).
  Any sensible combination of NmrAtoms is allowed.
  See tutorials for more information.
  
  Macros:
  # Example 1: On a the TStar project with all peaks correctly fitted to their spectra, this macro will show how to
              extrapolate data from the CSM module and plot different properties.
              Paste into the Macro editor Module or directly into the PythonConsole Module and run it.

    >>>
    import numpy as np
    from ccpn.util.Common import splitDataFrameWithinRange
    from ccpn.ui.gui.widgets.PyPlotWidget import PyPlotWidget
    from ccpn.ui.gui.modules.NmrResidueTable import KD, Deltas
    from ccpn.core.lib.DataFrameObject import  DATAFRAME_OBJECT
    
    moduleName = 'Chemical Shift Mapping:1' # The displayed CSM module name you want to get information from.
    csm = mainWindow.moduleArea.modules[moduleName]
    tableData = csm.tableData # dataframe as the displayed table. See https://pandas.pydata.org for Pandas documentation.
    deltasColumn = tableData[Deltas] # name in the table column
    deltasROI = [np.std(deltasColumn), np.max(deltasColumn)] # Deltas Region of Interest. Min the std of all deltas.
    kdsROI = [0.01, 0.2]  # Kds Region of Interest.
    inner, outer =  splitDataFrameWithinRange(tableData, Deltas, KD, *deltasROI, *kdsROI) # Split the data based on ROIs
    inner.index = [nr.sequenceCode+" "+nr.residueType for nr in inner.index] # will be used to make labels on the plot.
    widget = PyPlotWidget()
    plot = widget.plotDataFrame(dataFrame=inner, kind='bar',title='KDs and Deltas') # See Pandas and Matplotlib for plots customisations.
    widget.show(windowTitle='Macro CSM', size=(500, 500))
    >>>
    
    
  
"""



#=========================================================================================
# Licence, Reference and Credits
#=========================================================================================
__copyright__ = "Copyright (C) CCPN project (http://www.ccpn.ac.uk) 2014 - 2019"
__credits__ = ("Ed Brooksbank, Luca Mureddu, Timothy J Ragan & Geerten W Vuister")
__licence__ = ("CCPN licence. See http://www.ccpn.ac.uk/v3-software/downloads/license")
__reference__ = ("Skinner, S.P., Fogh, R.H., Boucher, W., Ragan, T.J., Mureddu, L.G., & Vuister, G.W.",
                 "CcpNmr AnalysisAssign: a flexible platform for integrated NMR analysis",
                 "J.Biomol.Nmr (2016), 66, 111-124, http://doi.org/10.1007/s10858-016-0060-y")
#=========================================================================================
# Last code modification
#=========================================================================================
__modifiedBy__ = "$modifiedBy: Ed Brooksbank $"
__dateModified__ = "$dateModified: 2019-12-04 17:10:56 +0000 (Wed, December 04, 2019) $"
__version__ = "$Revision: 3.0.0 $"
#=========================================================================================
# Created
#=========================================================================================
__author__ = "$Author: Luca Mureddu $"
__date__ = "$Date: 2017-04-07 10:28:43 +0000 (Fri, April 07, 2017) $"
#=========================================================================================
# Start of code
#=========================================================================================


import os
import numpy as np
import pyqtgraph as pg
import random
import pandas as pd
from functools import partial
from PyQt5 import QtCore, QtWidgets, QtGui
from ccpn.ui.gui.modules.CcpnModule import CcpnModule
from ccpn.ui.gui.widgets.BarGraph import BarGraph
from ccpn.ui.gui.widgets.Button import Button
from ccpn.ui.gui.widgets.Frame import Frame, ScrollableFrame
from ccpn.ui.gui.widgets.DoubleSpinbox import DoubleSpinbox
from ccpn.ui.gui.widgets.SpectraSelectionWidget import SpectraSelectionWidget
from ccpn.ui.gui.widgets.CheckBox import CheckBox, EditableCheckBox
from ccpn.ui.gui.widgets.CheckBoxes import CheckBoxes
from ccpn.ui.gui.widgets.RadioButtons import RadioButtons
from ccpn.ui.gui.widgets.GuiTable import exportTableDialog
from ccpn.ui.gui.widgets.Label import Label
from ccpn.ui.gui.widgets.TextEditor import TextEditor
from ccpn.ui.gui.widgets.LegendItem import LegendItem
from ccpn.ui.gui.widgets.PulldownList import PulldownList
from ccpn.ui.gui.widgets.ScrollArea import ScrollArea
from ccpn.ui.gui.widgets.FileDialog import LineEditButtonDialog
from ccpn.ui.gui.widgets.HLine import HLine
from ccpn.ui.gui.widgets.Tabs import Tabs
from ccpn.ui.gui.widgets.Spacer import Spacer
from ccpn.ui.gui.widgets.CustomExportDialog import CustomExportDialog
from ccpn.ui.gui.lib.mouseEvents import leftMouse, controlLeftMouse
from ccpn.ui.gui.guiSettings import CCPNGLWIDGET_HEXBACKGROUND,MEDIUM_BLUE, GUISTRIP_PIVOT, CCPNGLWIDGET_HIGHLIGHT
from ccpn.ui.gui.widgets.BarGraphWidget import BarGraphWidget
from ccpn.ui.gui.widgets import MessageDialog
from ccpn.ui.gui.widgets.Splitter import Splitter
from ccpn.ui.gui.widgets.Menu import Menu
from ccpn.ui.gui.widgets.Icon import Icon
from ccpn.ui.gui.guiSettings import COLOUR_SCHEMES, getColours, DIVIDER
from ccpn.ui.gui.modules.NmrResidueTable import _CSMNmrResidueTable, KD, Deltas
from ccpn.ui.gui.widgets.ConcentrationsWidget import ConcentrationWidget
from ccpn.ui.gui.popups.ConcentrationUnitsPopup import ConcentrationUnitsPopup
from ccpn.ui.gui.widgets.ButtonList import ButtonList
from ccpn.ui.gui.popups.Dialog import CcpnDialog
from ccpn.ui.gui.modules.PyMolUtil import _chemicalShiftMappingPymolTemplate
from ccpn.ui.gui.lib.Strip import navigateToNmrAtomsInStrip, _getCurrentZoomRatio, navigateToNmrResidueInDisplay
from ccpn.util.Logging import getLogger
from ccpn.util.Constants import concentrationUnits
from ccpn.util.Common import splitDataFrameWithinRange
from ccpn.util.Colour import spectrumColours, hexToRgb, rgbaRatioToHex, _getRandomColours
from ccpn.core.lib.Notifiers import Notifier
from ccpn.core.lib.CallBack import CallBack
from ccpn.core.lib.peakUtils import getNmrResidueDeltas,_getKd, oneSiteBindingCurve, _fit1SiteBindCurve, _fitExpDecayCurve,\
                                    MODES, LINEWIDTHS, HEIGHT, POSITIONS, VOLUME, DefaultAtomWeights, H, N, OTHER, C, DISPLAYDATA, \
                                    getRawDataFrame, RAW, getNmrResiduePeakProperty, _getPeaksForNmrResidue
from ccpn.core.lib import CcpnSorting
from ccpn.core.lib.DataFrameObject import  DATAFRAME_OBJECT
from ccpn.core.NmrChain import NmrChain
from ccpn.core.Spectrum import Spectrum
from ccpn.core.Peak import Peak
from ccpn.core.NmrResidue import NmrResidue
from ccpn.core.Project import Project
from ccpn.core.lib.ContextManagers import undoBlock, undoBlockWithoutSideBar

# Default values on init
DefaultConcentration = 0.0
DefaultThreshould = 0.1
DefaultConcentrationUnit = concentrationUnits[0]

# General Labels
DefaultKDunit = ''
RelativeDisplacement = 'Relative Displacement'
PymolScriptName = 'chemicalShiftMapping_Pymol_Template.py'
DELTA = '\u0394'
Delta = '\u03B4'
MORE, LESS = 'More', 'Less'
PreferredNmrAtoms = ['H', 'HA', 'HB', 'C', 'CA', 'CB', 'N', 'NE', 'ND']
ONESITE = 'One-site binding'
DECAY = 'Exponential decay'
NIY = "This option has not been implemented yet"

FittingAvailable=[ONESITE, DECAY]

# colours
BackgroundColour = getColours()[CCPNGLWIDGET_HEXBACKGROUND]
OriginAxes = pg.functions.mkPen(hexToRgb(getColours()[GUISTRIP_PIVOT]), width=1, style=QtCore.Qt.DashLine)
FittingLine = pg.functions.mkPen(hexToRgb(getColours()[DIVIDER]), width=0.5, style=QtCore.Qt.DashLine)
SelectedPoint = pg.functions.mkPen(rgbaRatioToHex(*getColours()[CCPNGLWIDGET_HIGHLIGHT]), width=4)
SelectedLabel = pg.functions.mkBrush(rgbaRatioToHex(*getColours()[CCPNGLWIDGET_HIGHLIGHT]), width=4)

DEFAULTSPACING = (5, 5)
TABMARGINS = (1, 10, 10, 1)  # l, t, r, b
ZEROMARGINS = (0, 0, 0, 0)  # l, t, r, b


class ChemicalShiftsMapping(CcpnModule):

  includeSettingsWidget = True
  maxSettingsState = 2  # states are defined as: 0: invisible, 1: both visible, 2: only settings visible
  settingsPosition = 'left'
  className = 'ChemicalShiftsMapping'

  ######################################################################################################################
  ######################################          Public Functions        ##############################################
  ######################################################################################################################
  ## These functions help users to get raw data displayed in the module widgets

  @property
  def tableData(self):
      """
      :return: dataFrame containing all data on the Chemical Shift Mapping Module table

                       |     Columns    | "as the displayed table"
      | index          |    #   | Index | Pid, _object, Sequence, Deltas, Kd ...
      |----------------+--------|-------|
      | 1              |    1   |   1   |
      | 2              |    2   |   2   |

      """
      if self.nmrResidueTable._dataFrameObject:
        df = self.nmrResidueTable._dataFrameObject.dataFrame
        df.index = df[DATAFRAME_OBJECT]
        return df

      else:
          getLogger().warning("Error getting Chemical Shift Mapping data. DataFrame on NmrResidueTable not defined")


  def getBindingCurves(self, nmrResidues):
    """ Gets binding curve as dataFrame for specific NmrResidues.
      Returns a DataFrame as: Index -> nmrResidue Object, columns: int or float, raw values: int or float

                       |     Columns    |as the concentration/time/etc value
      | index          |    1   |   2   |
      |----------------+--------|-------|
      | nmrResidue1    |    1.0 |   1.1 |
      | nmrResidue2    |    2.0 |   1.2 |

     """
    return self._getBindingCurves(nmrResidues)


  ########### GUI Public Functions ############

  def refresh(self):
    """ Updates all widgets and data in the CSM module"""
    self._updateModule()

  def close(self):
    """ Closes the CSM module """
    self._closeModule()

  @property
  def thresholdValue(self):
    """ Gets the threshold value currently displayed on the graph   """
    return self.thresholdSpinBox.value()

  def setThresholdValue(self, value):
    """Sets the Threshold Line to a new value and updates the graph """
    self.thresholdSpinBox.set(value)


  ######################################################################################################################
  ######################################          Private Functions        #############################################
  ######################################################################################################################


  def __init__(self, mainWindow, name='Chemical Shift Mapping', nmrChain= None, **kwds):
    CcpnModule.__init__(self, mainWindow=mainWindow, name=name, settingButton=True)

    BarGraph.mouseClickEvent = self._barGraphClickEvent
    BarGraph.mouseDoubleClickEvent = self._navigateToNmrItems

    self.mainWindow = mainWindow
    self.relativeContribuitions = DefaultAtomWeights # used in other classes (set in popup)
    self.selectedNmrAtomNames = [] # used in other classes  (set in popup)
    self.project = self.mainWindow.project
    self.application = self.mainWindow.application
    self.current = self.application.current

    self.thresholdLinePos = DefaultThreshould
    self._bindingExportDialog = None
    self._fittingMode = None

    self.showStructureIcon = Icon('icons/showStructure')
    self.updateIcon = Icon('icons/update')
    self._zoomOnInit = True
    self._bindingItemClicked = None #used for the bindingPlot callback
    self._kDunit = DefaultKDunit
    self._availableFittingPlots  = {
                          ONESITE: self._plot1SiteBindFitting, # Only this implemented
                          DECAY: self._plotExponentialDecay,
                          }

    self._initMainWidgets()
    self._initSettingsWidgets()
    self._selectCurrentNRNotifier = Notifier(self.current, [Notifier.CURRENT], targetName='nmrResidues',
                                             callback=self._selectCurrentNmrResiduesNotifierCallback,onceOnly=True)
    self._peakDeletedNotifier = Notifier(self.project, [Notifier.DELETE], 'Peak', self._peakDeletedCallBack)
    self._nrChangedNotifier = Notifier(self.project, [Notifier.CHANGE], 'NmrResidue',self._nmrObjectChanged)
    self._nrDeletedNotifier = Notifier(self.project, [Notifier.DELETE], 'NmrResidue',self._nmrResidueDeleted)


    # self._addSettingsWAttr(self.nmrAtomsCheckBoxes)
    # self._selectCurrentNmrResiduesNotifierCallback()

    if self.project:
      if len(self.project.nmrChains) > 0:
        if self.nmrResidueTable.ncWidget.getIndex() == 0:
          # self.spectraSelectionWidget._toggleAll()
          self.nmrResidueTable.ncWidget.select(self.project.nmrChains[-1].pid)
          self._setThresholdLineBySTD()
          self._setKdUnit()
          if len(self.selectedNmrAtomNames) == 0:
            spectra = self.spectraSelectionWidget.getSelections()
            if len(spectra) > 0:
              self.selectedNmrAtomNames = spectra[0].axisCodes
              self._updateModule()

  #####################################################
  #############   Main widgets creation    ############
  #####################################################

  def _initMainWidgets(self):
    """ All the main widgets are created in this function
    Current Splitters Layout:

    # TABLE | PLOTS  # vertical   splitter
    # -------------  # horizontal splitter
    #     BARS

    Splitters are nested. Children Widgets don't follow the normal base grid rule: grid = (0,0).
    Plots are inside a Tab Widget

    """

    self.hPlotsTableSplitter = Splitter() # Horizontal
    self.vBarTableSplitter = Splitter(horizontal=False)  # Vertical

    self.barGraphWidget = BarGraphWidget(self.mainWidget, application=self.application, backgroundColour=BackgroundColour)
    self._setBarGraphWidget()

    self.nmrResidueTable = _CSMNmrResidueTable(parent=self.mainWidget, mainWindow=self.mainWindow,
                                               # selectionCallback=self._nmrTableSelectionCallback,
                                               actionCallback= self._customActionCallBack,
                                               checkBoxCallback=self._checkBoxCallback,
                                               setLayout=True, grid = (0, 0))
    self.nmrResidueTable.chemicalShiftsMappingModule = self
    self.nmrResidueTable.displayTableForNmrChain = self._displayTableForNmrChain

    self.tabWidget = Tabs(self.mainWidget, setLayout=True)

    ## 1 Tab binding Plot
    self.bindingPlotFrame = Frame(self.mainWidget, setLayout=True)
    # self.bindingPlotFrame.setContentsMargins(1, 10, 1, 10)
    self._setBindingPlot(layoutParent=self.bindingPlotFrame)
    self.tabWidget.addTab(self.bindingPlotFrame, 'Binding Curve')

    ## 2 Tab fitting
    self.fittingFrame = Frame(self.mainWidget, setLayout=True)
    self._setFittingPlot(layoutParent=self.fittingFrame)
    self.tabWidget.addTab(self.fittingFrame, 'Fitting')

    ## 3 Tab scatter Kd-deltas
    self.scatterFrame = Frame(self.mainWidget, setLayout=True)
    self.scatterFrame.setContentsMargins(1, 10, 1, 10)
    self._setScatterTabWidgets(layoutParent=self.scatterFrame)
    self.tabWidget.addTab(self.scatterFrame, 'Scatter')

    ## These buttons have to be inside the Table layout. Ugly solution but the only way to get them aligned to the rest.
    self.showOnViewerButton = Button(self.nmrResidueTable._widget, tipText='Show on Molecular Viewer',
                                     icon=self.showStructureIcon, callback=self._showOnMolecularViewer,
                                     grid = (1, 1), hAlign='l')
    self.showOnViewerButton.setFixedHeight(25)
    self.updateButton1 = Button(self.nmrResidueTable._widget, text='', icon=self.updateIcon, tipText='Update all',
                                callback=self._updateModule, grid=(1, 2), hAlign='r')
    self.updateButton1.setFixedHeight(25)

    self.hPlotsTableSplitter.addWidget(self.nmrResidueTable)
    self.hPlotsTableSplitter.addWidget(self.tabWidget)
    self.hPlotsTableSplitter.setStretchFactor(0, 1)


    self.vBarTableSplitter.addWidget(self.hPlotsTableSplitter) # Foundamental! The horizontal splitter MUST be added
                                                               # to the vertical as a widget before adding any other widgets to it ( to the vertical).
                                                               # Then, only the vertical splitter is added to the main widget Layout.
                                                               # Nested and nasty Qt.
    self.vBarTableSplitter.addWidget(self.barGraphWidget)
    self.vBarTableSplitter.setStretchFactor(0, 1)
    self.mainWidget.getLayout().addWidget(self.vBarTableSplitter)
    self.mainWidget.setContentsMargins(5, 5, 5, 5)  # l,t,r,b

  #####################################################
  ##########   Settings widgets creation  #############
  #####################################################

  def _initSettingsWidgets(self):

    self.scrollAreaWidgetContents = ScrollableFrame(self.settingsWidget, setLayout=True, spacing=DEFAULTSPACING,
                     scrollBarPolicies=('asNeeded', 'asNeeded'), margins=TABMARGINS, grid=(0,0))

    i = 0
    self.inputLabel = Label(self.scrollAreaWidgetContents, text='Select input data', grid=(i, 0), vAlign='t')
    self.spectraSelectionWidget = SpectraSelectionWidget(self.scrollAreaWidgetContents, mainWindow=self.mainWindow,
                                                         grid=(i, 1), gridSpan=(1, 2))
    self.spectraSelectionWidget.setMinimumHeight(100)
    if len(self.project.spectra) > 0:
      self._addSettingsWAttr(self.spectraSelectionWidget.selectSpectraOption.radioButtons)
      self._addSettingsWAttr(self.spectraSelectionWidget.allSpectraCheckBoxes)
      self._addSettingsWAttr(self.spectraSelectionWidget.allSGCheckBoxes)
      self._checkSpectraWithPeakListsOnly()

    i += 1
    self.concentrationLabel = Label(self.scrollAreaWidgetContents, text='Concentrations', grid=(i, 0), vAlign='t')
    self.concentrationButton = Button(self.scrollAreaWidgetContents, text='Setup...',
                                      callback=self._setupConcentrationsPopup,
                                      grid=(i, 1))
    # self.spectraSelectionWidget.setMaximumHeight(150)
    i += 1
    self.modeLabel = Label(self.scrollAreaWidgetContents, text='Calculation mode ', grid=(i, 0))
    self.modeButtons = RadioButtons(self.scrollAreaWidgetContents, selectedInd=0, texts=MODES,
                                    callback=self._toggleRawDataOption, grid=(i, 1))

    i += 1

    self.displayDataLabel = Label(self.scrollAreaWidgetContents, text='Display data ', grid=(i, 0))
    self.displayDataButton = RadioButtons(self.scrollAreaWidgetContents, selectedInd=0, texts=DISPLAYDATA,
                                     grid=(i, 1), hAlign='l')
    self.displayDataButton.hide()
    self.displayDataLabel.hide()
    i += 1
    self.atomsLabel = Label(self.scrollAreaWidgetContents, text='Select NmrAtoms', grid=(i, 0))
    self.showNmrAtoms  = Button(self.scrollAreaWidgetContents, text='NmrAtoms settings',
                                callback=self.showNmrAtomsSettings, grid=(i, 1))
    i += 1
    self.thresholdLAbel = Label(self.scrollAreaWidgetContents, text='Threshold value', grid=(i, 0))
    self.thresholdFrame = Frame(self.scrollAreaWidgetContents, setLayout=True, grid=(i, 1))

    self.thresholdSpinBox = DoubleSpinbox(self.thresholdFrame, value=None, step=0.01,
                                          decimals=3, callback=self._updateThresholdLineValue,
                                          tipText='Threshold value for deltas',
                                          grid=(0, 0))
    self.thresholdButton = Button(self.thresholdFrame, text='Default', callback=self._setDefaultThreshold,
                                  tipText='Default: STD of deltas',
                                  grid=(0, 1))
    self.thresholdButton.setMaximumWidth(50)

    i += 1
    self.scaleBindingC = Label(self.scrollAreaWidgetContents, text='Scale binding curves', grid=(i, 0))
    self.scaleBindingCCb = CheckBox(self.scrollAreaWidgetContents, checked=True,
                                    callback=self._plotBindingCFromCurrent, grid=(i, 1))
    i += 1
    self.fittingModeL = Label(self.scrollAreaWidgetContents, text='Fitting mode', grid=(i, 0))
    self.fittingModeRB = RadioButtons(self.scrollAreaWidgetContents, texts=FittingAvailable, grid=(i, 1))
    #
    # i += 1 ####  # Text editor to allow user curve fitting. N.B. Not implemented yet the mechanism to do this
    # self.fittingModeTextL = Label(self.scrollAreaWidgetContents, text='', grid=(i, 0))
    # self.fittingModeEditor = TextEditor(self.scrollAreaWidgetContents,    grid=(i, 1))
    # self.fittingModeEditor.hide()

    i += 1
    self.aboveThresholdColourLabel = Label(self.scrollAreaWidgetContents, text='Above threshold colour', grid=(i, 0))
    self.aboveThresholdColourBox = PulldownList(self.scrollAreaWidgetContents, grid=(i, 1))
    for item in spectrumColours.items():
      pix = QtGui.QPixmap(QtCore.QSize(20, 20))
      pix.fill(QtGui.QColor(item[0]))
      self.aboveThresholdColourBox.addItem(icon=QtGui.QIcon(pix), text=item[1])
    try:
      self.aboveThresholdColourBox.select('lime')
    except:
      self.aboveThresholdColourBox.select(random.choice(self.aboveThresholdColourBox.texts))

    i += 1
    self.belowThresholdColourLabel = Label(self.scrollAreaWidgetContents, text='Below threshold colour', grid=(i, 0))
    self.belowThresholdColourBox = PulldownList(self.scrollAreaWidgetContents, grid=(i, 1))

    for item in spectrumColours.items():
      pix = QtGui.QPixmap(QtCore.QSize(20, 20))
      pix.fill(QtGui.QColor(item[0]))
      self.belowThresholdColourBox.addItem(icon=QtGui.QIcon(pix), text=item[1])
    try:
      self.belowThresholdColourBox.select('red')
    except:
      self.belowThresholdColourBox.select(random.choice(self.belowThresholdColourBox.texts))

    i += 1
    disappearedTipText = 'Mark NmrResidue bar with selected colour where assigned peaks have disapperead from the spectra'
    self.disappearedColourLabel = Label(self.scrollAreaWidgetContents, text='Disappeared peaks colour', grid=(i, 0))
    self.disappearedColourBox = PulldownList(self.scrollAreaWidgetContents, grid=(i, 1))
    for item in spectrumColours.items():
      pix = QtGui.QPixmap(QtCore.QSize(20, 20))
      pix.fill(QtGui.QColor(item[0]))
      self.disappearedColourBox.addItem(icon=QtGui.QIcon(pix), text=item[1])
    try:
      self.disappearedColourBox.select('cyan')
    except:
      self.disappearedColourBox.select(random.choice(self.disappearedColourBox.texts))

    i += 1
    self.disappearedBarThreshold = Label(self.scrollAreaWidgetContents, text='Disappeared value', grid=(i, 0))
    self.disappearedBarThresholdSpinBox = DoubleSpinbox(self.scrollAreaWidgetContents, value=1, step=0.01,
                                                        decimals=3, callback=None, grid=(i, 1))
    i += 1
    # molecular Structure
    self.molecularStructure = Label(self.scrollAreaWidgetContents, text='Molecular structure', grid=(i, 0))
    texts = ['PDB', 'CCPN Ensembles', 'Fetch From Server']
    self.molecularStructureRadioButton = RadioButtons(self.scrollAreaWidgetContents, texts=texts, direction='h',
                                                      grid=(i, 1))
    self.molecularStructureRadioButton.set(texts[0])
    self.molecularStructureRadioButton.setEnabled(False)
    self.molecularStructureRadioButton.setToolTip('Not implemented yet')
    i += 1
    self.mvWidgetContents = Frame(self.scrollAreaWidgetContents, setLayout=True, grid=(i, 1))
    self.pdbLabel = Label(self.mvWidgetContents, text='PDB File Path', grid=(0, 0))
    scriptPath = None
    if self.mainWindow:
      # scriptPath = os.path.join(getScriptsDirectoryPath(self.project),'pymol')
      scriptPath = self.application.pymolScriptsPath
    self.pathPDB = LineEditButtonDialog(self.mvWidgetContents, textDialog='Select PDB File',
                                        filter="PDB files (*.pdb)", directory=scriptPath, grid=(0, 1))
    i += 1
    self.updateButton = Button(self.scrollAreaWidgetContents, text='Update All', callback=self._updateModule,
                               grid=(i, 1))

    i += 1
    self._spacer = Spacer(self.scrollAreaWidgetContents, 5, 5,
                          QtWidgets.QSizePolicy.Expanding, QtWidgets.QSizePolicy.Expanding, grid=(i, 3))

  #####################################################
  #################   Bar Graph        ################
  #####################################################

  def _setBarGraphWidget(self):
    ### barGraph Widget Plot setup
    self.barGraphWidget.setViewBoxLimits(0, None, 0, None)
    self.barGraphWidget.xLine.setPos(DefaultThreshould)
    self.barGraphWidget.xLine.sigPositionChangeFinished.connect(self._threshouldLineMoved)
    self.barGraphWidget.customViewBox.mouseClickEvent = self._viewboxMouseClickEvent
    self.barGraphWidget.customViewBox.selectAboveThreshold = self._selectNmrResiduesAboveThreshold


  def _viewboxMouseClickEvent(self, event):
    if event.button() == QtCore.Qt.RightButton:
      event.accept()
      self.barGraphWidget.customViewBox._raiseContextMenu(event)
      self.barGraphWidget.customViewBox._resetBoxes()

    elif event.button() == QtCore.Qt.LeftButton:
      self.barGraphWidget.customViewBox._resetBoxes()
      self.application.current.clearNmrResidues()
      event.accept()

  def _selectBarLabels(self, values):
    for bar in self.barGraphWidget.barGraphs:
      for label in bar.labels:
        if label.text() in values:
          label.setSelected(True)
          label.setBrush(SelectedLabel)
          label.setVisible(True)
        else:
          label.setSelected(False)
          label.setBrush(QtGui.QColor(bar.brush))
          if label.isBelowThreshold and not self.barGraphWidget.customViewBox.allLabelsShown:
            label.setVisible(False)


  def _barGraphClickEvent(self, event):

    position = int(event.pos().x())
    df = self.tableData
    objDf = df.loc[df['Sequence'] == str(position)]

    if len(objDf.index)>0:
      obj = objDf.index[0]
      selected = set(self.current.nmrResidues)
      if leftMouse(event):
        self.current.nmrResidue = obj
        event.accept()

      elif controlLeftMouse(event):
      # Control-left-click;  add to selection
        selected.add(obj)
        self.current.nmrResidues = selected
        event.accept()
      else:
        event.ignore()

  #####################################################
  #################   NMR Table         ################
  #####################################################

  def _customActionCallBack(self, data):
    # nmrResidue = data[Notifier.OBJECT]
    objs = data[CallBack.OBJECT]
    if not objs:
      return
    if isinstance(objs, (tuple, list)):
      nmrResidue = objs[0]
    else:
      nmrResidue = objs

    if nmrResidue:

      xPos = int(nmrResidue.sequenceCode)
      yPos = nmrResidue._delta
      if xPos and yPos:
        xr, yr = _getCurrentZoomRatio(self.barGraphWidget.customViewBox.viewRange())
        self.barGraphWidget.customViewBox.setRange(xRange=[xPos-(xr/2), xPos+(xr/2)], yRange=[0, yPos+(yr/2)],)
    self._navigateToNmrItems()

  #####################################################
  #################   Binding Plot     ################
  #####################################################

  def _setBindingPlot(self, layoutParent):
    ###  Plot setup
    self._bindingPlotView = pg.GraphicsLayoutWidget()
    self._bindingPlotView.setBackground(BackgroundColour)
    self.bindingPlot = self._bindingPlotView.addPlot()
    self.bindingPlot.mouseDoubleClickEvent = self._bindingPlotDoubleClick

    self.bindingPlot.addLegend(offset=[1, 10])
    self._bindingPlotViewbox = self.bindingPlot.vb
    self._bindingPlotViewbox.mouseClickEvent = self._bindingViewboxMouseClickEvent
    self.bindingVLine =  pg.InfiniteLine(angle=90, pos=0, pen=OriginAxes, movable=False, )
    self.bindingHLine = pg.InfiniteLine(angle=0, pos=0, pen=OriginAxes, movable=False, )
    self.bindingPlot.setLabel('bottom', self._kDunit)
    self.bindingPlot.setLabel('left', DELTA+Delta)
    self.bindingPlot.setMenuEnabled(False)
    self._bindingPlotViewbox.addItem(self.bindingVLine)
    self._bindingPlotViewbox.addItem(self.bindingHLine)
    layoutParent.getLayout().addWidget(self._bindingPlotView)

  def _clearBindingPlot(self):
    self.bindingPlot.clear()
    # self._clearLegendBindingC()
    self.bindingLine.hide()

  def _showExportDialog(self, viewBox):
    """
    :param viewBox: the viewBox obj for the selected plot
    :return:
    """
    if self._bindingExportDialog is None:
      self._bindingExportDialog = CustomExportDialog(viewBox.scene(), titleName='Exporting')
    self._bindingExportDialog.show(viewBox)

  def _raiseBindingCPlotContextMenu(self, ev):
    """ Creates all the menu items for the scatter context menu. """
    self._bindingContextMenu = Menu('', None, isFloatWidget=True)
    self._bindingContextMenu.addAction('Reset View', self.bindingPlot.autoRange)
    self._bindingContextMenu.addAction('Legend', self._togleBindingCLegend)
    self._bindingContextMenu.addSeparator()

    self._bindingContextMenu.addSeparator()
    self.exportAction = QtGui.QAction("Export...", self,
                                      triggered=partial(self._showExportDialog, self._bindingPlotViewbox))
    self.exporAllAction = QtGui.QAction("Export All...", self, triggered=partial(exportTableDialog,
                                                                                 self._getAllBindingCurvesDataFrameForChain()))
    self._bindingContextMenu.addAction(self.exportAction)
    self._bindingContextMenu.addAction(self.exporAllAction)
    self._bindingContextMenu.exec_(ev.screenPos().toPoint())

  def _togleBindingCLegend(self):
    if self.bindingPlot.legend.isVisible():
      self.bindingPlot.legend.hide()
    else:
      self.bindingPlot.legend.show()

  def _bindingViewboxMouseClickEvent(self, event):
    """ click on scatter viewBox. The parent of scatterPlot. Opens the context menu at any point. """
    if event.button() == QtCore.Qt.RightButton:
      event.accept()
      self._raiseBindingCPlotContextMenu(event)

  def _plotBindingCFromCurrent(self):
    self.bindingPlot.clear()
    self._clearLegend(self.bindingPlot.legend)
    # self.bindingPlot.setLimits(xMin=0, xMax=None, yMin=0, yMax=None)

    if self.current.nmrResidues is not None:
      plotData, peaksDF = self._getBindingCurves(self.current.nmrResidues)
      if self.scaleBindingCCb.isChecked():
        plotData = self._getScaledBindingCurves(plotData)

      if plotData is not None:
        plotData = plotData.replace(np.nan, 0)
        for obj, row, in plotData.iterrows():
          ys = list(row.values)
          xs = list(plotData.columns)
          pksPids = list(peaksDF.loc[obj].values)
          points = []
          pairs = list([i,j] for i,j in zip(xs,ys))
          for pair, peakPid in zip(pairs,pksPids):
            peak = self.project.getByPid(peakPid)

            if isinstance(peak, Peak):
              spectrum = peak.peakList.spectrum
              dd = {'pos': [0, 0], 'data': 'obj', 'brush': pg.mkBrush(255, 0, 0), 'symbol': 'o', 'size': 10,
                    'pen': None}  # red default
              dd['pos'] = pair
              dd['data'] = peak
              if hasattr(spectrum, 'positiveContourColour'):  # colour from the spectrum. The only CCPN obj implemeted so far
                brush = pg.functions.mkBrush(hexToRgb(spectrum.positiveContourColour), width=10)
                dd['brush'] = brush
              points.append(dd)

          if obj._colour:
            pen = pg.functions.mkPen(hexToRgb(obj._colour), width=5)
            brush = pg.functions.mkBrush(hexToRgb(obj._colour), width=1)
            plot = self.bindingPlot.plot(xs, ys, pen=pen, symbolBrush=brush, symbol='o', symbolSize=1,
                                         name=obj.pid)  # name used for legend and retireve the obj

            plot.scatter.addPoints(points)
          else:
            plot = self.bindingPlot.plot(xs, ys, symbol='o', name=obj.pid)
          plot.sigPointsClicked.connect(self._bindingPlotSingleClick)
          self.bindingPlot.autoRange()
          self.bindingPlot.setLabel('left','Y')# DELTA+Delta)
          self.bindingPlot.setLabel('bottom', self._kDunit)

  def _bindingPlotSingleClick(self, item, points):
    """sig callback from the binding plot. Gets the obj from the curve name."""
    obj = self.project.getByPid(item.name())

    for p in points:
        if isinstance(p.data(), (Spectrum, Peak)):
          print('CLicked', p.data(), p.pos())

          self._bindingItemClicked = p.data()

  def _bindingPlotDoubleClick(self, event):
    if self._bindingItemClicked is not  None:
      if isinstance(self._bindingItemClicked, Peak):
        self._navigateToPeakPosition(self._bindingItemClicked)
      if isinstance(self._bindingItemClicked, NmrResidue):
        self._navigateToNmrItems(self._bindingItemClicked)

  def _getBindingCurves(self, nmrResidues, singleColumn=False):
    """

    :param nmrResidues:
    :return: dataframe
    """

    mode = self.modeButtons.getSelectedText()
    if not mode in MODES:
      return
    weights = self.relativeContribuitions
    selectedAtomNames = self.selectedNmrAtomNames
    values = []
    peaksDFs = []
    for nmrResidue in nmrResidues:
      if self._isInt(nmrResidue.sequenceCode):
        spectra = self.spectraSelectionWidget.getSelections()
        concentrationsValues = []
        peaksPids = []

        if len(spectra)>1:
          if self.displayDataButton.get() == RAW and mode in [HEIGHT, VOLUME] :
            deltas, peaks = getNmrResiduePeakProperty(nmrResidue, selectedAtomNames, spectra, mode)
            for i, p in enumerate(peaks):
              spectrum = p.peakList.spectrum
              concentrations, units = self._getConcentrationsFromSpectra([spectrum])
              if len(concentrations) > 0:
                concentration = concentrations[0]
                if concentration is None:
                  concentration = i
                concentrationsValues.append(concentration)
                peaksPids.append(p.pid)

          else:
            zeroSpectrum, otherSpectra = spectra[0], spectra[1:]
            deltas = []
            peaks = _getPeaksForNmrResidue(nmrResidue, selectedAtomNames, spectra)
            # deltas.append(0)
            for i, spectrum in enumerate(spectra):
              if nmrResidue._includeInDeltaShift:
                  delta = getNmrResidueDeltas(nmrResidue, selectedAtomNames, mode=mode, spectra=[zeroSpectrum, spectrum],
                                              atomWeights=weights)
                  deltas.append(delta)
              else:
                deltas.append(None)
            if len(spectra) != len(peaks):
              continue
            else:
              for i,p in enumerate(peaks):
                spectrum = p.peakList.spectrum
                concentrations, units =  self._getConcentrationsFromSpectra([spectrum])
                if len(concentrations)>0:
                  concentration = concentrations[0]
                  if concentration is None:
                    concentration = i
                  concentrationsValues.append( concentration)
                  peaksPids.append(p.pid)
          df = pd.DataFrame([deltas], index=[nmrResidue], columns=concentrationsValues)
          dfPeaks = pd.DataFrame([peaksPids], index=[nmrResidue], columns=concentrationsValues)
          df = df.replace(np.nan, 0)
          values.append(df)
          peaksDFs.append(dfPeaks)
    if len(values)>0:
      df = pd.concat(values)
      dfPeaks = pd.concat(peaksDFs)
      return df, dfPeaks
    return pd.DataFrame(), pd.DataFrame()

  def _getScaledBindingCurves(self, bindingCurves):
    if isinstance(bindingCurves, pd.DataFrame):
      aMean = bindingCurves.mean(axis=1) # mean of each row
      scaled = bindingCurves.div(aMean,axis=0) # divide each row by its mean
      return scaled

  #####################################################
  #################   Fitting Plot     ################
  #####################################################

  def _setFittingPlot(self, layoutParent):
    ###  Plot setup
    self._fittingPlotView = pg.GraphicsLayoutWidget()
    self._fittingPlotView.setBackground(BackgroundColour)
    self.fittingPlot = self._fittingPlotView.addPlot()
    self.fittingPlot.addLegend(offset=[1, 10])
    self._fittingPlotViewbox = self.fittingPlot.vb
    # self._fittingPlotViewbox.mouseClickEvent = self._fittingViewboxMouseClickEvent
    self.fittingPlot.setLabel('left', RelativeDisplacement)
    self.fittingPlot.setMenuEnabled(False)
    self.fittingLine = pg.InfiniteLine(angle=90, pen=FittingLine,  movable=False, label=' ') # label needs to be defined here.
    self.atHalfFitLine = pg.InfiniteLine(angle=0, pos=0.5, pen=FittingLine, movable=False, label=' ') # label needs to be defined here.

    self._fittingPlotViewbox.addItem(self.fittingLine)
    self._fittingPlotViewbox.addItem(self.atHalfFitLine)

    self.fittingPlot.setLimits(xMin=0, xMax=None, yMin=0, yMax=1)

    layoutParent.getLayout().addWidget(self._fittingPlotView)



  #####################################################
  #################   Scatter Plot     ################
  #####################################################

  def _setScatterTabWidgets(self, layoutParent):
    ### Scatter Plot setup
    self._scatterView = pg.GraphicsLayoutWidget()
    self._scatterView.setBackground(BackgroundColour)
    self._plotItem = self._scatterView.addPlot()
    self._scatterViewbox = self._plotItem.vb
    self._addScatterSelectionBox()
    self._plotItem.setMenuEnabled(False)
    self._scatterViewbox.mouseDragEvent = self._scatterMouseDragEvent
    self.scatterPlot = pg.ScatterPlotItem(size=10, pen=pg.mkPen(None), brush=pg.mkBrush(255, 0, 0))
    self.scatterPlot.mouseClickEvent = self._scatterMouseClickEvent
    self.scatterPlot.mouseDoubleClickEvent = self._navigateToNmrItems
    # self._scatterViewbox.mouseClickEvent = self._scatterViewboxMouseClickEvent #use this for right click Context menu
    # self._scatterViewbox.scene().sigMouseMoved.connect(self.mouseMoved) #use this if you need the mouse Posit
    self.scatterXLine = pg.InfiniteLine(angle=90, pos=0, pen=OriginAxes)
    self.scatterYLine = pg.InfiniteLine(angle=0, pos=0, pen=OriginAxes)

    self._plotItem.addItem(self.scatterPlot)
    self._plotItem.addItem(self.scatterXLine)
    self._plotItem.addItem(self.scatterYLine)
    layoutParent.getLayout().addWidget(self._scatterView)


  ########### Selection box for scatter Plot ############

  def _addScatterSelectionBox(self):
    """ Create the red box for selection on the scatter plot """
    self._scatterSelectionBox = QtWidgets.QGraphicsRectItem(0, 0, 1, 1)
    self._scatterSelectionBox.setPen(pg.functions.mkPen((255, 0, 255), width=1))
    self._scatterSelectionBox.setBrush(pg.functions.mkBrush(255, 100, 255, 100))
    self._scatterSelectionBox.setZValue(1e9)
    self._scatterViewbox.addItem(self._scatterSelectionBox, ignoreBounds=True)
    self._scatterSelectionBox.hide()

  def _updateScatterSelectionBox(self, p1: float, p2: float):
    """
    Updates drawing of selection box as mouse is moved.
    """
    vb = self._scatterViewbox
    r = QtCore.QRectF(p1, p2)
    r = vb.childGroup.mapRectFromParent(r)
    self._scatterSelectionBox.setPos(r.topLeft())
    self._scatterSelectionBox.resetTransform()
    self._scatterSelectionBox.scale(r.width(), r.height())
    self._scatterSelectionBox.show()
    minX = r.topLeft().x()
    minY = r.topLeft().y()
    maxX = minX + r.width()
    maxY = minY + r.height()
    return [minX, maxX, minY, maxY]

  def _resetSelectionBox(self):
    "Reset/Hide the boxes "
    self._successiveClicks = None
    self._scatterSelectionBox.hide()
    self._scatterViewbox.rbScaleBox.hide()



  def _scatterMouseClickEvent(self, ev):
    """
      Re-implementation of scatter mouse event to allow selections of a single point
    """
    plot = self.scatterPlot
    pts = plot.pointsAt(ev.pos())
    obj = None
    if len(pts) > 0:
        point = pts[0]
        obj = point.data()

    if leftMouse(ev):
        if obj:
            self._selectedObjs = [obj]
            if self.current:
                self.current.nmrResidues = self._selectedObjs
            ev.accept()
        else:
            # "no spots, clear selection"
            self._selectedObjs = []
            if self.current:
                self.current.nmrResidues = self._selectedObjs
            ev.accept()

    elif controlLeftMouse(ev):
        # Control-left-click;  add to selection
        self._selectedObjs.extend([obj])
        if self.current:
            self.current.nmrResidues = self._selectedObjs
        ev.accept()

    else:
        ev.ignore()

  def _scatterMouseDragEvent(self, event, *args):
    """
    Re-implementation of PyQtGraph mouse drag event to allow custom actions off of different mouse
    drag events. Same as spectrum Display. Check Spectrum Display View Box for more documentation.
    Known bug: left drag on the axis, raises a pyqtgraph exception
    """
    if leftMouse(event):
        pg.ViewBox.mouseDragEvent(self._scatterViewbox, event)

    elif controlLeftMouse(event):

        self._updateScatterSelectionBox(event.buttonDownPos(), event.pos())
        event.accept()
        if not event.isFinish():
            self._updateScatterSelectionBox(event.buttonDownPos(), event.pos())
        else:  ## the event is finished.
            pts = self._updateScatterSelectionBox(event.buttonDownPos(), event.pos())

            i, o = splitDataFrameWithinRange(self._getScatterData(),
                                             Deltas, KD, *pts)
            # self._selectedObjs.extend(i.index)
            self.current.nmrResidues = i.index
            self._resetSelectionBox()
    else:
        self._resetSelectionBox()
        event.ignore()

  def _getScatterData(self):
      if self.tableData is not None:
        df = self.tableData[[Deltas, KD]]
        df.index = self.tableData[DATAFRAME_OBJECT]
        return df


  def _plotScatters(self, dataFrame, selectedObjs=None, *args):
    """

    :param dataFrame: in the format from the PCA Class
          index: Pid --> obj
          Columns: Deltas Kds,  values: floats
    :return:  transform the dataFrame in the (pyqtGraph) plottable data format and plot it on the scatterPlot

    """
    if selectedObjs is None:
      selectedObjs = self._selectedObjs

    if dataFrame is None:
      self.scatterPlot.clear()
      return
    spots = []
    for obj, row in dataFrame.iterrows():
      dd = {'pos': [0, 0], 'data': 'obj', 'brush': pg.mkBrush(255, 0, 0), 'symbol': 'o', 'size': 10, 'pen':None} #red default
      dd['pos'] = [row[Deltas], row[KD]] # from table columns
      dd['data'] = obj
      if obj._colour:
        dd['brush'] = pg.functions.mkBrush(hexToRgb(obj._colour))
      if obj in selectedObjs:
        dd['pen'] = SelectedPoint
      spots.append(dd)
    self._plotSpots(spots)
    self._plotItem.setLabel('bottom', DELTA+Delta)
    self._plotItem.setLabel('left', KD)

  def _plotSpots(self, spots):
    """
    plots the data in the format requested by the pg.ScatterPlot widget
    :param spots: a list of dict with these Key:value
                [{
                'pos': [0, 0], # [x,y] which will be the single spot position
                'data': 'pid', any python object. pid for NMR residue
                'brush': pg.mkBrush(255, 255, 255, 120), the colour of the spot
                'symbol': 'o', will give the shape of the spot
                'size': 10,
                'pen' = pg.mkPen(None)
                 }, ...]
    :return:
    """
    self.scatterPlot.clear()
    self.scatterPlot.addPoints(spots)

  def _scatterViewboxMouseClickEvent(self, event):
    """ click on scatter viewBox. The parent of scatterPlot. Opens the context menu at any point. """
    if event.button() == QtCore.Qt.RightButton:
        event.accept()
        self._raiseScatterContextMenu(event)




  #############################################################
  ############   Settings widgets callbacks    ################
  #############################################################

  def showNmrAtomsSettings(self):
    from ccpn.ui.gui.widgets.NmrAtomsSelections import _NmrAtomsSelection
    if self.project:
      nmrAtoms = list(set([n.name for n in self.project.nmrAtoms]))

      popup = _NmrAtomsSelection(self,
                                 nmrAtoms=nmrAtoms,
                                 checked = self.selectedNmrAtomNames,
                                 relativeContribuitions = self.relativeContribuitions,
                                 size=[500, 450],
                                 grid=(0, 0))
      popup.show()
      popup.raise_()

  def _navigateToPeakPosition(self, peak):
    from ccpn.ui.gui.lib.Strip import navigateToPositionInStrip, _getCurrentZoomRatio

    if self.current is not None:
      if self.current.strip is not None:
        widths = _getCurrentZoomRatio(self.current.strip.viewRange())
        navigateToPositionInStrip(strip=self.current.strip, positions=peak.position, widths=widths)

  def _navigateToNmrItems(self, nmrResidue = None, *args):
    """
    _ccpnInternal. NB Called by several points within the CSM
    navigates To current NmrResidue or its atoms if at least 1.
    """
    if not isinstance(nmrResidue, NmrResidue) :
      nmrResidue = self.current.nmrResidue
    if nmrResidue is None:
      return
    self.mainWindow.clearMarks()
    self.nmrResidueTable.scrollToSelectedIndex()
    if self.current.strip is not None:
        strip = self.current.strip

        if len(nmrResidue.selectedNmrAtomNames) > 0:
            nmrAtoms = [nmrResidue.getNmrAtom(str(i)) for i in nmrResidue.selectedNmrAtomNames]
            if len(nmrAtoms) <= 1:
                navigateToNmrResidueInDisplay(display=strip.spectrumDisplay,
                                              nmrResidue=nmrResidue,
                                              widths=_getCurrentZoomRatio(strip.viewRange()),
                                              markPositions=True
                                              )
            else:
                navigateToNmrAtomsInStrip(strip,
                                          nmrAtoms=nmrAtoms,
                                          widths=_getCurrentZoomRatio(strip.viewRange()),
                                          markPositions=True
                                          )
    else:
        if len(self.project.strips) > 0:
            selectFirst = MessageDialog.showYesNo('No Strip selected.', ' Use first available?')
            if selectFirst:
                self.current.strip = self.project.strips[0]
                self._navigateToNmrItems()
        else:
          if self._openSpectra():
            self._navigateToNmrItems()

  def _addSettingsWAttr(self, checkboxes):
    """For restoring layouts only"""
    for n, w in enumerate(checkboxes):
      setattr(self, w.text(), w)

  def _checkSpectraWithPeakListsOnly(self):
    for cb in self.spectraSelectionWidget.allSpectraCheckBoxes:
      sp = self.project.getByPid(cb.text())
      lsts = []
      if sp:
        for pl in sp.peakLists:
          if len(pl.peaks)>0:
            lsts.append(True)
      if not any(lsts):
        cb.setChecked(False)
      else:
        cb.setChecked(True)

  def _toggleRawDataOption(self):
    value = self.modeButtons.getSelectedText()
    if value == HEIGHT or value ==  VOLUME:
      self.displayDataButton.show()
      self.displayDataLabel.show()
    else:
      self.displayDataButton.hide()
      self.displayDataLabel.hide()

  def _setDefaultThreshold(self):
    self._updateModule(silent=True)
    self._setThresholdLineBySTD()

  def _setThresholdLineBySTD(self):
    nc = self.project.getByPid(self.nmrResidueTable.ncWidget.getText())
    if nc:
      deltas = [ n._delta for n in nc.nmrResidues if n._delta is not None]
      if len(deltas)>0:
        if not None in deltas:
          std = np.std(deltas)
          if std:
            self.thresholdLinePos = std
            self.thresholdSpinBox.set(std)

  def _setKdUnit(self):
    spectra = self.spectraSelectionWidget.getSelections()
    vs, u = self._getConcentrationsFromSpectra(spectra)
    self._kDunit = u

  def _displayTableForNmrChain(self, nmrChain):
    """ Add custom action when selecting a chain on the table pulldown"""
    self._addNmrResidueColour(nmrChain)
    self._updateModule()

  def _peakDeletedCallBack(self, data):
    if len(self.current.peaks) == 0:
      self._updateModule()

  def _addNmrResidueColour(self, nmrChain):
      colours = _getRandomColours(len(nmrChain.nmrResidues))
      for nmrR, colour in zip(nmrChain.nmrResidues, colours):
          if nmrR._colour is None:
              nmrR._colour = colour

  # def _peakChangedCallBack(self, data):
  #   """ Update a module on a single peak move. Bad idea. What if you move 100 peaks together!"""
  #   peak = data[Notifier.OBJECT]
  #   if self._peakChangedNotifier.lastPeakPos != peak.position:
  #     self._peakChangedNotifier.lastPeakPos = peak.position
  #     self._updateModule()

  def _checkBoxCallback(self, data):
    '''
    Callback from checkboxes inside a table
    '''
    objs = data[Notifier.OBJECT]

    itemSelection = data['rowItem']
    # att = self.nmrResidueTable.horizontalHeaderItem(itemSelection.column()).text()
    # if att == 'Included':
    obj = data[Notifier.OBJECT]
    if obj:
      obj._includeInDeltaShift = data['checked']
      # obj._finaliseAction('change')
      self._updateModule()
    # pass
    # print(data)

  def _nmrTableSelectionCallback(self, data):
    """
    Notifier Callback for selecting a row in the table
    """
    getLogger().Warning('Table temp disabled')

  def _nmrObjectChanged(self, data):
    self._updateModule()

  def _nmrResidueDeleted(self, data):
    if len(self.current.nmrResidues) == 0:
      self._updateModule()

  def _selectNmrResiduesAboveThreshold(self):
    if self.aboveObjects:
      self.current.nmrResidues = self.aboveObjects

  def _threshouldLineMoved(self):
    pos = self.barGraphWidget.xLine.pos().y()
    self.thresholdSpinBox.setValue(pos)
    self._updateBarGraph()

  def _isInt(self, s):
    try:
      int(s)
      return True
    except ValueError:
      return False

  def _setNmrColours(self,nmrResidues):
    colours = _getRandomColours(nmrResidues)
    for nmrR, colour in zip(nmrResidues, colours):
      if not hasattr(nmrR, 'colour'):
        nmrR._colour = colour

  def _updateModule(self, silent=False):
    '''

    :param silent: if silent does not update the module!
    :return: deltas
    '''

    mode = self.modeButtons.getSelectedText()
    if not mode in MODES:
      return
    weights = self.relativeContribuitions
    selectedAtomNames = self.selectedNmrAtomNames
    spectra = self.spectraSelectionWidget.getSelections()
    if self.nmrResidueTable:
      if self.nmrResidueTable._nmrChain is not None:
        for nmrResidue in self.nmrResidueTable._nmrChain.nmrResidues:
          if self._isInt(nmrResidue.sequenceCode):
            self._updatedPeakCount(nmrResidue, spectra)
            if nmrResidue._includeInDeltaShift:
              nmrResidue.spectraCount = len(spectra)
              nmrResidueAtoms = [atom.name for atom in nmrResidue.nmrAtoms]
              nmrResidue.selectedNmrAtomNames =  [atom for atom in nmrResidueAtoms if atom in selectedAtomNames]
              nmrResidue._delta = getNmrResidueDeltas(nmrResidue, selectedAtomNames, mode=mode, spectra=spectra, atomWeights=weights)

              df,peaksdf = self._getBindingCurves([nmrResidue])
              bindingCurves = self._getScaledBindingCurves(df)
              if bindingCurves is not None:
                plotData = bindingCurves.replace(np.nan, 0)
                columns = df.columns
                y = plotData.values.flatten(order='F')
                xss = np.array([columns] * plotData.shape[0])
                x = xss.flatten(order='F')
                kd = _getKd(oneSiteBindingCurve, x, y)
                if not kd:
                  getLogger().debug('Kd not set for nmrResidue %s' % nmrResidue.pid)
                nmrResidue._estimatedKd = kd
            else:
              nmrResidue._delta = None
        if not silent:
          self._updateTable(self.nmrResidueTable._nmrChain)
          self._updateBarGraph()
          self._plotScatters(self._getScatterData(), selectedObjs=self.current.nmrResidues)
          self._plotBindingCFromCurrent()

  def _showOnMolecularViewer(self):
    """
    1) write the script in the scripts/pymol dir
    2) run pymol with the script
    """
    import json
    import subprocess

    filePath = os.path.join(self.application.pymolScriptsPath, PymolScriptName)

    pymolPath = self.application.preferences.externalPrograms.pymol
    pdbPath = self.pathPDB.get()

    if not os.path.exists(pymolPath):
      ok = MessageDialog.showOkCancelWarning('Molecular Viewer not Set'
                                             , 'Select the executable file on preferences')
      if ok:
        from ccpn.ui.gui.popups.PreferencesPopup import PreferencesPopup
        pp = PreferencesPopup(parent=self.mainWindow, mainWindow=self.mainWindow, preferences=self.application.preferences)
        pp.tabWidget.setCurrentIndex(pp.tabWidget.count()-1)
        pp.exec_()
        return

    while not pdbPath.endswith('.pdb'):
      sucess = self.pathPDB._openFileDialog()
      if sucess:
        pdbPath = self.pathPDB.get()
      else:
        return

    aboveThresholdResidues = "+".join([str(x) for x in self.aboveX])
    belowThresholdResidues = "+".join([str(x) for x in self.belowX])
    missingdResidues = "+".join([str(x) for x in self.disappearedX])
    selection = "+".join([str(x.sequenceCode) for x in self.current.nmrResidues])
    colourAboveThreshold = hexToRgb(self.aboveBrush)
    colourBelowThreshold = hexToRgb(self.belowBrush)
    colourMissing = hexToRgb(self.disappearedPeakBrush)
    scriptPath = _chemicalShiftMappingPymolTemplate(filePath, pdbPath, aboveThresholdResidues, belowThresholdResidues,
                                                   missingdResidues, colourMissing, colourAboveThreshold, colourBelowThreshold,
                                                   selection)
    try:
      self.pymolProcess = subprocess.Popen(pymolPath+' -r '+scriptPath,
                       shell=True,
                       stdout=subprocess.PIPE,
                       stderr=subprocess.PIPE)
    except Exception as e:
      getLogger().warning('Pymol not started. Check executable.', e)

  def _toggleUserFncBox(self):
    if self.fittingModeRB.get() == OTHER:
      self.fittingModeEditor.show()
    else:
      self.fittingModeEditor.hide()

  def _selectCurrentNmrResiduesNotifierCallback(self, *args):
    nmrResidues = self.current.nmrResidues
    if len(nmrResidues)>0:
      pss = [str(nmrResidue.sequenceCode) for nmrResidue in nmrResidues]
      self._plotBindingCFromCurrent()
      self._plotFittedCallback()
      self._plotScatters(self._getScatterData(), selectedObjs=nmrResidues)
      self._selectBarLabels(pss)

  def _getAllBindingCurvesDataFrameForChain(self):
    nmrChainTxt = self.nmrResidueTable.ncWidget.getText()
    nmrChain = self.project.getByPid(nmrChainTxt)
    if nmrChain is not None:
      dataFrame,pkDf = self._getBindingCurves(nmrChain.nmrResidues)
      return dataFrame

  def _plotFittedCallback(self):
    self.fittingPlot.clear()
    self._clearLegend(self.fittingPlot.legend)

    plotData, pksdf = self._getBindingCurves(self.current.nmrResidues, True)
    plotData = self._getScaledBindingCurves(plotData)

    if plotData is not None:
      if self.fittingModeRB.get() in self._availableFittingPlots:
        ff = self._availableFittingPlots.get(self.fittingModeRB.get())
        ff(plotData)
      else:
        getLogger().warning(NIY)

  def _plot1SiteBindFitting(self, bindingCurves):
    """ """
    if bindingCurves is None:
      return

    self.fittingLine.hide()
    ### the actual fitting call
    x_atHalf_Y, bmax, xs, yScaled, xf, yf = _fit1SiteBindCurve(bindingCurves)
    ## setting the plot
    if not np.any(yScaled) or not np.any(yf):
      return # just zeros
    if x_atHalf_Y <= 0:
      return
    self.fittingPlot.plot(xs, yScaled, symbol='o', pen=None)
    self.fittingPlot.plot(xf, yf, name='Fitted')
    self.fittingLine.setValue(x_atHalf_Y)
    self.fittingLine.label.setText('kd '+str(round(x_atHalf_Y,3)))
    self.fittingLine.show()
    self.fittingPlot.setLabel('left', RelativeDisplacement)
    self.fittingPlot.setLabel('bottom', self._kDunit)
    self.fittingPlot.setRange(xRange=[0, max(xf)], yRange=[0, 1])
    self.bindingPlot.autoRange()

  def _plotExponentialDecay(self, bindingCurves):
    """ """
    if bindingCurves is None:
      return

    self.fittingLine.hide()
    ### the actual fitting call
    xs, ys, xf, yf, *popt = _fitExpDecayCurve(bindingCurves)
    ## setting the plot
    if not np.any(yf):
      return # just zeros
    A, K,  = popt
    label = 'Fitted Function: %s, %s1' %(A, K)
    self.fittingPlot.plot(xs, ys, symbol='o', pen=None)
    self.fittingPlot.plot(xf, yf, name=label)
    self.fittingPlot.setLimits(xMin=0, xMax=None, yMin=0, yMax=None)
    self.bindingPlot.autoRange()

  def _openSpectra(self):
    openSpectra = MessageDialog.showYesNo('No Spectra displayed.', 'Impossible to navigate to peak position.'
                                                                   'Open a new SpectrumDisplay?')
    if openSpectra:
      try:
        from ccpn.ui.gui.lib.MenuActions import _openItemObject

        spectra = self.spectraSelectionWidget.getSelections()
        _openItemObject(self.mainWindow, spectra)
        return True
      except:
        getLogger().warn('Failed to open selected objects')
    return False

  def _setupConcentrationsPopup(self):
<<<<<<< HEAD

    # TODO:ED Change this to a mainWidget popup and add revert buttons..

    popup = CcpnDialog(windowTitle='Setup Concentrations', setLayout=True, size=(1000, 500))
=======
>>>>>>> 550c8a0f

    spectra = self.spectraSelectionWidget.getSelections()
    names = [sp.name for sp in spectra]
    vs, u = self._getConcentrationsFromSpectra(spectra)
    popup = ConcentrationUnitsPopup(self, mainWindow=self.mainWindow, names=names, values=vs, unit=u)
    popup.show()
    popup.raise_()

    # # popup = CcpnDialog(windowTitle='Setup Concentrations', setLayout=True, size=(1000, 500))
    #
    # spectra = self.spectraSelectionWidget.getSelections()
    # names = [sp.name for sp in spectra]
    # w = ConcentrationWidget(popup, names=names, grid=(0,0))
    # vs, u = self._getConcentrationsFromSpectra(spectra)
    # w.setValues(vs)
    # w.setUnit(u)
    #
    # buttons = ButtonList(popup, texts=['Cancel', 'Apply', 'Ok'],
    #                      callbacks=[popup.reject, partial(self._applyConcentrations,w),
    #                                                                         partial(self._closeConcentrationsPopup,popup,w)],
    #                      grid=(1,0))
    # popup.show()
    # popup.raise_()

  # def _applyConcentrations(self, w):
  #   spectra = self.spectraSelectionWidget.getSelections()
  #   vs, u = w.getValues() , w.getUnit()
  #   self._addConcentrationsFromSpectra(spectra, vs, u)
  #   self._kDunit = u
  #   self.bindingPlot.setLabel('bottom', self._kDunit)
  #   self.fittingPlot.setLabel('bottom', self._kDunit)

  # def _closeConcentrationsPopup(self,popup, w):
  #   self._applyConcentrations(w)
  #   popup.accept()

  def  _getConcentrationsFromSpectra(self, spectra):

    vs = []
    # us = []
    u = DefaultConcentrationUnit
    with undoBlockWithoutSideBar():
      for spectrum in spectra:

        if spectrum.sample:
          sampleComponent = spectrum.sample._fetchSampleComponent(name=spectrum.name)
          v = sampleComponent.concentration
          u = sampleComponent.concentrationUnit
        else:
          v = None
          u = DefaultConcentrationUnit

        vs.append(v)
        # us.append(u)
        # this is unfortunate. We can select only one unit for all

      return vs, u



  def _addConcentrationsFromSpectra(self, spectra, concentrationValues, concentrationUnit):
    """
    # add concentrations. To be changed with series from SpectrumGroups
    """

    with undoBlockWithoutSideBar():
      for spectrum, value in zip(spectra, concentrationValues):
        if not spectrum.sample:
          sample = self.project.newSample(name=spectrum.name)
          sample.spectra = [spectrum]
          newSampleComponent = sample.newSampleComponent(name=spectrum.name)
          newSampleComponent.concentration = value
          newSampleComponent.concentrationUnit = concentrationUnit

        else:
          sample = spectrum.sample
          newSampleComponent = sample._fetchSampleComponent(name=spectrum.name)
          newSampleComponent.concentration = value
          newSampleComponent.concentrationUnit = concentrationUnit

  #############################################################
  ######   Updating widgets (plots and table) callbacks #######
  #############################################################

  # from ccpn.util.decorators import profile
  # @profile
  def _updateBarGraph(self):
    xs = []
    ys = []
    obs = []
    self.disappearedX = []
    self.disappearedY = []
    self.disappereadObjects = []
    self.aboveX = []
    self.aboveY = []
    self.aboveObjects = []
    self.belowX = []
    self.belowY = []
    self.belowObjects = []
    self.aboveBrush = 'g'
    self.belowBrush = 'r'
    self.disappearedPeakBrush = 'b'
    # check if all values are none:
    if self.nmrResidueTable._dataFrameObject is None: return
    shifts = [nmrResidue._delta for nmrResidue in self.nmrResidueTable._dataFrameObject.objects]
    if not any(shifts):
      self.barGraphWidget.clear()
      return

    if self.barGraphWidget.xLine:
      self.thresholdLinePos = self.thresholdSpinBox.value()

      if self.nmrResidueTable._dataFrameObject:
        for nmrResidue in self.nmrResidueTable._dataFrameObject.objects:
          if nmrResidue:
            nmrResidue.missingPeaks = False
            if hasattr(nmrResidue, '_spectraWithMissingPeaks'):
              if len(nmrResidue._spectraWithMissingPeaks) != 0:
                if nmrResidue.sequenceCode:

                  x = int(nmrResidue.sequenceCode)
                  # x = self.nmrResidueTable._dataFrameObject.objects.index(nmrResidue)
                  if nmrResidue._delta:
                    y = nmrResidue._delta
                  else:
                    if nmrResidue._includeInDeltaShift:
                      y = self.disappearedBarThresholdSpinBox.value()
                    else:
                      y = 0
                  self.disappearedY.append(y)
                  self.disappearedX.append(x)
                  self.disappereadObjects.append(nmrResidue)
                  nmrResidue.missingPeaks = True
            if nmrResidue._delta:
              if not nmrResidue.missingPeaks:
                if nmrResidue.sequenceCode:

                  x = int(nmrResidue.sequenceCode)
                  # x = self.nmrResidueTable._dataFrameObject.objects.index(nmrResidue)
                  y = float(nmrResidue._delta)

                  xs.append(x)
                  ys.append(y)
                  obs.append(nmrResidue)
                  if y > self.thresholdLinePos:
                    self.aboveY.append(y)
                    self.aboveX.append(x)
                    self.aboveObjects.append(nmrResidue)
                  else:
                    self.belowX.append(x)
                    self.belowY.append(y)
                    self.belowObjects.append(nmrResidue)

    selectedNameColourA = self.aboveThresholdColourBox.getText()
    for code, name in spectrumColours.items():
      if name == selectedNameColourA:
        self.aboveBrush = code

    selectedNameColourB = self.belowThresholdColourBox.getText()
    for code, name in spectrumColours.items():
      if name == selectedNameColourB:
        self.belowBrush = code

    selectedNameColourC = self.disappearedColourBox.getText()  #disappeared peaks
    for code, name in spectrumColours.items():
      if name == selectedNameColourC:
        self.disappearedPeakBrush = code

    self.barGraphWidget.clear()
    self.barGraphWidget._lineMoved(aboveX=self.aboveX,
                                   aboveY=self.aboveY,
                                   aboveObjects=self.aboveObjects,
                                   belowX=self.belowX,
                                   belowY=self.belowY,
                                   belowObjects=self.belowObjects,
                                   belowBrush=self.belowBrush,
                                   aboveBrush=self.aboveBrush,
                                   disappearedX=self.disappearedX,
                                   disappearedY=self.disappearedY,
                                   disappearedObjects=self.disappereadObjects,
                                   disappearedBrush=self.disappearedPeakBrush,
                                   )
    if xs and ys:
      self.barGraphWidget.setViewBoxLimits(0, max(xs) * 10, 0, max(ys) * 10)
      if self._zoomOnInit:
        self.barGraphWidget.customViewBox.setRange(xRange=[min(xs) - 10, max(xs) + 10], yRange=[0, max(ys)], )
      self._zoomOnInit = False # do only at startup
      # self._selectBarLabels([str(nmrResidue.sequenceCode) for nmrResidue in self.current.nmrResidues])



  def _updateThresholdLineValue(self, value):
    if self.barGraphWidget:
      self.barGraphWidget.xLine.setPos(value)
      self._updateBarGraph()

  def _updateThreshold(self):
    self.thresholdSpinBox.setValue(self.barGraphWidget.xLine.pos().y())
    self._updateBarGraph()
    # self.barGraphWidget._lineMoved()

  def _updateTable(self, nmrChain):
    """ Updates table based on the given nmrChain """
    self.nmrResidueTable.ncWidget.select(nmrChain.pid)
    self.nmrResidueTable._update(nmrChain)
    self.nmrResidueTable._selectOnTableCurrentNmrResidues(self.current.nmrResidues)

  def _updatedPeakCount(self, nmrResidue, spectra):
    if len(nmrResidue.nmrAtoms) > 0:
      peaks = [p for p in nmrResidue.nmrAtoms[0].assignedPeaks if p.peakList.spectrum in spectra]

      spectraWithPeaks = [peak.peakList.spectrum for peak in peaks]
      spectraWithMissingPeaks = [spectrum for spectrum in spectra if spectrum not in spectraWithPeaks]
      nmrResidue._spectraWithMissingPeaks = spectraWithMissingPeaks

      return nmrResidue._spectraWithMissingPeaks

  def _clearLegend(self, legend):
    while legend.layout.count() > 0:
      legend.layout.removeAt(0)
    legend.items = []

  def _closeModule(self):
    """
    Re-implementation of closeModule function from CcpnModule to unregister notification on current
    """
    if self._selectCurrentNRNotifier is not None:
      self._selectCurrentNRNotifier.unRegister()
    # self._peakChangedNotifier.unRegister()
    if self._peakDeletedNotifier:
      self._peakDeletedNotifier.unRegister()
    if self._nrChangedNotifier:
      self._nrChangedNotifier.unRegister()
    if self._nrDeletedNotifier:
      self._nrDeletedNotifier.unRegister()

    super(ChemicalShiftsMapping, self)._closeModule()


# if __name__ == '__main__':
#   from PyQt5 import QtGui, QtWidgets
#   from ccpn.ui.gui.widgets.Application import TestApplication
#   from ccpn.ui.gui.widgets.CcpnModuleArea import CcpnModuleArea
#
#
#   app = TestApplication()
#   win = QtWidgets.QMainWindow()
#
#   moduleArea = CcpnModuleArea(mainWindow=None)
#   # module = ChemicalShiftsMapping(mainWindow=None, name='My Module')
#   # moduleArea.addModule(module)
#
#
#   win.setCentralWidget(moduleArea)
#   win.resize(1000, 500)
#   # win.setWindowTitle('Testing %s' % module.moduleName)
#   win.show()
#
#
#   app.start()
#   win.close()<|MERGE_RESOLUTION|>--- conflicted
+++ resolved
@@ -72,7 +72,7 @@
 # Last code modification
 #=========================================================================================
 __modifiedBy__ = "$modifiedBy: Ed Brooksbank $"
-__dateModified__ = "$dateModified: 2019-12-04 17:10:56 +0000 (Wed, December 04, 2019) $"
+__dateModified__ = "$dateModified: 2019-12-05 09:40:39 +0000 (Thu, December 05, 2019) $"
 __version__ = "$Revision: 3.0.0 $"
 #=========================================================================================
 # Created
@@ -1373,13 +1373,6 @@
     return False
 
   def _setupConcentrationsPopup(self):
-<<<<<<< HEAD
-
-    # TODO:ED Change this to a mainWidget popup and add revert buttons..
-
-    popup = CcpnDialog(windowTitle='Setup Concentrations', setLayout=True, size=(1000, 500))
-=======
->>>>>>> 550c8a0f
 
     spectra = self.spectraSelectionWidget.getSelections()
     names = [sp.name for sp in spectra]
