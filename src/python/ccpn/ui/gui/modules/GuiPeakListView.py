"""Module Documentation here

"""
#=========================================================================================
# Licence, Reference and Credits
#=========================================================================================
__copyright__ = "Copyright (C) CCPN project (http://www.ccpn.ac.uk) 2014 - 2017"
__credits__ = ("Wayne Boucher, Ed Brooksbank, Rasmus H Fogh, Luca Mureddu, Timothy J Ragan & Geerten W Vuister")
__licence__ = ("CCPN licence. See http://www.ccpn.ac.uk/v3-software/downloads/license",
               "or ccpnmodel.ccpncore.memops.Credits.CcpnLicense for licence text")
__reference__ = ("For publications, please use reference from http://www.ccpn.ac.uk/v3-software/downloads/license",
               "or ccpnmodel.ccpncore.memops.Credits.CcpNmrReference")
#=========================================================================================
# Last code modification
#=========================================================================================
__modifiedBy__ = "$modifiedBy: CCPN $"
__dateModified__ = "$dateModified: 2017-07-07 16:32:44 +0100 (Fri, July 07, 2017) $"
__version__ = "$Revision: 3.0.b2 $"
#=========================================================================================
# Created
#=========================================================================================
__author__ = "$Author: Wayne Boucher $"
__date__ = "$Date: 2017-03-22 15:13:45 +0000 (Wed, March 22, 2017) $"
#=========================================================================================
# Start of code
#=========================================================================================

from PyQt5 import QtCore, QtGui, QtWidgets

# import pyqtgraph as pg

from ccpn.core.Project import Project
from ccpn.core.Peak import Peak
# from ccpn.core.NmrAtom import NmrAtom
from ccpnmodel.ccpncore.api.ccp.nmr import Nmr
from ccpn.util.Logging import getLogger
# from ccpnmodel.ccpncore.api.ccp.nmr.Nmr import AbstractPeakDimContrib as ApiAbstractPeakDimContrib
# from ccpnmodel.ccpncore.api.ccp.nmr.Nmr import Resonance as ApiResonance
# from ccpnmodel.ccpncore.api.ccp.nmr.Nmr import ResonanceGroup as ApiResonanceGroup
# from ccpnmodel.ccpncore.api.ccp.nmr.Nmr import NmrChain as ApiNmrChain
# from ccpnmodel.ccpncore.api.ccp.nmr.Nmr import PeakDim as ApiPeakDim
# from ccpnmodel.ccpncore.api.ccp.nmr.Nmr import Peak as ApiPeak
# from ccpnmodel.ccpncore.api.ccp.nmr.Nmr import DataDimRef as ApiDataDimRef
# from ccpnmodel.ccpncore.api.ccp.nmr.Nmr import FreqDataDim as ApiFreqDataDim

NULL_RECT = QtCore.QRectF()
IDENTITY = QtGui.QTransform()
IDENTITY.reset()
# class PeakLayer(QtWidgets.QGraphicsItem):
#
#   def __init__(self, scene):
#
#     QtWidgets.QGraphicsItem.__init__(self, scene=scene)
#
#     # self.glWidget = glWidget
#     self.peaks = {}
#     self.setFlag(QtWidgets.QGraphicsItem.ItemHasNoContents, True)
#
#
#   def boundingRect(self):
#
#     return NULL_RECT
#
#   def paint(self, painter, option, widget):

    # return
#
# def peakItemNotifier(project, apiPeak):
#   apiPeakListViews = apiPeak.PeakList.PeakListViews
#   for apiPeakListView in apiPeakListViews:
#     for apiStripPeakListView in apiPeakListView._apiStripPeakListViews:

def _getPeakAnnotation(peak):
  peakLabel = []
  for dimension in range(peak.peakList.spectrum.dimensionCount):
    pdNA = peak.dimensionNmrAtoms
    if len(pdNA[dimension]) == 0:
      if len(pdNA) == 1:
        peakLabel.append('1H')
      else:
        peakLabel.append('-')
    else:
      peakNmrResidues = [atom[0].nmrResidue.id for atom in pdNA if len(atom) != 0]
      if all(x==peakNmrResidues[0] for x in peakNmrResidues):
        for item in pdNA[dimension]:
          if len(peakLabel) > 0:
            peakLabel.append(item.name)
          else:
            peakLabel.append(item.pid.id)

      else:
        for item in pdNA[dimension]:
          label = item.nmrResidue.id+item.name
          peakLabel.append(label)

  text = ', '.join(peakLabel)
  return text

# def _getShortPeakAnnotation(peak):
#   for dimension in range(peak.peakList.spectrum.dimensionCount):
#     pdNA = peak.dimensionNmrAtoms
#
#     # TODO:ED add a sequence of labels that can be cycled through
#     if pdNA:
#       try:
#         return pdNA[0][0].nmrResidue.sequenceCode
#
#       except:
#         return ''

def _getScreenPeakAnnotation(peak, useShortCode=False):

  def chainLabel(item):
    try:
      chainLabel = item.nmrResidue.nmrChain.id
      assignedOnlyOneChain = len(peak.project.chains) == 1 and item.nmrResidue.residue

      if assignedOnlyOneChain:
        return ''
      elif chainLabel:
        chainLabel += '_'
    except:
      chainLabel = ''
    return chainLabel

  def shortCode(item):
    try:
      shortCode = item.nmrResidue.residue.shortName
    except:
      shortCode = ''
    return shortCode

  peakLabel = []
  pdNA = peak.dimensionNmrAtoms

  # # create a list for each residue
  # peakNmrDict = {}
  # for atoms in pdNA:
  #   # if len(atom) != 0:
  #   for thisAtom in atoms:
  #     thisID = thisAtom.nmrResidue.id
  #     if thisID not in peakNmrDict.keys():
  #       peakNmrDict[thisID] = [thisAtom]
  #     else:
  #       peakNmrDict[thisID].append(thisAtom)
  #
  # for pdNA in peakNmrDict.values():
  #   resLabel = []
  #   if pdNA:
  #     try:
  #       for item in pdNA:
  #         if len(resLabel) > 0 and useShortCode:
  #           label = item.name
  #         else:
  #           label = chainLabel(item) + shortCode(item) + item.nmrResidue.sequenceCode + item.name
  #         resLabel.append(label)
  #
  #     except:
  #       resLabel.append('-')
  #   else:
  #     if len(pdNA) == 1:
  #       resLabel.append('1H')
  #     else:
  #       resLabel.append('_')
  #
  #   peakLabel.append(', '.join(resLabel))
  #
  # peakLabel = '; '.join(peakLabel)
  # return peakLabel

  for dimension in range(peak.peakList.spectrum.dimensionCount):

    # TODO:ED add a sequence of labels that can be cycled through
    if pdNA[dimension]:
      try:
        peakNmrResidues = [atom[0].nmrResidue.id for atom in pdNA if len(atom) != 0]

        if all(x==peakNmrResidues[0] for x in peakNmrResidues):
          for item in pdNA[dimension]:
            if len(peakLabel) > 0 and useShortCode:
              label = item.name
            else:
              label = chainLabel(item) + shortCode(item) + item.nmrResidue.sequenceCode + item.name
            peakLabel.append(label)

        else:
          # for item in pdNA[dimension]:
          #   label = chainLabel(item) + shortCode(item) + item.nmrResidue.sequenceCode + item.name
          #   peakLabel.append(label)

          peakNmrDict = {}
          for atom in pdNA[dimension]:
            thisID = atom.nmrResidue.id
            if thisID not in peakNmrDict.keys():
              peakNmrDict[thisID] = [atom]
            else:
              peakNmrDict[thisID].append(atom)

          resLabels = []
          for thispdNA in peakNmrDict.values():
            resLabel = []
            try:
              for item in thispdNA:
                if len(resLabel) > 0 and useShortCode:
                  label = item.name
                else:
                  label = chainLabel(item) + shortCode(item) + item.nmrResidue.sequenceCode + item.name
                resLabel.append(label)
            except:
              resLabel.append('-')

            resLabels.append(', '.join(resLabel))

          peakLabel.append('; '.join(resLabels))

      except:
        peakLabel.append('-')
    else:
      if len(pdNA) == 1:
        peakLabel.append('1H')
      else:
        peakLabel.append('_')

  text = ', '.join(peakLabel)
  return text

# @profile
# def _getPeakAnnotation(peak):
#
#   peakLabel = []
#   for dimension in range(peak.peakList.spectrum.dimensionCount):
#     if len(peak.dimensionNmrAtoms[dimension]) == 0:
#       if len(peak.dimensionNmrAtoms) == 1:
#         peakLabel.append('1H')
#       else:
#         peakLabel.append('-')
#     else:
#       peakNmrResidues = [atom[0].nmrResidue.id for atom in peak.dimensionNmrAtoms if len(atom) != 0]
#       if all(x==peakNmrResidues[0] for x in peakNmrResidues):
#         for item in peak.dimensionNmrAtoms[dimension]:
#           if len(peakLabel) > 0:
#             peakLabel.append(item.name)
#           else:
#             peakLabel.append(item.pid.id)
#
#       else:
#         for item in peak.dimensionNmrAtoms[dimension]:
#           label = item.nmrResidue.id+item.name
#           peakLabel.append(label)
#
#   text = ', '.join(peakLabel)
#   return text

class GuiPeakListView(QtWidgets.QGraphicsItem):

  def __init__(self):
    """ peakList is the CCPN wrapper object
    """
    #FIXME: apparently it gets passed an object which already has crucial attributes
    # A big NONO!!!
    strip = self.spectrumView.strip
    scene = strip.plotWidget.scene()
    QtWidgets.QGraphicsItem.__init__(self)      # ejb - need to remove , scene=scene from here
    self.scene = scene

    ###self.strip = strip
    ###self.peakList = peakList
    self.peakItems = {}  # CCPN peak -> Qt peakItem
    self.setFlag(QtWidgets.QGraphicsItem.ItemHasNoContents, True)
    self.application = self.spectrumView.application

    strip.viewBox.addItem(self)
    ###self.parent = parent
    # self.displayed = True
    # self.symbolColour = None
    # self.symbolStyle = None
    # self.isSymbolDisplayed = True
    # self.textColour = None
    # self.isTextDisplayed = True
    # self.regionChanged()


  def _printToFile(self, printer):
    # CCPN INTERNAL - called in _printToFile method of GuiSpectrumViewNd

    # NOTE: only valid for ND so far

    if not self.isVisible():
      return
    
    width = printer.width
    height = printer.height
    xCount = printer.xCount
    yCount = printer.yCount
    scale = 0.01
    peakHalfSize = scale * max(width, height)
    strip = self.spectrumView.strip
    plotWidget = strip.plotWidget
    viewRegion = plotWidget.viewRange()
    # dataDims = self.spectrumView._wrappedData.spectrumView.orderedDataDims
    spectrumIndices = self.spectrumView._displayOrderSpectrumDimensionIndices
    xAxisIndex = spectrumIndices[0]
    yAxisIndex = spectrumIndices[1]

    x1, x0 = viewRegion[0]  # TBD: relies on axes being backwards
    xScale = width / (x1 - x0) / xCount
    xTranslate = printer.x0 - x0 * xScale

    y1, y0 = viewRegion[1]  # TBD: relies on axes being backwards
    yScale = height / (y1 - y0) / yCount
    yTranslate = printer.y0 - y0 * yScale

    for peak in self.peakList.peaks:
      if strip.peakIsInPlane(peak):
        # xPpm = xScale*peak.position[dataDims[0].dimensionIndex] + xTranslate
        # yPpm = yScale*peak.position[dataDims[1].dimensionIndex] + yTranslate
        xPpm = xScale*peak.position[xAxisIndex] + xTranslate
        yPpm = yScale*peak.position[yAxisIndex] + yTranslate
        a0 = xPpm - peakHalfSize
        b0 = height - (yPpm - peakHalfSize)
        a1 = xPpm + peakHalfSize
        b1 = height - (yPpm + peakHalfSize)
        printer.writeLine(a0, b0, a1, b1)
        printer.writeLine(a0, b1, a1, b0)

        text = _getPeakAnnotation(peak)
        if text:
          offset = 0.5 * peakHalfSize
          printer.writeText(text, a1+offset, b1-offset)

  def boundingRect(self):

    return NULL_RECT

  def paint(self, painter, option, widget):

    return

  # For notifiers - moved from core PeakListView
  def _createdPeakListView(self):
    spectrumView = self.spectrumView
    spectrum = spectrumView.spectrum
    # NBNB TBD FIXME we should get rid of this API-level access
    # But that requires refactoring the spectrumActionDict
    action = spectrumView.strip.spectrumDisplay.spectrumActionDict.get(spectrum._wrappedData)
    if action:
      action.toggled.connect(self.setVisible) # TBD: need to undo this if peakListView removed

    if not self.scene: # this happens after an undo of a spectrum/peakList deletion
      spectrumView.strip.plotWidget.scene().addItem(self)
      spectrumView.strip.viewBox.addItem(self)

    strip = spectrumView.strip
    for peakList in spectrum.peakLists:
      strip.showPeaks(peakList)

  # For notifiers - moved from core PeakListView
  def _deletedStripPeakListView(self):

    from ccpn.core.IntegralList import IntegralList

    if isinstance(self.peakList, IntegralList):
      return

    spectrumView = self.spectrumView
    strip = spectrumView.strip
    spectrumDisplay = strip.spectrumDisplay

    try:
      peakItemDict = spectrumDisplay.activePeakItemDict[self]
      peakItems = set(spectrumDisplay.inactivePeakItemDict[self])
      for apiPeak in peakItemDict:
        # NBNB TBD FIXME change to get rid of API peaks here
        peakItem = peakItemDict[apiPeak]
        peakItems.add(peakItem)

      if strip.plotWidget:
        scene = strip.plotWidget.scene()
        for peakItem in peakItems:
          scene.removeItem(peakItem.annotation)
          if spectrumDisplay.is1D:
            scene.removeItem(peakItem.symbol)
          scene.removeItem(peakItem)
        scene.removeItem(self)

      del spectrumDisplay.activePeakItemDict[self]
      del spectrumDisplay.inactivePeakItemDict[self]
    except Exception as es:
      getLogger().warning('Error: peakList does not exist in spectrum')

  def _changedPeakListView(self):

    for peakItem in self.peakItems.values():
      if isinstance(peakItem, PeakNd):

        peakItem.update()     # ejb - force a repaint of the peakItem
        peakItem.annotation.setupPeakAnnotationItem(peakItem)

class Peak1d(QtWidgets.QGraphicsItem):
  """ A GraphicsItem that is not actually drawn itself,
  but is the parent of the peak symbol and peak annotation.
      TODO: Add hover effect for 1D peaks. """

  def __init__(self, peak, peakListView):


    scene = peakListView.spectrumView.strip.plotWidget.scene()
    QtWidgets.QGraphicsItem.__init__(self, parent=peakListView)      # ejb - need to remove , scene=scene from here
    self.scene = scene

    self.application = peakListView.application

    self.peakHeight = peak.height
    self.peak = peak
    self.peakListView = peakListView
    self.dim = 0
    self.spectrum = peak.peakList.spectrum
    # self.spectrumView, spectrumMapping = self.spectrumWindow.getViewMapping(analysisSpectrum)
    # self.setZValue(10)
    self.screenPos = []
    # print(scene.itemsBoundingRect)

    self.annotation = Peak1dAnnotation(self, scene)
    self.setupPeakItem(peakListView, peak)
    self.press = True
    self.setAcceptHoverEvents(True)
    self.annotationScreenPos = []

    self.bbox = NULL_RECT

    self.setCacheMode(self.NoCache)
    self.setFlag(QtWidgets.QGraphicsItem.ItemHasNoContents, True)
    self.setFlag(QtWidgets.QGraphicsItem.ItemIsSelectable, True)
    # self.scene().sigMouseClicked.connect(self.peakClicked)
    self.pointPos = peak.pointPosition
    self.ppm = peak.position[self.dim]

    self.height = self.peak.height
    if not self.height:
      height = self.peak._apiPeak.findFirstPeakIntensity(intensityType = 'height')
      if height:
        self.height = height.value
      else:
        self.height = 0
    #self.height *= self.spectrum.scale  # should not need this now
    #
    # # if peakDims[dim].numAliasing:
    # #   self.isAliased = True
    # # else:
    # #   self.isAliased = False
    # if self.ppm and self.height:
    #   self.setPos(self.ppm, self.height)

    # try:
    self.symbol = Peak1dSymbol(scene, self)
    # except AttributeError:
    #   return

    # group.addToGroup(self)
  # def peakClicked(self, event):
  #   print(self, 'click', event)

  def setupPeakItem(self, peakListView, peak):

    self.peakListView = peakListView
    self.peak = peak

    self.setSelected(peak in self.application.current.peaks)

    # dataDims = peakListView.spectrumView._wrappedData.spectrumView.orderedDataDims
    # xPpm = peak.position[dataDims[0].dimensionIndex]
    xAxisIndex = peakListView.spectrumView._displayOrderSpectrumDimensionIndices[0]
    xPpm = peak.position[xAxisIndex]
    # if xPpm and peak.height is not None:
    self.setPos(xPpm, peak.height or 0)
    self.annotation.setupPeakAnnotation(self)
    peakListView.peakItems[self.peak] = self

  def mousePressEvent(self, event):
    self.press = True
    self.hover = True
    print('pressed', 'GuiPeakListView L 300')

  # def mousePressEvent(self, event):
  #
  #   if (event.button() == QtCore.Qt.LeftButton) and (
  #             event.modifiers() & QtCore.Qt.ControlModifier) and not (
  #             event.modifiers() & QtCore.Qt.ShiftModifier):
  #
  #     event.accept()
  #     self.scene.clearSelection()
  #     self.setFlag(QtWidgets.QGraphicsItem.ItemIsMovable)
  #     QtWidgets.QGraphicsSimpleTextItem.mousePressEvent(self, event)
  #     self.setSelected(True)
  #     print(self.peak)


  def boundingRect(self):
    return NULL_RECT


  def paint(self, painter, option, widget):

    return

class Peak1dAnnotation(QtWidgets.QGraphicsSimpleTextItem):
  """ A text annotation of a peak.
      The text rotation is currently always +-45 degrees (depending on peak height). """

  def __init__(self, peakItem, scene):

    QtWidgets.QGraphicsSimpleTextItem.__init__(self)      # ejb - need to remove , scene=scene from here
    self.scene = scene

    self.application = QtCore.QCoreApplication.instance()._ccpnApplication

    self.setParentItem(peakItem)
    self.peakItem = peakItem # When exporting to e.g. PDF the parentItem is temporarily set to None, which means that there must be a separate link to the PeakItem.
    self.scene = scene
    self.peak = peakItem.peak
    font = self.font()
    font.setPointSize(10)
    self.setFont(font)
    # self.setCacheMode(self.DeviceCoordinateCache)
    self.setFlag(self.ItemIgnoresTransformations, True)
    # self.setFlag(self.ItemIsMovable, True)
    self.setFlag(self.ItemIsSelectable, True)
    # self.setFlag(self.ItemSendsScenePositionChanges, True)
    # if self.isSelected():
    #   print(self)
    self.colourScheme = peakItem.application.colourScheme
    # color.setRgbF(*self.peakItem.glWidget._hexToRgba(textColor))
    self.setColour()
    self.updatePos()
    self.setupPeakAnnotation(peakItem)


  def sceneEventFilter(self, watched, event):
    print(event)

  def mousePressEvent(self, event):
    super(Peak1dAnnotation, self).mousePressEvent(event)


    if event.button() == QtCore.Qt.LeftButton:

    # if (event.button() == QtCore.Qt.LeftButton) and (
    #           event.modifiers() & QtCore.Qt.ControlModifier) and not (
    #           event.modifiers() & QtCore.Qt.ShiftModifier):

      self.scene.clearSelection()
      self.setFlag(QtWidgets.QGraphicsSimpleTextItem.ItemIsMovable)
      QtWidgets.QGraphicsSimpleTextItem.mousePressEvent(self, event)
      self.setSelected(True)
      self.peakItem.setSelected(True)
      self.peakItem.application.current.peak = self.peak
      self.update()
      # print('selected:', self.peak)

      # print('peak item:', self.peakItem.pos())


  def setupPeakAnnotation(self, peakItem):
    self.peakItem = peakItem # When exporting to e.g. PDF the parentItem is temporarily set to None, which means that there must be a separate link to the PeakItem.
    self.setParentItem(peakItem)


    peak = peakItem.peak

    # NBNB TBD FIXME

    text = _getPeakAnnotation(peak)
    # text = text + "*"
    text = peak.id
    self.setText(text)

  def updatePos(self):

    peakItem = self.peakItem
    if peakItem.peakHeight and peakItem.peakHeight > 0:
      # Translate first to rotate around bottom left corner
      self.translate(0, -self.boundingRect().height())
      self.setRotation(0)
      #self.setPos(0, min(peakItem.pos().y()*0.75, peakItem.spectrum.positiveContourBase * peakItem.spectrum.scale))
      self.setPos(0, min(peakItem.pos().y()*0.75, peakItem.spectrum.positiveContourBase))
      # print(peakItem.height, max(peakItem.pos().y()*0.75, peakItem.spectrum.positiveContourBase * peakItem.spectrum.scale))
    else:
      #self.setPos(0, min(peakItem.pos().y()*0.75, -peakItem.spectrum.positiveContourBase * peakItem.spectrum.scale))
      self.setPos(0, min(peakItem.pos().y()*0.75, -peakItem.spectrum.positiveContourBase))
      self.setRotation(45)

  def setColour(self):
    if self.colourScheme == 'light':
      colour = QtGui.QColor('#080000')
    else:
      colour = QtGui.QColor('#f7ffff')
    self.setBrush(colour)
    textColor = colour

  def paint(self, painter, option, widget):

    if self.peak: # TBD: is this ever not true??
      self.setSelected(self.peak in self.application.current.peaks)
      # self.setSelected(self.peak.isSelected)
    QtWidgets.QGraphicsSimpleTextItem.paint(self, painter, option, widget)

    # if self.peakItem.peak in self.analysisLayout.currentPeaks:
    # painter.drawRect(self.boundingRect())

class Peak1dSymbol(QtWidgets.QGraphicsItem):
  """ A graphical symbol representing the peak.
      Currently only a dashed line from the peak to the peak annotation is used. This can be improved.
      The length of the line is related to the height of the peak. """

  def __init__(self, scene, parent):

    QtWidgets.QGraphicsItem.__init__(self)      # ejb - need to remove , scene=scene from here
    self.scene = scene

    self.setParentItem(parent)
    self.peakItem = parent
    self.setCacheMode(self.DeviceCoordinateCache)
    # self.setFlag(self.ItemIsMovable, True)
    # self.setFlag(self.ItemIsSelectable, True)
    self.lineWidth = 0
    self.setPos(0, 0)
    self.setBbox()
    self.update()

  def boundingRect(self):

    return self.bbox

  def setBbox(self):

    peakItem = self.peakItem


    if self.pos().x() < peakItem.annotation.pos().x():
      left = self.pos().x()
      right = peakItem.annotation.pos().x()
    else:
      left = peakItem.annotation.pos().x()
      right = self.pos().x()

    if self.pos().y() < peakItem.annotation.pos().y():
      upper = self.pos().y()
      lower = peakItem.annotation.pos().y()
    else:
      upper = peakItem.annotation.pos().y()
      lower = self.pos().y()
    self.bbox = QtCore.QRectF(QtCore.QPointF(left, upper), QtCore.QPointF(right, lower))

  def paint(self, painter, option, widget):

    peakItem = self.peakItem


    pos = QtCore.QPointF(0, 0) # When exporting to e.g. pdf the symbol has no parent item, which means that its position is its screen pos.
                               # To compensate for that the line pos needs to be explicitly (0, 0).
    if self.parentItem():
      annotationPos = peakItem.annotation.pos()
    else:
      annotationPos = peakItem.annotation.scenePos() - self.scenePos() - QtCore.QPointF(5, 5) # Fix for export to e.g. PDF

    pen = painter.pen()
    pen.setStyle(QtCore.Qt.DashLine)
    pen.setWidth(self.lineWidth)
    self.colourScheme = peakItem.application.colourScheme
    if self.colourScheme == 'light':
      colour = QtGui.QColor('#080000')
    else:
      colour = QtGui.QColor('#f7ffff')

    # self.setBrush(colour)
    # lineColor = peakItem.analysisPeakList.symbolColor
    # color.setRgbF(*peakItem.glWidget._hexToRgba(lineColor))
    #
    # if peakItem.peak not in self.analysisLayout.currentPeaks:
    #   color.setAlphaF(0.5)

    pen.setColor(colour)
    painter.setPen(pen)

    painter.drawLine(pos, annotationPos)

    self.setBbox()

  def mousePressEvent(self, event):
    # print('symbol')
    if (event.button() == QtCore.Qt.LeftButton) and (
              event.modifiers() & QtCore.Qt.ControlModifier) and not (
              event.modifiers() & QtCore.Qt.ShiftModifier):

      event.accept()
      # self.scene.clearSelection()
      self.setFlag(QtWidgets.QGraphicsItem.ItemIsMovable)
      QtWidgets.QGraphicsSimpleTextItem.mousePressEvent(self, event)
      self.setSelected(True)
      self.update()



class PeakNd(QtWidgets.QGraphicsItem):

  def __init__(self, peakListView, peak):

    self.application = peakListView.application
    scene = peakListView.spectrumView.strip.plotWidget.scene()
    #QtWidgets.QGraphicsItem.__init__(self)      # ejb - need to remove , scene=scene from here
    #self.scene = scene
    self.colourScheme =self.application.colourScheme
    QtWidgets.QGraphicsItem.__init__(self, parent=peakListView)      # ejb - need to remove , scene=scene from here
    self.scene = scene
    ###QtWidgets.QGraphicsItem.__init__(self, peakLayer)
    ###scene.addItem(self)
    ###strip.plotWidget.plotItem.vb.addItem(self)
    # turn off ItemIsSelectable because it fails miserably when you zoom in (have to pick exactly in the centre)
    ###self.setFlag(QtWidgets.QGraphicsItem.ItemIsSelectable + self.ItemIgnoresTransformations)
    self.setFlag(self.ItemIgnoresTransformations)
    self.peakListView = peakListView
    self.annotation = PeakNdAnnotation(self, scene)
    self.setupPeakItem(peakListView, peak)
    # self.glWidget = peakLayer.glWidget
    #self.setParentItem(peakLayer)
    ###self.peakLayer = peakLayer
    # self.spectrumWindow = spectrumWindow
    # self.panel = spectrumWindow.panel
    #self.peakList = peak._parent
    ##self.strip = strip
    #self.parent = strip.plotWidget
    #self.spectrum = self.peakList.spectrum
    #self.setCacheMode(self.NoCache)
    #self.setFlags(self.ItemIgnoresTransformations)
    # self.setSelected(False)
    #self.hover = False
    #self.press = False
    #self.setAcceptHoverEvents(True)
    #self.bbox  = NULL_RECT
    #self.color = NULL_COLOR
    #self.brush = NULL_COLOR
    ###self.peak = peak
    ###xPpm = peak.position[0]
    ###yPpm = peak.position[1]
    # self.setPos(self.parent.viewBox.mapSceneToView
    sz = peakListView.spectrumView.strip.viewBox.peakWidthPixels
    hz = sz/2.0
    # self.bbox = QtCore.QRectF(-hz, -hz, sz, sz)
    # self.drawData = (hz, sz, QtCore.QRectF(-hz, -hz, sz, sz))
    """
    self.rectItem = QtWidgets.QGraphicsRectItem(-hz, -hz, sz, sz, self.peakLayer, scene)
    color = QtGui.QColor('cyan')
    self.rectItem.setBrush(QtGui.QBrush(color))
    """

    # TODO:ED scale the point as ppm(x, y)
    vBMTS = peakListView.spectrumView.strip.viewBox.mapSceneToView
    x = abs(vBMTS(QtCore.QPoint(1, 0)).x() - vBMTS(QtCore.QPoint(0, 0)).x())
    y = abs(vBMTS(QtCore.QPoint(0, 1)).y() - vBMTS(QtCore.QPoint(0, 0)).y())
    self.minIndex = 0 if x<=y else 1

    self.drawData = (hz, sz)#, QtCore.QRectF(-hz, -hz, sz, sz))
    # self.drawData = (hz*xPeakWidth, sz*yPeakWidth)#, QtCore.QRectF(-hz, -hz, sz, sz))

    ###xDim = strip.spectrumViews[0].dimensionOrdering[0] - 1
    ###yDim = strip.spectrumViews[0].dimensionOrdering[1] - 1
    ###xPpm = peak.position[xDim] # TBD: does a peak have to have a position??
    ###yPpm = peak.position[yDim]
    ###self.setPos(xPpm, yPpm)
    # self.inPlane = self.isInPlane()

    # from ccpn.ui.gui.widgets.Action import Action
    # self.deleteAction = QtWidgets.QAction(self, triggered=self.deletePeak, shortcut=QtCore.Qt.Key_Delete)
    #peakLayer.peakItems.append(self)
  #

  def setupPeakItem(self, peakListView, peak):

    self.peakListView = peakListView
    self.peak = peak
    if not hasattr(peak, '_isSelected'):
      peak._isSelected = False

    spectrumIndices = peakListView.spectrumView._displayOrderSpectrumDimensionIndices
    xAxisIndex = spectrumIndices[0]
    yAxisIndex = spectrumIndices[1]
    xPpm = peak.position[xAxisIndex]
    yPpm = peak.position[yAxisIndex]
    # dataDims = peakListView.spectrumView._wrappedData.spectrumView.orderedDataDims
    # xPpm = peak.position[dataDims[0].dimensionIndex]
    # yPpm = peak.position[dataDims[1].dimensionIndex]
    self.setPos(xPpm, yPpm)
    self.annotation.setupPeakAnnotationItem(self)
    peakListView.peakItems[self.peak] = self

    self._stripRegionUpdated()

  def _stripRegionUpdated(self):
    """CCPN internal, used in GuiStrip._axisRegionChanged()"""

    strip = self.peakListView.spectrumView.strip
    self._isInPlane = strip.peakIsInPlane(self.peak)
    if not self._isInPlane:
      self._isInFlankingPlane = strip.peakIsInFlankingPlane(self.peak)

  # replaced by Strip.peakIsInPlane
  # def isInPlane(self):
  #
  #   orderedAxes = self.peakListView.spectrumView.strip.orderedAxes
  #   for ii,zDataDim in enumerate(self.peakListView._wrappedData.spectrumView.orderedDataDims[2:]):
  #     zPosition = self.peak.position[zDataDim.dimensionIndex]
  #     zPlaneSize = zDataDim.getDefaultPlaneSize()
  #     zRegion = orderedAxes[2+ii].region
  #     if zPosition < zRegion[0]-zPlaneSize or zPosition > zRegion[1]+zPlaneSize:
  #       return False
  #   #
  #   return True

    # strip = self.peakListView.spectrumView.strip
    #
    # if len(strip.orderedAxes) > 2:
    #   zDim = strip.spectrumViews[0].dimensionOrdering[2] - 1
    #   zPlaneSize = strip.spectrumViews[0].zPlaneSize()
    #   zPosition = self.peak.position[zDim]
    #
    #   zRegion = strip.orderedAxes[2].region
    #   if zRegion[0]-zPlaneSize <= zPosition <= zRegion[1]+zPlaneSize:
    #     return True
    #   else:
    #     return False
    # else:
    #   return True

  # def hoverEnterEvent(self, event):
  #
  #   self.hover = True
  #   self.annotation.hoverEnterEvent(event)
  #   self.update()
  #
  # def hoverLeaveEvent(self, event):
  #
  #   self.hover = False
  #   self.press = False
  #   r, w, box = self.drawData
  #   self.bbox = box
  #   self.peakLayer.hideIcons()
  #   self.annotation.hoverLeaveEvent(event)
  #   self.update()

  ###def mousePressEvent(self, event):

    ###print(event)
    # self.setSelected(True)
    # self.press = True
    # self.hover = True
    ###r, w, box = self.drawData
    ###self.bbox = box.adjusted(-26,-51, 2, 51)
    # # self.peakLayer.showIcons(self)
    # self.update()
    # QtWidgets.QGraphicsItem.mousePressEvent(self, event)


  def boundingRect(self):

    ###return self.bbox # .adjust(-2,-2, 2, 2)

    r, w  = self.drawData

    return QtCore.QRectF(-r,-r,2*r,2*r)

  """
  def itemChange(self, change, value):

    if change == QtWidgets.QGraphicsItem.ItemSelectedHasChanged:
      peak = self.peak
      selected = peak.isSelected = self.isSelected()
      current = self.application.current
      if selected:
        if peak not in current.peaks:
          current.addPeak(peak)
      else:
        if peak in current.peaks:
          current.removePeak(peak)

    return QtWidgets.QGraphicsItem.itemChange(self, change, value)
"""
  #@profile
  def paint(self, painter, option, widget):
    if self.peakListView.isDeleted: # strip has been deleted
      return

    if self.peak and not self.peak.isDeleted:
      ###self.setSelected(self.peak in self.application.current.peaks)
      # self.setSelected(self.peak.isSelected) # need this because dragging region to select peaks sets peak.isSelected but not self.isSelected()
      if self.peak._isSelected:
        colour = self.peakListView.spectrumView.strip.plotWidget.highlightColour
      else:
        colour = self.peakListView.peakList.symbolColour

      symbolType = self.application.preferences.general.peakSymbolType

      peakOkay = True
      if symbolType == 0:    # a cross
        symbolWidth = self.application.preferences.general.peakSymbolSize / 2.0
        lineThickness = self.application.preferences.general.peakSymbolThickness / 2.0

        if self._isInPlane:
          # do not ever do the below in paint(), see comment at setupPeakAnnotationItem()
          ###self.annotation.setupPeakAnnotationItem(self)
          # r, w, box = self.drawData

          # r, w = self.drawData
          vbMTS = self.peakListView.spectrumView.strip.viewBox.mapSceneToView
          # base on minimum ppm axis for the minute
          # r = (0.5 * 0.05)/ abs(vbMTS(QtCore.QPoint(1, 0)).x() - vbMTS(
          #               QtCore.QPoint(0, 0)).x())
          # w = (0.5 * 0.4)/ abs(vbMTS(QtCore.QPoint(0, 1)).y() - vbMTS(
          #   QtCore.QPoint(0, 0)).y())
          pos = (symbolWidth / abs(vbMTS(QtCore.QPoint(1, 0)).x() - vbMTS(
                        QtCore.QPoint(0, 0)).x()),
                 symbolWidth / abs(vbMTS(QtCore.QPoint(0, 1)).y() - vbMTS(
                  QtCore.QPoint(0, 0)).y()))
          w = r = max(pos)        # pos[self.minIndex]
          self.annotation.setPos(r, -w)

          # if self.hover:
          # self.setZValue(10)
          #painter.setBrush(NULL_COLOR)

          # painter.setPen(QtGui.QColor('white'))
          # if self.press:
          #   painter.drawRect(self.bbox)
          ###strip = self.strip
          ###peak = self.peak
          ###xDim = strip.spectrumViews[0].dimensionOrdering[0] - 1
          ###yDim = strip.spectrumViews[0].dimensionOrdering[1] - 1
          ###xPpm = peak.position[xDim] # TBD: does a peak have to have a position??
          ###yPpm = peak.position[yDim]
          ###self.setPos(xPpm, yPpm)
          #colour = self.peakListView.peakList.symbolColour
          if widget:
            pen = QtGui.QPen(QtGui.QColor(colour))
          else:
            pen = QtGui.QPen(QtGui.QColor('black'))

          # else:
          #   painter.setPen(self.color)
          #   self.setZValue(0)
          pen.setWidth(lineThickness)
          painter.setPen(pen)
          painter.drawLine(-r,-w,r,w)
          painter.drawLine(-r,w,r,-w)
          ###painter.drawLine(xPpm-r,yPpm-r,xPpm+r,yPpm+r)
          ###painter.drawLine(xPpm-r,yPpm+r,xPpm+r,yPpm-r)

          #if self.peak in self.application.current.peaks:
          if self.peak._isSelected:
            painter.drawLine(-r,-w,-r,w)
            painter.drawLine(-r,w,r,w)
            painter.drawLine(r,w,r,-w)
            painter.drawLine(r,-w,-r,-w)
          #
          # if self.isSelected:
          #   painter.setPen(QtGui.QColor('white'))
          #   painter.drawRect(-r,-r,w,w)

        elif self._isInFlankingPlane:
          #colour = self.peakListView.peakList.symbolColour
          pen = QtGui.QPen(QtGui.QColor(colour))
          pen.setStyle(QtCore.Qt.DotLine)
          pen.setWidth(lineThickness)
          painter.setPen(pen)
          # do not ever do the below in paint(), see comment at setupPeakAnnotationItem()
          ###self.annotation.setupPeakAnnotationItem(self)

          # r, w = self.drawData
          vbMTS = self.peakListView.spectrumView.strip.viewBox.mapSceneToView
          # base on minimum ppm axis for the minute
          # r = (0.5 * 0.05)/ abs(vbMTS(QtCore.QPoint(1, 0)).x() - vbMTS(
          #               QtCore.QPoint(0, 0)).x())
          # w = (0.5 * 0.4)/ abs(vbMTS(QtCore.QPoint(0, 1)).y() - vbMTS(
          #   QtCore.QPoint(0, 0)).y())
          pos = (symbolWidth / abs(vbMTS(QtCore.QPoint(1, 0)).x() - vbMTS(
                        QtCore.QPoint(0, 0)).x()),
                 symbolWidth / abs(vbMTS(QtCore.QPoint(0, 1)).y() - vbMTS(
                  QtCore.QPoint(0, 0)).y()))
          w = r = max(pos)        # pos[self.minIndex]
          self.annotation.setPos(r, -w)

          painter.drawLine(-r,-w,r,w)
          painter.drawLine(-r,w,r,-w)

          #if self.peak in self.application.current.peaks:
          if self.peak._isSelected:
            painter.drawLine(-r,-w,-r,w)
            painter.drawLine(-r,w,r,w)
            painter.drawLine(r,w,r,-w)
            painter.drawLine(r,-w,-r,-w)
        return

      if symbolType == 1 or symbolType == 2:                     # draw an ellipse at lineWidth
        symbolWidths = list(self.peak.lineWidths)

        # TODO:ED check whether ppm or Hz for the lineWidths - assuming Hz by default
        if symbolWidths[0] and symbolWidths[1]:
          symbolWidths[0] = symbolWidths[0] / self.peak.peakList.spectrum.spectrometerFrequencies[0]
          symbolWidths[1] = symbolWidths[1] / self.peak.peakList.spectrum.spectrometerFrequencies[1]
          lineThickness = self.application.preferences.general.peakSymbolThickness / 2.0

          if self._isInPlane:
            vbMTS = self.peakListView.spectrumView.strip.viewBox.mapSceneToView
            pos = (symbolWidths[0] / abs(vbMTS(QtCore.QPoint(1, 0)).x() - vbMTS(
                          QtCore.QPoint(0, 0)).x()),
                   symbolWidths[1] / abs(vbMTS(QtCore.QPoint(0, 1)).y() - vbMTS(
                    QtCore.QPoint(0, 0)).y()))
            # w = r = max(pos)        # pos[self.minIndex]
            # self.annotation.setPos(r, -w)

            if widget:
              pen = QtGui.QPen(QtGui.QColor(colour))
            else:
              pen = QtGui.QPen(QtGui.QColor('black'))
            pen.setWidth(lineThickness)
            painter.setPen(pen)
            if symbolType == 2:
              painter.setBrush(QtGui.QColor(colour))
            painter.drawEllipse(-(pos[0]+1) / 2.0, -(pos[1]+1) / 2.0, pos[0], pos[1])

          elif self._isInFlankingPlane:
            vbMTS = self.peakListView.spectrumView.strip.viewBox.mapSceneToView
            pos = (symbolWidths[0] / abs(vbMTS(QtCore.QPoint(1, 0)).x() - vbMTS(
                          QtCore.QPoint(0, 0)).x()),
                   symbolWidths[1] / abs(vbMTS(QtCore.QPoint(0, 1)).y() - vbMTS(
                    QtCore.QPoint(0, 0)).y()))
            # w = r = max(pos)        # pos[self.minIndex]
            # self.annotation.setPos(r, -w)

            if widget:
              pen = QtGui.QPen(QtGui.QColor(colour))
            else:
              pen = QtGui.QPen(QtGui.QColor('black'))
            pen.setStyle(QtCore.Qt.DotLine)
            pen.setWidth(lineThickness)
            painter.setPen(pen)
            if symbolType == 2:
              painter.setBrush(QtGui.QColor(colour))
            painter.drawEllipse(-(pos[0]+1) / 2.0, -(pos[1]+1) / 2.0, pos[0], pos[1])

        else:
          # lineWidths undefined; draw a dotted circle
          symbolWidth = self.application.preferences.general.peakSymbolSize / 2.0
          lineThickness = self.application.preferences.general.peakSymbolThickness / 2.0

          if self._isInPlane or self._isInFlankingPlane:
            vbMTS = self.peakListView.spectrumView.strip.viewBox.mapSceneToView

            pos = (symbolWidth / abs(vbMTS(QtCore.QPoint(1, 0)).x() - vbMTS(
                          QtCore.QPoint(0, 0)).x()),
                   symbolWidth / abs(vbMTS(QtCore.QPoint(0, 1)).y() - vbMTS(
                    QtCore.QPoint(0, 0)).y()))
            w = r = max(pos)        # pos[self.minIndex]
            self.annotation.setPos(r, -w)

            pen = QtGui.QPen(QtGui.QColor(colour))
            pen.setStyle(QtCore.Qt.DashLine)
            pen.setWidth(lineThickness)
            painter.setPen(pen)
            painter.drawEllipse(-r/2.0, -w/2.0, r, w)

      # other symbols here
      pass

###FONT = QtGui.QFont("DejaVu Sans Mono", 9)
###FONT_METRIC = QtGui.QFontMetricsF(FONT)
###NULL_COLOR = QtGui.QColor()
###NULL_RECT = QtCore.QRectF()

class PeakNdAnnotation(QtWidgets.QGraphicsSimpleTextItem):
  """ A text annotation of a peak.
      The text rotation is currently always +-45 degrees (depending on peak height). """

  def __init__(self, peakItem, scene):

    QtWidgets.QGraphicsSimpleTextItem.__init__(self)      # ejb - need to remove , scene=scene from here
    self.scene = scene

    ###self.setParentItem(peakItem)
    ###self.peakItem = peakItem # When exporting to e.g. PDF the parentItem is temporarily set to None, which means that there must be a separate link to the PeakItem.
    ###self.setText(text)
    ###self.scene = scene
    ###self.setColor()
    # self.analysisLayout = parent.glWidget.analysisLayout
    font = self.font()

    # TODO:ED and peak annotation size to the preferences
    font.setPointSize(12)
    self.setFont(font)
    # self.setCacheMode(self.DeviceCoordinateCache)
    self.setFlag(self.ItemIgnoresTransformations)#+self.ItemIsMovable+self.ItemIsSelectable)
    # self.setFlag(self.ItemSendsScenePositionChanges, True)

    # self.text = (' , ').join('-' * peakItem.peak.peakList.spectrum.dimensionCount)
    # if self.isSelected():
    #   print(self)
    self.colourScheme = peakItem.peakListView.spectrumView.application.colourScheme
    colour = peakItem.peakListView.peakList.textColour
    # if self.colourScheme == 'light':
    #   colour = QtGui.QColor('#080000')
    # else:
    #   colour = QtGui.QColor('#f7ffff')
    self.setBrush(QtGui.QColor(colour))
    ###self.setColor()
    self.setPos(15, -15)
    # self.updatePos()

  # @profile
  # should not ever call setupPeakAnnotationItem in paint()
  # instead make sure that you have appropriate notifiers call _refreshPeakAnnotation()
  def setupPeakAnnotationItem(self, peakItem, clearLabel=False):

    self.peakItem = peakItem # When exporting to e.g. PDF the parentItem is temporarily set to None, which means that there must be a separate link to the PeakItem.
    self.setParentItem(peakItem)
    colour = peakItem.peakListView.peakList.textColour
    self.setBrush(QtGui.QColor(colour))

    if self.parentWidget():
<<<<<<< HEAD
      if self.parentWidget().strip.peakLabelling == 0:
        text = _getScreenPeakAnnotation(peakItem.peak, useShortCode=False)
      elif self.parentWidget().strip.peakLabelling == 1:
        text = _getScreenPeakAnnotation(peakItem.peak, useShortCode=True)
      else:
        text = _getPeakAnnotation(peakItem.peak)            # original 'pid'

      self.setText(text)

=======
      if self.parentWidget().strip.peakLabelling == 1:
        text = _getScreenPeakAnnotation(peakItem.peak, useShortCode=False)  # full
      elif self.parentWidget().strip.peakLabelling == 0:
        text = _getScreenPeakAnnotation(peakItem.peak, useShortCode=True)   # short
      else:
        text = _getPeakAnnotation(peakItem.peak)                            # original 'pid'

      # self.setText(text)

>>>>>>> 80369c18
      project = peakItem.peak.project
      project._startCommandEchoBlock('setupPeakAnnotationItem', peakItem, quiet=True)
      undo = project._undo
      if undo is not None:
        undo.increaseBlocking()
      try:
<<<<<<< HEAD
=======
        # TODO:ED can't remember why I did this
>>>>>>> 80369c18
        if clearLabel:
          self.setText(text)
        else:
          self.setText(text)

<<<<<<< HEAD
      finally:
        if undo is not None:
          undo.decreaseBlocking()
        project._endCommandEchoBlock()

      undo.newItem(self.setupPeakAnnotationItem, self.setupPeakAnnotationItem, undoArgs=(peakItem,),
                   redoArgs=(peakItem, clearLabel))
=======
        # undo.newItem(self.setupPeakAnnotationItem, self.setupPeakAnnotationItem, undoArgs=(peakItem,),
        #              redoArgs=(peakItem, clearLabel))

      finally:
        if undo is not None:
          undo.decreaseBlocking()
        # project._endCommandEchoBlock()
>>>>>>> 80369c18

      # TODO:ED check why this is updating in wrong correct place
      undo.newItem(self.setupPeakAnnotationItem, self.setupPeakAnnotationItem, undoArgs=(peakItem,),
                   redoArgs=(peakItem, clearLabel))

      project._endCommandEchoBlock()

  def clearPeakAnnotationItem(self, peakItem):

    self.peakItem = peakItem # When exporting to e.g. PDF the parentItem is temporarily set to None, which means that there must be a separate link to the PeakItem.
    self.setParentItem(peakItem)
    colour = peakItem.peakListView.peakList.textColour
    self.setBrush(QtGui.QColor(colour))

    self.setupPeakAnnotationItem(peakItem, clearLabel=True)

  def mousePressEvent(self, event):


    if (event.button() == QtCore.Qt.LeftButton):# and (
              # event.modifiers() & QtCore.Qt.ControlModifier) and not (
              # event.modifiers() & QtCore.Qt.ShiftModifier):
      event.accept()
      # self.scene.clearSelection()
      # self.setFlag(QtWidgets.QGraphicsSimpleTextItem.ItemIsMovable)
      # QtWidgets.QGraphicsSimpleTextItem.mousePressEvent(self, event)
      # self.setSelected(True)
      # print(self.peakItem)
      # self.update()

# Notifiers for assignment annotation change
# Needed for:
# AbstractPeakDimContrib init and delete
# Resonance.setImplName, setResonanceGroup
# ResonanceGroup.setResonances, .setAssignedResidue, .setSequenceCode, .setResidueType
#   .setNmrChain
# NmrChain.setCode - NOT setResonanceGroups, as this calls setNmrChain on the other side.

def _refreshPeakAnnotation(peak:Peak):
  for peakListView in peak.peakList.peakListViews:
      peakItem = peakListView.peakItems.get(peak)
      if peakItem:
        peakItem.annotation.setupPeakAnnotationItem(peakItem)

Peak._refreshPeakAnnotation = _refreshPeakAnnotation

def _deletePeakAnnotation(peak:Peak):
  for peakListView in peak.peakList.peakListViews:
      peakItem = peakListView.peakItems.get(peak)
      if peakItem:
        peakItem.annotation.clearPeakAnnotationItem(peakItem)

Peak._deletePeakAnnotation = _deletePeakAnnotation

def _updateAssignmentsNmrAtom(data):        # oldPid:str):
  """Update Peak assignments when NmrAtom is reassigned"""
  nmrAtom = data['object']
  for peak in nmrAtom.assignedPeaks:
    peak._refreshPeakAnnotation()

def _deleteAssignmentsNmrAtom(data):
  """Update Peak assignments when NmrAtom is reassigned"""
  nmrAtom = data['object']

  if nmrAtom.assignedPeaks:
    project = data['theObject']

    # # TODO:ED not correct, will rename all
    # for peak in project.peaks:
    #   for peakListView in peak.peakList.peakListViews:
    #     peakItem = peakListView.peakItems.get(peak)
    #     if peakItem:
    #       peakItem.annotation.setupPeakAnnotationItem(peakItem, deleteLabel=True)

def _editAssignmentsNmrAtom(data):
  """Update Peak assignments when NmrAtom is reassigned"""
  # callback in Gui.py currently disabled
  nmrAtom = data['object']

  if nmrAtom.assignedPeaks:
    project = data['theObject']

    # TODO:ED not correct, will rename all
    for peak in project.peaks:
      for peakListView in peak.peakList.peakListViews:
        peakItem = peakListView.peakItems.get(peak)
        if peakItem:
          peakItem.annotation.setupPeakAnnotationItem(peakItem, deleteLabel=True)


      # thisRestraintList = getattr(data[Notifier.THEOBJECT], self.attributeName)   # get the restraintList
  # if self.restraintList in thisRestraintList:


# NB We could replace this with something like the following line,
# But that would trigger _refreshPeakAnnotation also when the position changes
# Better to keep it like this.
# Peak.setupCoreNotifier('change', _refreshPeakAnnotation)
def _upDateAssignmentsPeakDimContrib(project:Project,
                                     apiPeakDimContrib:Nmr.AbstractPeakDimContrib):
  peak = project._data2Obj[apiPeakDimContrib.peakDim.peak]
  peak._refreshPeakAnnotation()

def _deleteAssignmentsNmrAtomDelete(project:Project,
                                     apiPeakDimContrib:Nmr.AbstractPeakDimContrib):
  peak = project._data2Obj[apiPeakDimContrib.peakDim.peak]
  if not peak.assignedNmrAtoms:
    peak._deletePeakAnnotation()

# NB, This will be triggered whenever anything about the peak (assignment or position) changes
def _refreshPeakPosition(peak:Peak):
  if peak.isDeleted:
    return
  if peak.peakList.isDeleted:
    return
  for peakListView in peak.peakList.peakListViews:
    if peakListView.isDeleted:
      continue
    peakItem = peakListView.peakItems.get(peak)
    if peakItem:
      spectrumIndices = peakListView.spectrumView._displayOrderSpectrumDimensionIndices
      xAxisIndex = spectrumIndices[0]
      yAxisIndex = spectrumIndices[1]
      # dataDims = peakListView.spectrumView._wrappedData.spectrumView.orderedDataDims
      # xPpm = peak.position[dataDims[0].dimensionIndex]
      xPpm = peak.position[xAxisIndex]
      if peakListView.spectrumView.spectrum.dimensionCount > 1:
        # yPpm = peak.position[dataDims[1].dimensionIndex]
        yPpm = peak.position[yAxisIndex]
        peakItem.setPos(xPpm, yPpm)
      else:
        peakItem.setPos(xPpm, peak.height or 0)
Peak._refreshPeakPosition = _refreshPeakPosition<|MERGE_RESOLUTION|>--- conflicted
+++ resolved
@@ -1,5 +1,5 @@
-"""Module Documentation here
-
+"""
+Module Documentation here
 """
 #=========================================================================================
 # Licence, Reference and Credits
@@ -1124,17 +1124,6 @@
     self.setBrush(QtGui.QColor(colour))
 
     if self.parentWidget():
-<<<<<<< HEAD
-      if self.parentWidget().strip.peakLabelling == 0:
-        text = _getScreenPeakAnnotation(peakItem.peak, useShortCode=False)
-      elif self.parentWidget().strip.peakLabelling == 1:
-        text = _getScreenPeakAnnotation(peakItem.peak, useShortCode=True)
-      else:
-        text = _getPeakAnnotation(peakItem.peak)            # original 'pid'
-
-      self.setText(text)
-
-=======
       if self.parentWidget().strip.peakLabelling == 1:
         text = _getScreenPeakAnnotation(peakItem.peak, useShortCode=False)  # full
       elif self.parentWidget().strip.peakLabelling == 0:
@@ -1144,31 +1133,18 @@
 
       # self.setText(text)
 
->>>>>>> 80369c18
       project = peakItem.peak.project
       project._startCommandEchoBlock('setupPeakAnnotationItem', peakItem, quiet=True)
       undo = project._undo
       if undo is not None:
         undo.increaseBlocking()
       try:
-<<<<<<< HEAD
-=======
         # TODO:ED can't remember why I did this
->>>>>>> 80369c18
         if clearLabel:
           self.setText(text)
         else:
           self.setText(text)
 
-<<<<<<< HEAD
-      finally:
-        if undo is not None:
-          undo.decreaseBlocking()
-        project._endCommandEchoBlock()
-
-      undo.newItem(self.setupPeakAnnotationItem, self.setupPeakAnnotationItem, undoArgs=(peakItem,),
-                   redoArgs=(peakItem, clearLabel))
-=======
         # undo.newItem(self.setupPeakAnnotationItem, self.setupPeakAnnotationItem, undoArgs=(peakItem,),
         #              redoArgs=(peakItem, clearLabel))
 
@@ -1176,7 +1152,6 @@
         if undo is not None:
           undo.decreaseBlocking()
         # project._endCommandEchoBlock()
->>>>>>> 80369c18
 
       # TODO:ED check why this is updating in wrong correct place
       undo.newItem(self.setupPeakAnnotationItem, self.setupPeakAnnotationItem, undoArgs=(peakItem,),
