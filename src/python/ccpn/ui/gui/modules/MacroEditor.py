--- conflicted
+++ resolved
@@ -58,13 +58,8 @@
     # layouts
     #widget = QtWidgets.QWidget()
     widget = self.mainWidget
-<<<<<<< HEAD
     widgetLayout = QtWidgets.QGridLayout()
     widget.setLayout(widgetLayout)
-=======
-    widgetLayout = QtGui.QGridLayout()
-    # widget.setLayout(widgetLayout)
->>>>>>> 02cf65cb
     widget.layout().setSpacing(5)
     widget.layout().setContentsMargins(10,10,10,10)
     widget.layout().addWidget(self.label1,    0, 0, 1, 1)
