--- conflicted
+++ resolved
@@ -144,11 +144,7 @@
         # project.registerNotifier('MultipletListView', 'change',
         #                          GuiMultipletListView.GuiMultipletListView._changedMultipletListView)
 
-<<<<<<< HEAD
-        # TODO:ED need to unregister these notifiers on close
-=======
         # GWV 20181216: moved to GuiMainWindow
->>>>>>> a6c7cf9a
         # self._updateNotifier1 = Notifier(project,
         #                                  triggers=[Notifier.RENAME],
         #                                  targetName='NmrAtom',
