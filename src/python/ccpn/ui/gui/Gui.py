"""Module Documentation here
"""

#=========================================================================================
# Licence, Reference and Credits
#=========================================================================================
__copyright__ = "Copyright (C) CCPN project (http://www.ccpn.ac.uk) 2014 - 2017"
__credits__ = ("Wayne Boucher, Ed Brooksbank, Rasmus H Fogh, Luca Mureddu, Timothy J Ragan & Geerten W Vuister")
__licence__ = ("CCPN licence. See http://www.ccpn.ac.uk/v3-software/downloads/license",
               "or ccpnmodel.ccpncore.memops.Credits.CcpnLicense for licence text")
__reference__ = ("For publications, please use reference from http://www.ccpn.ac.uk/v3-software/downloads/license",
               "or ccpnmodel.ccpncore.memops.Credits.CcpNmrReference")

#=========================================================================================
# Last code modification
#=========================================================================================
__modifiedBy__ = "$modifiedBy: Wayne Boucher $"
__dateModified__ = "$dateModified: 2017-04-12 17:10:47 +0100 (Wed, April 12, 2017) $"
__version__ = "$Revision: 3.0.b1 $"
#=========================================================================================
# Created
#=========================================================================================
__author__ = "$Author: Wayne Boucher $"

__date__ = "$Date: 2017-03-16 18:20:01 +0000 (Thu, March 16, 2017) $"
#=========================================================================================
# Start of code
#=========================================================================================

import sys
import typing

from PyQt4 import QtGui, QtCore

from ccpn.core import _coreClassMap
from ccpn.core.Project import Project
from ccpn.core._implementation.AbstractWrapperObject import AbstractWrapperObject
from ccpn.core.lib.SpectrumLib import getExperimentClassifications
from ccpn.ui.Ui import Ui
from ccpn.ui.gui.popups.RegisterPopup import RegisterPopup
from ccpn.ui.gui.widgets.Application import Application
# This import initializes relative paths for QT style-sheets.  Do not remove!

from ccpn.util.Logging import getLogger

def qtMessageHandler(*errors):
  for err in errors:
    getLogger().warning('QT error: %s' % err)

# un/suppress messages
QtCore.qInstallMsgHandler(qtMessageHandler)


class Gui(Ui):

  # Factory functions for UI-specific instantiation of wrapped graphics classes
  _factoryFunctions = {}
  
  def __init__(self, application):
    
    Ui.__init__(self, application)
    self._initQtApp()

  def _initQtApp(self):
    # On the Mac (at least) it does not matter what you set the applicationName to be,
    # it will come out as the executable you are running (e.g. "python3")
    self.qtApp = Application(self.application.applicationName,
                                   self.application.applicationVersion,
                                   organizationName='CCPN', organizationDomain='ccpn.ac.uk')
    self.qtApp.setStyleSheet(self.application.styleSheet)


  def initialize(self, mainWindow):
    """UI operations done after every project load/create"""

    # Set up mainWindow
    self.mainWindow = self._setupMainWindow(mainWindow)

    self.application.initGraphics()

    project = self.application.project

    # Wrapper Notifiers
    from ccpn.ui.gui.modules import GuiStrip
    notifier = project.registerNotifier('Strip', 'create', GuiStrip.GuiStrip._resetRemoveStripAction)
    project.duplicateNotifier('Strip', 'delete', notifier)

    project.registerNotifier('Axis', 'change', GuiStrip._axisRegionChanged)

    from ccpn.ui.gui.modules import GuiSpectrumDisplay
    project.registerNotifier('Peak', 'delete', GuiSpectrumDisplay._deletedPeak)
    project.registerNotifier('Spectrum', 'change', GuiSpectrumDisplay._spectrumHasChanged)

    from ccpn.ui.gui.modules.GuiSpectrumView import GuiSpectrumView
    project.registerNotifier('SpectrumView', 'delete', GuiSpectrumView._deletedSpectrumView)
    project.registerNotifier('SpectrumView', 'create', GuiSpectrumView._createdSpectrumView)
    project.registerNotifier('SpectrumView', 'change', GuiSpectrumView._spectrumViewHasChanged)

    from ccpn.ui.gui.modules import GuiPeakListView
    project.registerNotifier('PeakListView', 'create',
                             GuiPeakListView.GuiPeakListView._createdPeakListView)
    project.registerNotifier('PeakListView', 'delete',
                             GuiPeakListView.GuiPeakListView._deletedStripPeakListView)
    project.registerNotifier('PeakListView', 'change',
                             GuiPeakListView.GuiPeakListView._changedPeakListView)

    project.registerNotifier('NmrAtom', 'rename', GuiPeakListView._updateAssignmentsNmrAtom)

    project.registerNotifier('Peak', 'change', _coreClassMap['Peak']._refreshPeakPosition)

    # API notifiers - see functions for comments on why this is done this way
    project._registerApiNotifier(GuiPeakListView._upDateAssignmentsPeakDimContrib,
                                 'ccp.nmr.Nmr.AbstractPeakDimContrib', 'postInit')
    project._registerApiNotifier(GuiPeakListView._upDateAssignmentsPeakDimContrib,
                                'ccp.nmr.Nmr.AbstractPeakDimContrib', 'preDelete')

    from ccpn.ui.gui.modules import GuiStripDisplayNd
    project._registerApiNotifier(GuiStripDisplayNd._changedBoundDisplayAxisOrdering,
                                 GuiStripDisplayNd.ApiBoundDisplay, 'axisOrder')


    from ccpn.ui.gui.modules import GuiStripDisplay1d
    project._registerApiNotifier(GuiStripDisplay1d._updateSpectrumPlotColour,
                                 GuiStripDisplay1d.ApiDataSource, 'setSliceColour')

    project._registerApiNotifier(GuiStripDisplay1d._updateSpectrumViewPlotColour,
                                 GuiStripDisplay1d.ApiSpectrumView, 'setSliceColour')

    project._registerApiNotifier(GuiStrip._rulerCreated, 'ccpnmr.gui.Task.Ruler', 'postInit')
    project._registerApiNotifier(GuiStrip._rulerDeleted, 'ccpnmr.gui.Task.Ruler', 'preDelete')
    project._registerApiNotifier(GuiStrip._setupGuiStrip, 'ccpnmr.gui.Task.Strip', 'postInit')

    project._registerApiNotifier(GuiSpectrumDisplay._deletedSpectrumView,
                                 'ccpnmr.gui.Task.SpectrumView', 'preDelete')

  def start(self):

    self.mainWindow._fillMacrosMenu()
    self.mainWindow._updateRestoreArchiveMenu()
    self.mainWindow.setUserShortcuts(self.application.preferences)
    project = self.application.project
    self.application.experimentClassifications = getExperimentClassifications(project)

    sys.stderr.write('==> Gui interface is ready\n' )

    self.mainWindow.show()
    self.mainWindow.raise_()
    self.qtApp.start()

  def _showRegisterPopup(self):
    """Display registration popup"""

    popup = RegisterPopup(version=self.application.applicationVersion, modal=True)
    popup.show()
    popup.raise_()
    popup.exec_()
    self.qtApp.processEvents()

  def _setupMainWindow(self, mainWindow):
    # Set up mainWindow

    project = self.application.project

    # mainWindow = self.application.mainWindow
    mainWindow.sideBar.setProject(project)
    mainWindow.sideBar.fillSideBar(project)
    mainWindow.raise_()
    mainWindow.namespace['current'] = self.application.current
    return mainWindow

  def echoCommands(self, commands:typing.List[str]):
    """Echo commands strings, one by one, to logger
    and store them in internal list for perusal
    """
    console = self.application.ui.mainWindow.pythonConsole
    logger = self.application.project._logger

    for command in commands:
      console._write(command + '\n')
      logger.info(command)

  #TODO:RASMUS: should discuss how application should deal with it
  def getByGid(self, gid):
    return self.application.project.getByPid(gid)

  #TODO: this should be made failsafe
  def addBlankDisplay(self, position='right', relativeTo=None):
    logParametersString = "position={position}, relativeTo={relativeTo}".format(
      position="'"+position+"'" if isinstance(position, str) else position,
      relativeTo="'"+relativeTo+"'" if isinstance(relativeTo, str) else relativeTo)
    self.application._startCommandBlock('application.ui.addBlankDisplay({})'.format(logParametersString))
    try:
      mDict = self.mainWindow.moduleArea.currentModulesDict
      if 'BlankDisplay' in mDict:
        pass
        # blankDisplay = mDict['BlankDisplay']
        # blankDisplay.show()
      else:
<<<<<<< HEAD
        blankDisplay = self.mainWindow.newBlankDisplay()
      return blankDisplay
=======
        # LM 28/04/17
        # This is not called anymore when a spectrum display is opened.
        # For some reason is impossible to open a new blank display. Must be some conflict with function name across
        # Gui/Framework/GuiMainwindow/mainMindow for the addBlankDisplay() function.
        # The function in GuiMainWindow.addBlankDisplay() is not called so no blank display is added.


        # blankDisplay = self.mainWindow.addBlankDisplay()
        # return blankDisplay # Why a return blankDisplay?

         # Fixme when found the original cause. The lines below are the same as GuiMainWindow.addBlankDisplay
        from ccpn.ui.gui.modules.BlankDisplay import BlankDisplay
        blankDisplay = BlankDisplay(mainWindow=self.mainWindow)
        self.mainWindow.moduleArea.addModule(blankDisplay, position=None)


>>>>>>> c0bd7563
    finally:
      self.application._endCommandBlock()


  from ccpn.core.IntegralList import IntegralList
  from ccpn.ui.gui.modules.CcpnModule import CcpnModule
  def showIntegralTable(self, position:str='bottom', relativeTo:CcpnModule=None, selectedList:IntegralList=None):
    logParametersString = "position={position}, relativeTo={relativeTo}, selectedList={selectedList}".format(
      position="'" + position + "'" if isinstance(position, str) else position,
      relativeTo="'" + relativeTo + "'" if isinstance(relativeTo, str) else relativeTo,
      selectedList="'" + selectedList + "'" if isinstance(selectedList, str) else selectedList)
    # log = False
    # import inspect
    # i0, i1 = inspect.stack()[0:2]
    # if i0.function != i1.function:  # Caller function name matches, we don't log...
    #   code_context = i1.code_context[0]
    #   if 'ui.{}('.format(i0.function) in code_context:
    #     log = True
    # if log:
    #   self.application._startCommandBlock(
    #     'application.ui.showIntegralTable({})'.format(logParametersString))
    # try:
    #   from ccpn.ui.gui.modules.IntegralTable import IntegralTable
    #
    #   if 'INTEGRAL TABLE' in self.mainWindow.moduleArea.findAll()[1]:
    #     integralTable = self.mainWindow.moduleArea.findAll()[1]['INTEGRAL TABLE']
    #     if integralTable.isVisible():
    #       return
    #     else:
    #       self.mainWindow.moduleArea.moveModule(integralTable, position=position,
    #                                                 relativeTo=relativeTo)
    #   else:
    #    integralTable = IntegralTable(project=self.application.project, selectedList=selectedList)
    #    self.mainWindow.moduleArea.addModule(integralTable, position=position,
    #                                         relativeTo=relativeTo)
    #
    #   return integralTable
    #
    # finally:
    #   if log:
    #     self.application._endCommandBlock()



#######################################################################################
#
#  Ui classes that map ccpn.ui._implementation
#
#######################################################################################

#TODO:RASMUS move to individual files containing the wrapped class and Gui-class
# Any Factory function to _implementation or abstractWrapper


## Window class
coreClass = _coreClassMap['Window']

#TODO:RASMUS move to individual files containing the wrapped class and Gui-class
# Any Factory function to _implementation or abstractWrapper
#
from ccpn.ui.gui.modules.GuiMainWindow import GuiMainWindow as _GuiMainWindow
class MainWindow(coreClass, _GuiMainWindow):
  """GUI main window, corresponds to OS window"""

  def __init__(self, project: Project, wrappedData:'ApiWindow'):
    AbstractWrapperObject. __init__(self, project, wrappedData)

    print('MainWindow>> project:', project)
    print('MainWindow>> project._appBase:', project._appBase)

    application = project._appBase
    _GuiMainWindow.__init__(self, application = application)

    # patches for now:
    project._mainWindow = self
    print('MainWindow>> project._mainWindow:', project._mainWindow)

    application._mainWindow = self
    application.ui.mainWindow = self
    print('MainWindow>> application from QtCore..:', application)
    print('MainWindow>> application.project:',  application.project)
    print('MainWindow>> application._mainWindow:', application._mainWindow)
    print('MainWindow>> application.ui.mainWindow:', application.ui.mainWindow)

from ccpn.ui.gui.modules.GuiWindow import GuiWindow as _GuiWindow
#TODO:RASMUS: copy from MainWindow
class SideWindow(coreClass, _GuiWindow):
  """GUI side window, corresponds to OS window"""
  def __init__(self, project:Project, wrappedData:'ApiWindow'):
    AbstractWrapperObject. __init__(self, project, wrappedData)
    _GuiWindow.__init__(self)

def _factoryFunction(project:Project, wrappedData) -> coreClass:
  """create Window, dispatching to subtype depending on wrappedData"""
  if wrappedData.title == 'Main':
    return MainWindow(project, wrappedData)
  else:
    return SideWindow(project, wrappedData)

Gui._factoryFunctions[coreClass.className] = _factoryFunction


## Task class
# There is no special GuiTask, so nothing needs to be done


## Mark class - put in namespace for documentation
Mark = _coreClassMap['Mark']


#TODO:RASMUS move to individual files containing the wrapped class and Gui-class
# Any Factory function to _implementation or abstractWrapper
# Also Rename
# SpectrumDisplay1d.py; contains SpectrumDisplay1d (formerly StripDisplay1d) and
#                       GuiStripDisplay
# SpectrumDisplayNd.py: likeWise


## SpectrumDisplay class
coreClass = _coreClassMap['SpectrumDisplay']
from ccpn.ui.gui.modules.GuiStripDisplay1d import GuiStripDisplay1d as _GuiStripDisplay1d
#TODO:RASMUS: also change for this class as done for the Nd variant below; this involves
#chaning the init signature of the GuiStripDisplay1d and passing the parameters along to
# GuiSpectrumDisplay

class StripDisplay1d(coreClass, _GuiStripDisplay1d):
  """1D bound display"""
  def __init__(self, project:Project, wrappedData:'ApiBoundDisplay'):
    """Local override init for Qt subclass"""
    print('StripDisplay1d>> project:', project, 'project._appBase:', project._appBase)
    AbstractWrapperObject. __init__(self, project, wrappedData)

    # hack for now
    self.application = project._appBase

    _GuiStripDisplay1d.__init__(self, mainWindow=self.application.ui.mainWindow,
                                      name=self._wrappedData.name)
    self.application.ui.mainWindow.moduleArea.addModule(self, position='right')


from ccpn.ui.gui.modules.GuiStripDisplayNd import GuiStripDisplayNd as _GuiStripDisplayNd
#TODO:RASMUS Need to check on the consequences of hiding name from the wrapper
# NB: GWV had to comment out the name property to make it work
# conflicts existed between the 'name' and 'window' attributes of the two classes
# the pyqtgraph decendents need name(), GuiStripNd had 'window', but that could be replaced with
# mainWindow throughout

class SpectrumDisplayNd(coreClass, _GuiStripDisplayNd):
  """ND bound display"""
  def __init__(self, project:Project, wrappedData:'ApiBoundDisplay'):
    """Local override init for Qt subclass"""
    print('\nSpectrumDisplayNd>> project:', project, 'project._appBase:', project._appBase)
    AbstractWrapperObject. __init__(self, project, wrappedData)

    # hack for now;
    self.application = project._appBase
    self._appBase = project._appBase

    _GuiStripDisplayNd.__init__(self, mainWindow=self.application.ui.mainWindow,
                                      name=self._wrappedData.name
                                )
    self.application.ui.mainWindow.moduleArea.addModule(self, position='right')
#old name
StripDisplayNd = SpectrumDisplayNd

def _factoryFunction(project:Project, wrappedData) -> coreClass:
  """create SpectrumDisplay, dispatching to subtype depending on wrappedData"""
  if wrappedData.is1d:
    return StripDisplay1d(project, wrappedData)
  else:
    return StripDisplayNd(project, wrappedData)
Gui._factoryFunctions[coreClass.className] = _factoryFunction


## Strip class
coreClass = _coreClassMap['Strip']
from ccpn.ui.gui.modules.GuiStrip1d import GuiStrip1d as _GuiStrip1d
class Strip1d(coreClass, _GuiStrip1d):
  """1D strip"""
  def __init__(self, project:Project, wrappedData:'ApiBoundStrip'):
    """Local override init for Qt subclass"""

    AbstractWrapperObject. __init__(self, project, wrappedData)

    # hack : Postpone SpectrumLoading and PlotWidget stuff until later
    self._finaliseDone = True

    print('\nStrip1d>> spectrumDisplay:', self.spectrumDisplay)
    _GuiStrip1d.__init__(self, self.spectrumDisplay)


from ccpn.ui.gui.modules.GuiStripNd import GuiStripNd as _GuiStripNd
class StripNd(coreClass, _GuiStripNd):
  """ND strip """
  def __init__(self, project:Project, wrappedData:'ApiBoundStrip'):
    """Local override init for Qt subclass"""

    AbstractWrapperObject. __init__(self, project, wrappedData)

    # hack : Postpone SpectrumLoading and PlotWidget stuff until later
    self._finaliseDone = True

    print('\nStripNd>> spectrumDisplay:', self.spectrumDisplay)
    _GuiStripNd.__init__(self, self.spectrumDisplay)

    # cannot add the Frame until fully done
    stripIndex = self.spectrumDisplay.orderedStrips.index(self)
    self.spectrumDisplay.stripFrame.layout().addWidget(self, 0, stripIndex)

def _factoryFunction(project:Project, wrappedData) -> coreClass:
  """create SpectrumDisplay, dispatching to subtype depending on wrappedData"""
  apiSpectrumDisplay = wrappedData.spectrumDisplay
  if apiSpectrumDisplay.is1d:
    return Strip1d(project, wrappedData)
  else:
    return StripNd(project, wrappedData)

Gui._factoryFunctions[coreClass.className] = _factoryFunction


## Axis class - put in namespace for documentation
Axis = _coreClassMap['Axis']

# TODO:RASMUS move to individual files containing the wrapped class and Gui-class
# Any Factory function to _implementation or abstractWrapper
#
## SpectrumView class
coreClass = _coreClassMap['SpectrumView']
from ccpn.ui.gui.modules.GuiSpectrumView1d import GuiSpectrumView1d as _GuiSpectrumView1d
class _SpectrumView1d(coreClass, _GuiSpectrumView1d):
  """1D Spectrum View"""
  def __init__(self, project:Project, wrappedData:'ApiStripSpectrumView'):
    """Local override init for Qt subclass"""
    AbstractWrapperObject. __init__(self, project, wrappedData)

    # hack for now
    self._appBase = project._appBase
    self.application = project._appBase

    print('SpectrumView1d>>', self)
    _GuiSpectrumView1d.__init__(self)


from ccpn.ui.gui.modules.GuiSpectrumViewNd import GuiSpectrumViewNd as _GuiSpectrumViewNd
class _SpectrumViewNd(coreClass, _GuiSpectrumViewNd):
  """ND Spectrum View"""
  def __init__(self, project:Project, wrappedData:'ApiStripSpectrumView'):
    """Local override init for Qt subclass"""
    AbstractWrapperObject. __init__(self, project, wrappedData)

    # hack for now
    self._appBase = project._appBase
    self.application = project._appBase

    print('SpectrumViewNd>>', self, self.strip)
    _GuiSpectrumViewNd.__init__(self)

def _factoryFunction(project:Project, wrappedData) -> coreClass:
  """create SpectrumView, dispatching to subtype depending on wrappedData"""
  if 'intensity' in wrappedData.strip.spectrumDisplay.axisCodes:
    # 1D display
    return _SpectrumView1d(project, wrappedData)
  else:
    # ND display
    return  _SpectrumViewNd(project, wrappedData)

Gui._factoryFunctions[coreClass.className] = _factoryFunction

# TODO:RASMUS move to individual files containing the wrapped class and Gui-class
# Any Factory function to _implementation or abstractWrapper
#
## PeakListView class
coreClass = _coreClassMap['PeakListView']
from ccpn.ui.gui.modules.GuiPeakListView import GuiPeakListView as _GuiPeakListView
class _PeakListView(coreClass, _GuiPeakListView):
  """Peak List View for 1D or nD PeakList"""
  def __init__(self, project:Project, wrappedData:'ApiStripPeakListView'):
    """Local override init for Qt subclass"""
    AbstractWrapperObject. __init__(self, project, wrappedData)
    # hack for now
    self._appBase = project._appBase
    self.application = project._appBase
    _GuiPeakListView.__init__(self)

Gui._factoryFunctions[coreClass.className] = _PeakListView

# Delete what we do not want in namespace
del _factoryFunction
del coreClass<|MERGE_RESOLUTION|>--- conflicted
+++ resolved
@@ -196,10 +196,6 @@
         # blankDisplay = mDict['BlankDisplay']
         # blankDisplay.show()
       else:
-<<<<<<< HEAD
-        blankDisplay = self.mainWindow.newBlankDisplay()
-      return blankDisplay
-=======
         # LM 28/04/17
         # This is not called anymore when a spectrum display is opened.
         # For some reason is impossible to open a new blank display. Must be some conflict with function name across
@@ -207,7 +203,7 @@
         # The function in GuiMainWindow.addBlankDisplay() is not called so no blank display is added.
 
 
-        # blankDisplay = self.mainWindow.addBlankDisplay()
+        # blankDisplay = self.mainWindow.newBlankDisplay()
         # return blankDisplay # Why a return blankDisplay?
 
          # Fixme when found the original cause. The lines below are the same as GuiMainWindow.addBlankDisplay
@@ -215,8 +211,6 @@
         blankDisplay = BlankDisplay(mainWindow=self.mainWindow)
         self.mainWindow.moduleArea.addModule(blankDisplay, position=None)
 
-
->>>>>>> c0bd7563
     finally:
       self.application._endCommandBlock()
 
