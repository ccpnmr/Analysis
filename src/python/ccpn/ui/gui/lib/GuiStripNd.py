"""
This widget implements the nD (n>2) strip. 
Strips are contained within a SpectrumDisplay.

Some of the available methods:

changeZPlane(n:int=0, planeCount:int=None, position:float=None): Changes the position 
    of the z axis of the strip by number of planes or a ppm position, depending
    on which is specified.
nextZPlane(n:int=0): Decreases z ppm position by one plane
prevZPlane(n:int=0): Decreases z ppm position by one plane

resetZoom(axis=None): Resets zoom of strip axes to limits of maxima and minima of 
    the limits of the displayed spectra.
    
toggleHorizontalTrace(self): Toggles display of the horizontal trace.
toggleVerticalTrace(self): Toggles display of the vertical trace.

setStripLabelText(text:str):  set the text of the stripLabel
getStripLabelText() -> str:  get the text of the stripLabel
showStripLabel(doShow:bool):  show/hide the stripLabel
"""
#=========================================================================================
# Licence, Reference and Credits
#=========================================================================================
__copyright__ = "Copyright (C) CCPN project (http://www.ccpn.ac.uk) 2014 - 2019"
__credits__ = ("Ed Brooksbank, Luca Mureddu, Timothy J Ragan & Geerten W Vuister")
__licence__ = ("CCPN licence. See http://www.ccpn.ac.uk/v3-software/downloads/license")
__reference__ = ("Skinner, S.P., Fogh, R.H., Boucher, W., Ragan, T.J., Mureddu, L.G., & Vuister, G.W.",
                 "CcpNmr AnalysisAssign: a flexible platform for integrated NMR analysis",
                 "J.Biomol.Nmr (2016), 66, 111-124, http://doi.org/10.1007/s10858-016-0060-y")
#=========================================================================================
# Last code modification
#=========================================================================================
__modifiedBy__ = "$modifiedBy: CCPN $"
__dateModified__ = "$dateModified: 2017-07-07 16:32:45 +0100 (Fri, July 07, 2017) $"
__version__ = "$Revision: 3.0.0 $"
#=========================================================================================
# Created
#=========================================================================================
__author__ = "$Author: Geerten Vuister $"
__date__ = "$Date: 2017-04-07 10:28:41 +0000 (Fri, April 07, 2017) $"
#=========================================================================================
# Start of code
#=========================================================================================

from PyQt5 import QtWidgets
import numpy
from functools import partial
from ccpn.core.PeakList import PeakList
from ccpn.ui.gui.widgets.PlaneToolbar import PlaneToolbar  #, PlaneSelectorWidget
from ccpn.util.Logging import getLogger
from ccpn.util.decorators import logCommand
from ccpn.core.lib.ContextManagers import undoBlock
from ccpn.ui.gui.lib.GuiStrip import GuiStrip, DefaultMenu, PeakMenu, IntegralMenu, MultipletMenu, PhasingMenu, AxisMenu
from ccpn.ui.gui.lib.GuiStripContextMenus import _getNdPhasingMenu, _getNdDefaultMenu, _getNdPeakMenu, \
    _getNdIntegralMenu, _getNdMultipletMenu, _getNdAxisMenu
from ccpn.ui.gui.lib.Strip import copyStripPosition
from ccpn.util.Common import getAxisCodeMatchIndices


class GuiStripNd(GuiStrip):
    """
    Main Strip for Nd spectra object
  
    This module inherits the following attributes from the Strip wrapper class:
  
    serial          serial number of Strip, used in Pid and to identify the Strip
                      :return <str>
    axisCodes         Fixed string Axis codes in original display order
                        :return <tuple>:(X, Y, Z1, Z2, ...)
    axisOrder         String Axis codes in display order, determine axis display order
                        axisOrder = <sequence>:(X, Y, Z1, Z2, ...)
                        :return <tuple>:(X, Y, Z1, Z2, ...)
    positions         Axis centre positions, in display order
                        positions = <Tuple>
                        :return <Tuple>:(<float>, ...)
    widths            Axis display widths, in display order
                        widths = <Tuple>
                        :return <Tuple>:(<float>, ...)
    units             Axis units, in display order
                        :return <Tuple>
    spectra           List of the spectra attached to the strip
                      (whether display is currently turned on or not)
                        :return <Tuple>:(<Spectrum>, ...)
  
    delete            Delete a strip
    clone             Create new strip that duplicates this one, appending it at the end
    moveTo            Move strip to index newIndex in orderedStrips
                        moveTo(newIndex:int)
                          :param newIndex:<int> new index position
    resetAxisOrder    Reset display to original axis order
    findAxis          Find axis
                        findAxis(axisCode)
                          :param axisCode:
                          :return axis
    displaySpectrum   Display additional spectrum on strip, with spectrum axes ordered according to axisOrder
                        displaySpectrum(spectrum:Spectrum, axisOrder:Sequence=()
                          :param spectrum:<Spectrum> additional spectrum to display
                          :param axisOrder:<Sequence>=() new axis ordering
    peakIsInPlane     Return whether the peak is in currently displayed planes for strip
                        peakIsInPlane(peak:Peak)
                          :param peak:<Peak> peak of interest
                          :return <bool>
    peakIsInFlankingPlane   Return whether the peak is in planes flanking currently displayed planes for strip
                              peakIsInFlankingPlane(peak:Peak)
                                :param peak:<Peak> peak of interest
                                :return <bool>
    peakPickPosition  Pick peak at position for all spectra currently displayed in strip
                        peakPickPosition(position:List[float])
                          :param position:<List> coordinates to test
                          :return <Tuple>:(<Peak>, ...)
    peakPickRegion    Peak pick all spectra currently displayed in strip in selectedRegion
                        selectedRegion:List[List[float])
                          :param selectedRegion:<List>  of <List> of coordinates to test
                          :return <Tuple>:(<Peak>, ...)
    """

    # TODO:ED: complete the above; also port to GuiStrip1d

    def __init__(self, spectrumDisplay):
        """
        Initialise Nd spectra object
    
        :param spectrumDisplay: spectrumDisplay instance
        """

        super().__init__(spectrumDisplay)

        # the scene knows which items are in it but they are stored as a list and the below give fast access from API object to QGraphicsItem
        ###self.peakLayerDict = {}  # peakList --> peakLayer
        ###self.peakListViewDict = {}  # peakList --> peakListView
        self.spectrumActionDict = {}  # apiDataSource --> toolbar action (i.e. button); used in SpectrumToolBar

        self.haveSetupZWidgets = False
        self.viewStripMenu = _getNdDefaultMenu(self)
        self._defaultMenu = self.viewStripMenu
        self._phasingMenu = _getNdPhasingMenu(self)
        self._peakMenu = _getNdPeakMenu(self)
        self._integralMenu = _getNdIntegralMenu(self)
        self._multipletMenu = _getNdMultipletMenu(self)
        self._axisMenu = _getNdAxisMenu(self)

        self._contextMenus.update({DefaultMenu  : self._defaultMenu,
                                   PhasingMenu  : self._phasingMenu,
                                   PeakMenu     : self._peakMenu,
                                   IntegralMenu : self._integralMenu,
                                   MultipletMenu: self._multipletMenu,
                                   AxisMenu     : self._axisMenu
                                   })

        # self.viewBox.invertX()
        # self.viewBox.invertY()
        ###self.region = guiSpectrumDisplay.defaultRegion()
        self.planeLabel = None
        self.axesSwapped = False
        self.calibrateXNDWidgets = None
        self.calibrateYNDWidgets = None
        self.widgetIndex = 3  #start adding widgets from row 3

        self.planeToolbar = None
        # TODO: this should be refactored; together with the 'Z-plane' mess: should general, to be used for other dimensions
        # Adds the plane toolbar to the strip.
        callbacks = [self.prevZPlane, self.nextZPlane, self._setZPlanePosition, self._changePlaneCount]
        self.planeToolbar = PlaneToolbar(self._stripToolBarWidget, strip=self, callbacks=callbacks,
<<<<<<< HEAD
                                         grid=(0, 0), hPolicy='minimum', hAlign='left', vAlign='center',
                                         stripArrangement=getattr(self.spectrumDisplay, 'stripArrangement', None),
                                         containers = self._stripAxisCodes)

        self._resize()
=======
                                         grid=(0, 0), hPolicy='minimum', hAlign='center', vAlign='center',
                                         stripArrangement=getattr(self.spectrumDisplay, 'stripArrangement', None))
>>>>>>> b39ea4b9

        #self._stripToolBarWidget.addWidget(self.planeToolbar)
        #self.planeToolBar.hide()
        # test
        #PlaneSelectorWidget(qtParent=self._stripToolBarWidget, strip=self, axis=2, grid=(0,1))

        if len(self.orderedAxes) < 3:  # hide if only 2D
            self._stripToolBarWidget.setFixedHeight(0)

        #self.mouseDragEvent = self._mouseDragEvent
        # self.updateRegion = self._updateRegion

        # self.plotWidget.scene().sigMouseMoved.connect(self._mouseMoved)

        self.setMinimumWidth(150)
        self.setMinimumHeight(150)

        # self.planeToolbar.setSizePolicy(QtWidgets.QSizePolicy.Ignored, QtWidgets.QSizePolicy.MinimumExpanding)

        # self._widgets = []
        # while layout.count():  # clear the layout and store
        #   self._widgets.append(layout.takeAt(0).widget())
        # self._widgets.insert(currentIndex, self)

        # self._printWidgets(self)

        # self.plotWidget.setSizePolicy(QtWidgets.QSizePolicy.Ignored, QtWidgets.QSizePolicy.Preferred)
        self.setSizePolicy(QtWidgets.QSizePolicy.Ignored, QtWidgets.QSizePolicy.Preferred)

    def _printWidgets(self, wid, level=0):
        try:
            print('  ' * level, '>>>', wid)
            layout = wid.layout()

            for ww in range(layout.count()):
                wid = layout.itemAt(ww).widget()
                self._printWidgets(wid, level + 1)
                wid.setMinimumWidth(10)
        except Exception as es:
            pass

    def _rebuildStripContours(self):
        # self._rebuildContours()

        self._CcpnGLWidget._updateVisibleSpectrumViews()

        # redraw the contours
        from ccpn.ui.gui.lib.OpenGL.CcpnOpenGL import GLNotifier

        GLSignals = GLNotifier(parent=self)

        for specNum, thisSpecView in enumerate(self.spectrumViews):
            thisSpecView.buildContours = True

        GLSignals.emitPaintEvent()

    def showExportDialog(self):
        """show the export strip to file dialog
        """
        from ccpn.ui.gui.popups.ExportStripToFile import ExportStripToFilePopup as ExportDialog

        self.exportPdf = ExportDialog(parent=self.mainWindow,
                                      mainWindow=self.mainWindow,
                                      strips=self.spectrumDisplay.strips,
                                      preferences=self.mainWindow.application.preferences.general)
        self.exportPdf.exec_()

    @logCommand(get='self')
    def copyStrip(self):
        """
        Copy the strip into new SpectrumDisplay
        """
        with undoBlock():
            # create a new spectrum display
            newDisplay = self.mainWindow.createSpectrumDisplay(self.spectra[0], axisOrder=self.axisOrder)
            for spectrum in self.spectra:
                newDisplay.displaySpectrum(spectrum)

            # newDisplay.autoRange()
            copyStripPosition(self, newDisplay.strips[0])

    @logCommand(get='self')
    def flipXYAxis(self):
        """
        Flip the X and Y axes
        """
        nDim = len(self.axisOrder)
        if nDim < 2:
            getLogger().warning('Too few dimensions for XY flip')
        else:
            axisOrder = [self.axisOrder[1], self.axisOrder[0]]
            if nDim > len(axisOrder):
                axisOrder.extend(self.axisOrder[2:])

            with undoBlock():
                # create a new spectrum display with the new axis order
                newDisplay = self.mainWindow.createSpectrumDisplay(self.spectra[0], axisOrder=axisOrder)
                for spectrum in self.spectra:
                    newDisplay.displaySpectrum(spectrum)

                # newDisplay.autoRange()
                copyStripPosition(self, newDisplay.strips[0])

    @logCommand(get='self')
    def flipXZAxis(self):
        """
        Flip the X and Z axes
        """
        nDim = len(self.axisOrder)
        if nDim < 3:
            getLogger().warning('Too few dimensions for XZ flip')
        else:
            axisOrder = [self.axisOrder[2], self.axisOrder[1], self.axisOrder[0]]

            # add any remaining axes of the strip to the list
            if nDim > len(axisOrder):
                axisOrder.extend(self.axisOrder[3:])

            with undoBlock():
                # create a new spectrum display with the new axis order
                newDisplay = self.mainWindow.createSpectrumDisplay(self.spectra[0], axisOrder=axisOrder)
                for spectrum in self.spectra:  #[1:]:
                    newDisplay.displaySpectrum(spectrum)

                # newDisplay.autoRange()
                copyStripPosition(self, newDisplay.strips[0])

    @logCommand(get='self')
    def flipYZAxis(self):
        """
        Flip the Y and Z axes
        """
        nDim = len(self.axisOrder)
        if nDim < 3:
            getLogger().warning('Too few dimensions for YZ flip')
        else:
            axisOrder = [self.axisOrder[0], self.axisOrder[2], self.axisOrder[1]]

            # add any remaining axes of the strip to the list
            if nDim > len(axisOrder):
                axisOrder.extend(self.axisOrder[3:])

            with undoBlock():
                # create a new spectrum display with the new axis order
                newDisplay = self.mainWindow.createSpectrumDisplay(self.spectra[0], axisOrder=axisOrder)
                for spectrum in self.spectra:
                    newDisplay.displaySpectrum(spectrum)

                # newDisplay.autoRange()
                copyStripPosition(self, newDisplay.strips[0])

    def reorderSpectra(self):
        pass

    # def resetZoom(self, axis=None):
    #   """
    #   Resets zoom of strip axes to limits of maxima and minima of the limits of the displayed spectra.
    #   """
    #   x = []
    #   y = []
    #   for spectrumView in self.spectrumViews:
    #
    #     # Get spectrum dimension index matching display X and Y
    #     # without using axis codes, as they may not match
    #     spectrumIndices = spectrumView._displayOrderSpectrumDimensionIndices
    #     spectrumLimits = spectrumView.spectrum.spectrumLimits
    #     x.append(spectrumLimits[spectrumIndices[0]])
    #     y.append(spectrumLimits[spectrumIndices[1]])
    #     # xIndex = spectrumView.spectrum.axisCodes.index(self.axisCodes[0])
    #     # yIndex = spectrumView.spectrum.axisCodes.index(self.axisCodes[1])
    #     # x.append(spectrumView.spectrum.spectrumLimits[xIndex])
    #     # y.append(spectrumView.spectrum.spectrumLimits[yIndex])
    #
    #   xArray = numpy.array(x).flatten()
    #   yArray = numpy.array(y).flatten()
    #
    #   zoomXArray = ([min(xArray), max(xArray)])
    #   zoomYArray = ([min(yArray), max(yArray)])
    #   self.zoomToRegion(zoomXArray, zoomYArray)
    #
    #   self.pythonConsole.writeConsoleCommand("strip.resetZoom()", strip=self)
    #   getLogger().info("strip = application.getByGid('%s')\nstrip.resetZoom()" % self.pid)
    #   return zoomXArray, zoomYArray

    def resetAxisRange(self, axis):
        if axis is None:
            return

        positionArray = []

        for spectrumView in self.spectrumViews:
            # Get spectrum dimension index matching display X or Y
            # without using axis codes, as they may not match
            spectrumIndices = spectrumView._displayOrderSpectrumDimensionIndices
            spectrumLimits = spectrumView.spectrum.spectrumLimits
            positionArray.append(spectrumLimits[spectrumIndices[axis]])

        positionArrayFlat = numpy.array(positionArray).flatten()
        zoomArray = ([min(positionArrayFlat), max(positionArrayFlat)])
        if axis == 0:
            self.zoomX(*zoomArray)
        elif axis == 1:
            self.zoomY(*zoomArray)

    def getAxisRange(self, axis):
        if axis is None:
            return

        positionArray = []

        for spectrumView in self.spectrumViews:
            # Get spectrum dimension index matching display X or Y
            # without using axis codes, as they may not match
            spectrumIndices = spectrumView._displayOrderSpectrumDimensionIndices
            spectrumLimits = spectrumView.spectrum.spectrumLimits
            positionArray.append(spectrumLimits[spectrumIndices[axis]])

        positionArrayFlat = numpy.array(positionArray).flatten()
        zoomArray = ([min(positionArrayFlat), max(positionArrayFlat)])

        return zoomArray
        # if axis == 0:
        #   self.zoomX(*zoomArray)
        # elif axis == 1:
        #   self.zoomY(*zoomArray)

    # def _updateRegion(self, viewBox):
    #     # this is called when the viewBox is changed on the screen via the mouse
    #
    #     GuiStrip._updateRegion(self, viewBox)
    #     self._updateTraces()

    def _toggleLastAxisOnly(self):
        self.spectrumDisplay.setLastAxisOnly(lastAxisOnly=self.lastAxisOnlyCheckBox.isChecked())
        self.spectrumDisplay.showAxes()

    def _updateTraces(self):

        try:
            self._CcpnGLWidget.updateHTrace = self.hTraceAction.isChecked()
            self._CcpnGLWidget.updateVTrace = self.vTraceAction.isChecked()

            # don't need this now - should be turned on with togglePhasingConsole, mode: PC
            # for strip in self.spectrumDisplay.strips:
            #   if strip.hTraceAction.isChecked() or strip.vTraceAction.isChecked():
            #     self.spectrumDisplay.phasingFrame.setVisible(True)
            #     break
            # else:
            #   self.spectrumDisplay.phasingFrame.setVisible(False)

        except Exception as es:
            getLogger().debugGL('OpenGL widget not instantiated')

        # return
        #
        # cursorPosition = self.current.cursorPosition
        # if cursorPosition:
        #     position = list(cursorPosition)
        #     for axis in self.orderedAxes[2:]:
        #         position.append(axis.position)
        #     point = QtCore.QPointF(cursorPosition[0], cursorPosition[1])
        #     pixel = self.viewBox.mapViewToScene(point)
        #     cursorPixel = (pixel.x(), pixel.y())
        #     updateHTrace = self.hTraceAction.isChecked()
        #     updateVTrace = self.vTraceAction.isChecked()
        #
        #     for spectrumView in self.spectrumViews:
        #         spectrumView._updateTrace(position, cursorPixel, updateHTrace, updateVTrace)

    def toggleHorizontalTrace(self):
        """
        Toggles whether or not horizontal trace is displayed.
        """
        if not self.spectrumDisplay.phasingFrame.isVisible():
            self.spectrumDisplay.setHorizontalTraces(self.hTraceAction.isChecked())

    def _setHorizontalTrace(self, trace):
        """
        Toggles whether or not horizontal trace is displayed.
        """
        if not self.spectrumDisplay.phasingFrame.isVisible():
            self.hTraceAction.setChecked(trace)
            self._updateTraces()

    def toggleVerticalTrace(self):
        """
        Toggles whether or not vertical trace is displayed.
        """
        if not self.spectrumDisplay.phasingFrame.isVisible():
            self.spectrumDisplay.setVerticalTraces(self.vTraceAction.isChecked())

    def _setVerticalTrace(self, trace):
        """
        Toggles whether or not vertical trace is displayed.
        """
        if not self.spectrumDisplay.phasingFrame.isVisible():
            self.vTraceAction.setChecked(trace)
            self._updateTraces()

    def toggleLastAxisOnly(self):
        """
        Toggles whether the axis is displayed in the last strip of the display.
        """
        self.lastAxisOnlyCheckBox.setChecked(not self.lastAxisOnlyCheckBox.isChecked())
        self._toggleLastAxisOnly()

    def _mouseMoved(self, positionPixel):

        if self.isDeleted:
            return

        #GuiStrip._mouseMoved(self, positionPixel)
        self._updateTraces()

    def _setZWidgets(self, ignoreSpectrumView=None):
        """
        # CCPN INTERNAL - called in _changedBoundDisplayAxisOrdering function of SpectrumDisplayNd.py
        Sets values for the widgets in the plane toolbar.
        """
        for n, zAxis in enumerate(self.orderedAxes[2:]):
            minZPlaneSize = None
            minAliasedFrequency = maxAliasedFrequency = None
            for spectrumView in self.spectrumViews:

                if ignoreSpectrumView and spectrumView._wrappedData and \
                        ignoreSpectrumView is spectrumView._wrappedData.spectrumView:
                    continue

                # spectrum = spectrumView.spectrum
                # zDim = spectrum.axisCodes.index(zAxis.code)

                # position, width, totalPointCount, minFrequency, maxFrequency, dataDim = (
                #   spectrumView._getSpectrumViewParams(n+2))
                viewParams = spectrumView._getSpectrumViewParams(n + 2)

                if not viewParams:
                    continue

                indices = getAxisCodeMatchIndices(self.axisCodes, spectrumView.spectrum.axisCodes)
                alais = spectrumView.spectrum.visibleAliasingRange

                minFrequency = viewParams.minAliasedFrequency
                maxFrequency = viewParams.maxAliasedFrequency
                freqRange = maxFrequency - minFrequency

                # sign is in the aliasingRange - wrong dim - check indices defined
                minFrequency += (freqRange * alais[indices[n + 2]][0])
                maxFrequency += (freqRange * alais[indices[n + 2]][1])

                if minFrequency is not None:
                    if minAliasedFrequency is None or minFrequency < minAliasedFrequency:
                        minAliasedFrequency = minFrequency

                if maxFrequency is not None:
                    if maxAliasedFrequency is None or maxFrequency > maxAliasedFrequency:
                        maxAliasedFrequency = maxFrequency

                width = viewParams.valuePerPoint
                if minZPlaneSize is None or width < minZPlaneSize:
                    minZPlaneSize = width

            if minZPlaneSize is None:
                minZPlaneSize = 1.0  # arbitrary
            else:
                # Necessary, otherwise it does not know what width it should have
                zAxis.width = minZPlaneSize

            planeLabel = self.planeToolbar.planeLabels[n]

            planeLabel.setSingleStep(minZPlaneSize)

            # have to do the following in order: maximum, value, minimum
            # otherwise Qt will set bogus value to guarantee that minimum <= value <= maximum

            if maxAliasedFrequency is not None:
                planeLabel.setMaximum(maxAliasedFrequency)

            planeLabel.setValue(zAxis.position)
            # planeLabel.setValue(int(zAxis.position)-(zAxis.position % 1))

            if minAliasedFrequency is not None:
                planeLabel.setMinimum(minAliasedFrequency)

            if not self.haveSetupZWidgets:
                # have to set this up here, otherwise the callback is called too soon and messes up the position
                planeLabel.editingFinished.connect(partial(self._setZPlanePosition, n, planeLabel.value()))

        self.haveSetupZWidgets = True

    def changeZPlane(self, n: int = 0, planeCount: int = None, position: float = None):
        """
        Changes the position of the z axis of the strip by number of planes or a ppm position, depending
        on which is specified.
        """
        if self.isDeleted:
            return

        zAxis = self.orderedAxes[n + 2]
        planeLabel = self.planeToolbar.planeLabels[n]
        planeSize = planeLabel.singleStep()

        # below is hack to prevent initial setting of value to 99.99 when dragging spectrum onto blank display
        if planeLabel.minimum() == 0 and planeLabel.value() == 99.99 and planeLabel.maximum() == 99.99:
            return

        if planeCount:
            delta = planeSize * planeCount
            position = zAxis.position + delta

            # if planeLabel.minimum() <= position <= planeLabel.maximum():
            #   zAxis.position = position
            # #planeLabel.setValue(zAxis.position)

            # # wrap the zAxis position when incremented/decremented beyond limits
            if position > planeLabel.maximum():
                zAxis.position = planeLabel.minimum()
            elif position < planeLabel.minimum():
                zAxis.position = planeLabel.maximum()
            else:
                zAxis.position = position
            self.axisRegionChanged(zAxis)

        elif position is not None:  # should always be the case
            if planeLabel.minimum() <= position <= planeLabel.maximum():
                zAxis.position = position
                self.pythonConsole.writeConsoleCommand("strip.changeZPlane(position=%f)" % position, strip=self)
                getLogger().info("strip = application.getByGid('%s')\nstrip.changeZPlane(position=%f)" % (self.pid, position))
                #planeLabel.setValue(zAxis.position)
                self.axisRegionChanged(zAxis)

            # else:
            #   print('position is outside spectrum bounds')

    def _changePlaneCount(self, n: int = 0, value: int = 1):
        """
        Changes the number of planes displayed simultaneously.
        """
        zAxis = self.orderedAxes[n + 2]
        planeLabel = self.planeToolbar.planeLabels[n]
        zAxis.width = value * planeLabel.singleStep()
        self._rebuildStripContours()

    def nextZPlane(self, n: int = 0, *args):
        """
        Increases z ppm position by one plane
        """
        self.changeZPlane(n, planeCount=-1)  # -1 because ppm units are backwards
        self._rebuildStripContours()

        self.pythonConsole.writeConsoleCommand("strip.nextZPlane()", strip=self)
        getLogger().info("application.getByGid(%r).nextZPlane()" % self.pid)

    def prevZPlane(self, n: int = 0, *args):
        """
        Decreases z ppm position by one plane
        """
        self.changeZPlane(n, planeCount=1)
        self._rebuildStripContours()

        self.pythonConsole.writeConsoleCommand("strip.prevZPlane()", strip=self)
        getLogger().info("application.getByGid(%r).prevZPlane()" % self.pid)

    def _setZPlanePosition(self, n: int, value: float):
        """
        Sets the value of the z plane position box if the specified value is within the displayable limits.
        """
        planeLabel = self.planeToolbar.planeLabels[n]
        if 1:  # planeLabel.valueChanged: (<-- isn't that always true??)
            value = planeLabel.value()
        # 8/3/2016 Rasmus Fogh. Fixed untested (obvious bug)
        # if planeLabel.minimum() <= planeLabel.value() <= planeLabel.maximum():

        if planeLabel.minimum() <= value <= planeLabel.maximum():
            self.changeZPlane(n, position=value)
            self._rebuildStripContours()

    # def setPlaneCount(self, n:int=0, value:int=1):
    #   """
    #   Sets the number of planes to be displayed simultaneously.
    #   """
    #   planeCount = self.planeToolbar.planeCounts[n]
    #   self.changePlaneCount(value=(value/planeCount.oldValue))
    #   planeCount.oldValue = value

    def _findPeakListView(self, peakList: PeakList):
        if hasattr(self, 'spectrumViews'):
            for spectrumView in self.spectrumViews:
                for peakListView in spectrumView.peakListViews:
                    if peakList is peakListView.peakList:
                        #self.peakListViewDict[peakList] = peakListView
                        return peakListView

        return None

    def resizeEvent(self, event):
        super(GuiStripNd, self).resizeEvent(event)
        # call subclass _resize event
        self._resize()

        # if hasattr(self, 'spectrumViews'):
        #     for spectrumView in self.spectrumViews:
        #         spectrumView.updateGeometryChange()

    def _addCalibrateXNDSpectrumWidget(self):
        """add a new widget for calibrateX
        """
        from ccpn.ui.gui.widgets.CalibrateXSpectrumNDWidget import CalibrateXNDWidgets

        sdWid = self.spectrumDisplay.mainWidget
        self.widgetIndex += 1
        self.calibrateXNDWidgets = CalibrateXNDWidgets(sdWid, mainWindow=self.mainWindow, strip=self,
                                                       grid=(self.widgetIndex, 0), gridSpan=(1, 7))

    def toggleCalibrateX(self):
        if self.calibrateXAction.isChecked():
            if self.calibrateXNDWidgets is None:
                self._addCalibrateXNDSpectrumWidget()
            self.calibrateXNDWidgets.setVisible(True)
            self.calibrateXNDWidgets._toggleLines()
            # self.calibrateXNDWidgets.resetUndos()

        else:
            self.calibrateXNDWidgets.setVisible(False)
            self.calibrateXNDWidgets._toggleLines()

    def _addCalibrateYNDSpectrumWidget(self):
        """add a new widget for calibrateY
        """
        from ccpn.ui.gui.widgets.CalibrateYSpectrumNDWidget import CalibrateYNDWidgets

        sdWid = self.spectrumDisplay.mainWidget
        self.widgetIndex += 1
        self.calibrateYNDWidgets = CalibrateYNDWidgets(sdWid, mainWindow=self.mainWindow, strip=self,
                                                       grid=(self.widgetIndex, 0), gridSpan=(1, 7))

    def toggleCalibrateY(self):
        if self.calibrateYAction.isChecked():
            if self.calibrateYNDWidgets is None:
                self._addCalibrateYNDSpectrumWidget()
            self.calibrateYNDWidgets.setVisible(True)
            self.calibrateYNDWidgets._toggleLines()
            # self.calibrateYNDWidgets.resetUndos()

        else:
            self.calibrateYNDWidgets.setVisible(False)
            self.calibrateYNDWidgets._toggleLines()

    def toggleCalibrateXY(self):
        """Toggle widgets for both axes
        """
        if self.calibrateXYAction.isChecked():
            if self.calibrateXNDWidgets is None:
                self._addCalibrateXNDSpectrumWidget()
            self.calibrateXNDWidgets.setVisible(True)
            self.calibrateXNDWidgets._toggleLines()
            # self.calibrateXNDWidgets.resetUndos()

            if self.calibrateYNDWidgets is None:
                self._addCalibrateYNDSpectrumWidget()
            self.calibrateYNDWidgets.setVisible(True)
            self.calibrateYNDWidgets._toggleLines()
            # self.calibrateYNDWidgets.resetUndos()

        else:
            self.calibrateXNDWidgets.setVisible(False)
            self.calibrateXNDWidgets._toggleLines()
            self.calibrateYNDWidgets.setVisible(False)
            self.calibrateYNDWidgets._toggleLines()

    def _closeCalibrateX(self):
        self.calibrateXYAction.setChecked(False)
        self.toggleCalibrateXY()

    def _closeCalibrateY(self):
        self.calibrateXYAction.setChecked(False)
        self.toggleCalibrateXY()

    def _createObjectMark(self, obj, axisIndex=None):
        """Create a mark at the object position.
        Could be Peak/Multiplet.
        """
        try:
            defaultColour = self._preferences.defaultMarksColour
            position = obj.ppmPositions
            axisCodes = obj.axisCodes

            if axisIndex is not None:
                if (0 <= axisIndex < len(position)):
                    position = (position[axisIndex],)
                    axisCodes = (axisCodes[axisIndex],)
                else:
                    return

            self._project.newMark(defaultColour, position, axisCodes)

        except Exception as es:
            getLogger().warning('Error setting mark at position')
            raise (es)<|MERGE_RESOLUTION|>--- conflicted
+++ resolved
@@ -163,16 +163,11 @@
         # Adds the plane toolbar to the strip.
         callbacks = [self.prevZPlane, self.nextZPlane, self._setZPlanePosition, self._changePlaneCount]
         self.planeToolbar = PlaneToolbar(self._stripToolBarWidget, strip=self, callbacks=callbacks,
-<<<<<<< HEAD
-                                         grid=(0, 0), hPolicy='minimum', hAlign='left', vAlign='center',
+                                         grid=(0, 0), hPolicy='minimum', hAlign='center', vAlign='center',
                                          stripArrangement=getattr(self.spectrumDisplay, 'stripArrangement', None),
                                          containers = self._stripAxisCodes)
 
         self._resize()
-=======
-                                         grid=(0, 0), hPolicy='minimum', hAlign='center', vAlign='center',
-                                         stripArrangement=getattr(self.spectrumDisplay, 'stripArrangement', None))
->>>>>>> b39ea4b9
 
         #self._stripToolBarWidget.addWidget(self.planeToolbar)
         #self.planeToolBar.hide()
