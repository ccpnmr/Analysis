--- conflicted
+++ resolved
@@ -85,12 +85,7 @@
         self.setMinimumWidth(150)
         self.setMinimumHeight(150)
 
-<<<<<<< HEAD
-        self.layout().setSpacing(0)
         self.header = StripHeader(parent=self, mainWindow=self.mainWindow, strip=self,
-=======
-        self.header = StripHeader(parent=self, mainWindow=self.mainWindow,
->>>>>>> 23105790
                                   grid=(0, 0), gridSpan=(1, 2), setLayout=True, spacing=(0, 0))
 
         self._useCcpnGL = True
