--- conflicted
+++ resolved
@@ -955,7 +955,6 @@
         except:
             getLogger().debugGL('OpenGL widget not instantiated', spectrumDisplay=self.spectrumDisplay, strip=self)
 
-<<<<<<< HEAD
         # return
         #
         # # TODO:GEERTEN: Fix  (not yet picked-up!; why? - ED: old code, return statement above)
@@ -965,62 +964,6 @@
         # for spectrumView in self.spectrumViews:
         #     spectrumView.setPivotColour(colour)
         #     spectrumView._updatePhasing()
-=======
-        return
-
-        # TODO:GEERTEN: Fix  (not yet picked-up!; why? - ED: old code, return statement above)
-        colour = getColours()[GUISTRIP_PIVOT]
-        self.hPhasingPivot.setPen({'color': colour})
-        self.vPhasingPivot.setPen({'color': colour})
-        for spectrumView in self.spectrumViews:
-            spectrumView.setPivotColour(colour)
-            spectrumView._updatePhasing()
-
-    def _updateXRegion(self, viewBox):
-        # this is called when the viewBox is changed on the screen via the mouse
-        # this code is complicated because need to keep viewBox region and axis region in sync
-        # and there can be different viewBoxes with the same axis
-
-        assert viewBox is self.viewBox, 'viewBox = %s, self.viewBox = %s' % (viewBox, self.viewBox)
-
-        self._updateX()
-        self._updatePhasing()
-
-    def _updateYRegion(self, viewBox):
-        # this is called when the viewBox is changed on the screen via the mouse
-        # this code is complicated because need to keep viewBox region and axis region in sync
-        # and there can be different viewBoxes with the same axis
-
-        assert viewBox is self.viewBox, 'viewBox = %s, self.viewBox = %s' % (viewBox, self.viewBox)
-
-        self._updateY()
-        self._updatePhasing()
-
-    def _updateX(self):
-
-        def _widthsChangedEnough(r1, r2, tol=1e-5):
-            r1 = sorted(r1)
-            r2 = sorted(r2)
-            minDiff = abs(r1[0] - r2[0])
-            maxDiff = abs(r1[1] - r2[1])
-            return (minDiff > tol) or (maxDiff > tol)
-
-        # this only wants to get the scaling of the modified strip and not the actual values
-
-        xRange = list(self.viewBox.viewRange()[0])
-        for strip in self.spectrumDisplay.strips:
-            if strip is not self:
-                stripXRange = list(strip.viewBox.viewRange()[0])
-                if _widthsChangedEnough(stripXRange, xRange):
-                    # TODO:ED check whether the strip has a range set yet
-                    diff = (xRange[1] - xRange[0]) / 2.0
-                    mid = (stripXRange[1] + stripXRange[0]) / 2.0
-                    xRange = (mid - diff, mid + diff)
-
-                    strip.viewBox.setXRange(*xRange, padding=0)
-
-    def _updateY(self):
->>>>>>> 43f4b40f
 
     # def _updateXRegion(self, viewBox):
     #     # this is called when the viewBox is changed on the screen via the mouse
@@ -1046,7 +989,6 @@
     #     self._updateY()
     #     self._updatePhasing()
 
-<<<<<<< HEAD
     # def _updateX(self):
     #
     #     def _widthsChangedEnough(r1, r2, tol=1e-5):
@@ -1089,14 +1031,6 @@
     #             stripYRange = list(strip.viewBox.viewRange()[1])
     #             if _widthsChangedEnough(stripYRange, yRange):
     #                 strip.viewBox.setYRange(*yRange, padding=0)
-=======
-        yRange = list(self.viewBox.viewRange()[1])
-        for strip in self.spectrumDisplay.strips:
-            if strip is not self:
-                stripYRange = list(strip.viewBox.viewRange()[1])
-                if _widthsChangedEnough(stripYRange, yRange):
-                    strip.viewBox.setYRange(*yRange, padding=0)
->>>>>>> 43f4b40f
 
     def _toggleCrossHair(self):
         " Toggles whether crosshair is visible"
@@ -1272,7 +1206,6 @@
         except:
             getLogger().debugGL('OpenGL widget not instantiated')
 
-<<<<<<< HEAD
     # def zoomToRegion(self, xRegion: typing.Tuple[float, float], yRegion: typing.Tuple[float, float]):
     #     """
     #     Zooms strip to the specified region
@@ -1281,15 +1214,6 @@
     #     padding = self.application.preferences.general.stripRegionPadding
     #     self.viewBox.setXRange(*xRegion, padding=padding)
     #     self.viewBox.setYRange(*yRegion, padding=padding)
-=======
-    def zoomToRegion(self, xRegion: typing.Tuple[float, float], yRegion: typing.Tuple[float, float]):
-        """
-        Zooms strip to the specified region
-        """
-        padding = self.application.preferences.general.stripRegionPadding
-        self.viewBox.setXRange(*xRegion, padding=padding)
-        self.viewBox.setYRange(*yRegion, padding=padding)
->>>>>>> 43f4b40f
 
     def zoomX(self, x1: float, x2: float):
         """
@@ -1394,7 +1318,6 @@
         """
         Restores last saved region to the zoom stack for the strip.
         """
-<<<<<<< HEAD
         if not self._finaliseDone: return
 
         # if len(self.storedZooms) != 0:
@@ -1404,15 +1327,6 @@
         #     self.plotWidget.setYRange(restoredZoom[1][0], restoredZoom[1][1], padding=padding)
         # else:
         #     self.resetZoom()
-=======
-        if len(self.storedZooms) != 0:
-            restoredZoom = self.storedZooms.pop()
-            padding = self.application.preferences.general.stripRegionPadding
-            self.plotWidget.setXRange(restoredZoom[0][0], restoredZoom[0][1], padding=padding)
-            self.plotWidget.setYRange(restoredZoom[1][0], restoredZoom[1][1], padding=padding)
-        else:
-            self.resetZoom()
->>>>>>> 43f4b40f
 
         try:
             self._CcpnGLWidget.restoreZoom()
@@ -1444,7 +1358,6 @@
         """
         zoom in to the strip.
         """
-<<<<<<< HEAD
         if not self._finaliseDone: return
 
         # zoomPercent = -self.application.preferences.general.zoomPercent / 100.0
@@ -1462,23 +1375,6 @@
         # nb = b - zoomPercent * dy
         # self.plotWidget.setXRange(nl, nr, padding=padding)
         # self.plotWidget.setYRange(nb, nt, padding=padding)
-=======
-        zoomPercent = -self.application.preferences.general.zoomPercent / 100.0
-        padding = self.application.preferences.general.stripRegionPadding
-        currentRange = self.viewBox.viewRange()
-        l = currentRange[0][0]
-        r = currentRange[0][1]
-        b = currentRange[1][0]
-        t = currentRange[1][1]
-        dx = (r - l) / 2.0
-        dy = (t - b) / 2.0
-        nl = l - zoomPercent * dx
-        nr = r + zoomPercent * dx
-        nt = t + zoomPercent * dy
-        nb = b - zoomPercent * dy
-        self.plotWidget.setXRange(nl, nr, padding=padding)
-        self.plotWidget.setYRange(nb, nt, padding=padding)
->>>>>>> 43f4b40f
 
         try:
             self._CcpnGLWidget.zoomIn()
@@ -1489,7 +1385,6 @@
         """
         zoom out of the strip.
         """
-<<<<<<< HEAD
         if not self._finaliseDone: return
 
         # zoomPercent = +self.application.preferences.general.zoomPercent / 100.0
@@ -1507,23 +1402,6 @@
         # nb = b - zoomPercent * dy
         # self.plotWidget.setXRange(nl, nr, padding=padding)
         # self.plotWidget.setYRange(nb, nt, padding=padding)
-=======
-        zoomPercent = +self.application.preferences.general.zoomPercent / 100.0
-        padding = self.application.preferences.general.stripRegionPadding
-        currentRange = self.viewBox.viewRange()
-        l = currentRange[0][0]
-        r = currentRange[0][1]
-        b = currentRange[1][0]
-        t = currentRange[1][1]
-        dx = (r - l) / 2.0
-        dy = (t - b) / 2.0
-        nl = l - zoomPercent * dx
-        nr = r + zoomPercent * dx
-        nt = t + zoomPercent * dy
-        nb = b - zoomPercent * dy
-        self.plotWidget.setXRange(nl, nr, padding=padding)
-        self.plotWidget.setYRange(nb, nt, padding=padding)
->>>>>>> 43f4b40f
 
         try:
             self._CcpnGLWidget.zoomOut()
