--- conflicted
+++ resolved
@@ -157,16 +157,12 @@
     XAXES = GLDefs.XAXISUNITS
     YAXES = GLDefs.YAXISUNITS
 
-    TRACECACHE = '_traceCache'  # attribuet to store the cached traces
+    TRACECACHE = '_traceCache'  # attribute to store the cached traces
 
     def __init__(self, strip=None, mainWindow=None, stripIDLabel=None):
         # TODO:ED add documentation
 
-<<<<<<< HEAD
-        super().__init__(parent=strip)
-=======
         super().__init__(strip)
->>>>>>> 8bd9b6c2
 
         # flag to display paintGL but keep an empty screen
         self._blankDisplay = False
