"""
Module Documentation here
"""
#=========================================================================================
# Licence, Reference and Credits
#=========================================================================================
__copyright__ = ""
__credits__ = ""
__licence__ = ("")
__reference__ = ("")
#=========================================================================================
# Last code modification:
#=========================================================================================
__modifiedBy__ = "$modifiedBy: Ed Brooksbank $"
__dateModified__ = "$dateModified$"
__version__ = "$Revision$"
#=========================================================================================
# Created:
#=========================================================================================
__author__ = "$Author: Ed Brooksbank $"
__date__ = "$Date$"
#=========================================================================================
# Start of code
#=========================================================================================

from functools import partial
<<<<<<< HEAD
from ccpn.ui.gui.widgets.MessageDialog import showInfo
=======
>>>>>>> a5223453
from ccpn.util.Logging import getLogger
from ccpn.core.MultipletList import MultipletList
from ccpn.core.Spectrum import Spectrum
from ccpn.core.PeakList import PeakList
from ccpn.core.ChemicalShiftList import ChemicalShiftList
from ccpn.core.SpectrumGroup import SpectrumGroup
from ccpn.core.Note import Note
from ccpn.core.Sample import Sample
from ccpn.core.IntegralList import IntegralList
from ccpn.core.NmrChain import NmrChain
from ccpn.core.Chain import Chain
from ccpn.core.StructureEnsemble import StructureEnsemble
from ccpn.core.RestraintList import RestraintList
from ccpn.ui.gui.popups.SpectrumGroupEditor import SpectrumGroupEditor
from ccpn.ui.gui.widgets.Menu import Menu
<<<<<<< HEAD
=======
from ccpn.ui.gui.widgets.MessageDialog import showInfo, showWarning
>>>>>>> a5223453

from ccpn.ui.gui.popups.ChainPopup import ChainPopup
from ccpn.ui.gui.popups.ChemicalShiftListPopup import ChemicalShiftListPopup
from ccpn.ui.gui.popups.ComplexEditorPopup import ComplexEditorPopup
from ccpn.ui.gui.popups.CreateChainPopup import CreateChainPopup
from ccpn.ui.gui.popups.CreateNmrChainPopup import CreateNmrChainPopup
from ccpn.ui.gui.popups.DataSetPopup import DataSetPopup
from ccpn.ui.gui.popups.IntegralListPropertiesPopup import IntegralListPropertiesPopup
from ccpn.ui.gui.popups.MultipletListPropertiesPopup import MultipletListPropertiesPopup
from ccpn.ui.gui.popups.NmrAtomPopup import NmrAtomPopup
from ccpn.ui.gui.popups.NmrChainPopup import NmrChainPopup
from ccpn.ui.gui.popups.NmrResiduePopup import NmrResiduePopup
from ccpn.ui.gui.popups.NotesPopup import NotesPopup
from ccpn.ui.gui.popups.PeakListPropertiesPopup import PeakListPropertiesPopup
from ccpn.ui.gui.popups.RestraintListPopup import RestraintListPopup
from ccpn.ui.gui.popups.SampleComponentPropertiesPopup import SampleComponentPopup
from ccpn.ui.gui.popups.SamplePropertiesPopup import SamplePropertiesPopup
from ccpn.ui.gui.popups.SpectrumPropertiesPopup import SpectrumPropertiesPopup
from ccpn.ui.gui.popups.StructureEnsemblePopup import StructureEnsemblePopup
from ccpn.ui.gui.popups.SubstancePropertiesPopup import SubstancePropertiesPopup


<<<<<<< HEAD
# OPEN_ITEM_DICT = {
#     Spectrum.className         : _openSpectrumDisplay,
#     PeakList.className         : showPeakTable,
#     IntegralList.className     : showIntegralTable,
#     MultipletList.className    : showMultipletTable,
#     NmrChain.className         : showNmrResidueTable,
#     Chain.className            : showResidueTable,
#     SpectrumGroup.className    : _openSpectrumGroup,
#     Sample.className           : _openSampleSpectra,
#     ChemicalShiftList.className: showChemicalShiftTable,
#     RestraintList.className    : showRestraintTable,
#     Note.lastModified          : showNotesEditor,
#     StructureEnsemble.className: showStructureTable
#     }


# def _openNote(mainWindow, note, position=None, relativeTo=None):
#     application = mainWindow.application
#     application.showNotesEditor(note=note, position=position, relativeTo=relativeTo)


# def _openIntegralList(mainWindow, integralList, position=None, relativeTo=None):
#     application = mainWindow.application
#     application.showIntegralTable(integralList=integralList, position=position, relativeTo=relativeTo)


# def _openPeakList(mainWindow, peakList, position=None, relativeTo=None):
#     application = mainWindow.application
#     application.showPeakTable(peakList=peakList, position=position, relativeTo=relativeTo)


# def _openMultipletList(mainWindow, multipletList, position=None, relativeTo=None):
#     application = mainWindow.application
#     application.showMultipletTable(multipletList=multipletList, position=position, relativeTo=relativeTo)


# def _openChemicalShiftList(mainWindow, chemicalShiftList, position=None, relativeTo=None):
#     application = mainWindow.application
#     application.showChemicalShiftTable(chemicalShiftList=chemicalShiftList, position=position, relativeTo=relativeTo)


# def _openRestraintList(mainWindow, restraintList, position=None, relativeTo=None):
#     application = mainWindow.application
#     application.showRestraintTable(restraintList=restraintList, position=position, relativeTo=relativeTo)


# def _openStructureTable(mainWindow, structureEnsemble, position=None, relativeTo=None):
#     application = mainWindow.application
#     application.showStructureTable(structureEnsemble=structureEnsemble, position=position, relativeTo=relativeTo)


# def _openNmrResidueTable(mainWindow, nmrChain, position=None, relativeTo=None):
#     application = mainWindow.application
#     application.showNmrResidueTable(nmrChain=nmrChain, position=position, relativeTo=relativeTo)


# def _openResidueTable(mainWindow, chain, position=None, relativeTo=None):
#     application = mainWindow.application
#     application.showResidueTable(chain=chain, position=position, relativeTo=relativeTo)


# TODO:ED FIX THIS FOR THE OTHER CALLS
OpenObjAction = {
    # Spectrum         : _openSpectrumDisplay,
    # PeakList         : _openPeakList,
    # MultipletList    : _openMultipletList,
    # NmrChain         : _openNmrResidueTable,
    # Chain            : _openResidueTable,
    # SpectrumGroup    : _openSpectrumGroup,
    # Sample           : _openSampleSpectra,
    # ChemicalShiftList: _openChemicalShiftList,
    # RestraintList    : _openRestraintList,
    # Note             : _openNote,
    # IntegralList     : _openIntegralList,
    # StructureEnsemble: _openStructureTable
    }


# TODO:ED NEED TO IMPLEMENT THE ABOVE AGAIN!!!!
def _openItemObject(mainWindow, objs, **kwds):
    """
    Abstract routine to activate a module to display objs
    Builds on OpenObjAction dict, generated below, which defines the handling for the various
    obj classes
    """
    spectrumDisplay = None

    for obj in objs:
        if obj:
            try:
                if obj.__class__ in OpenObjAction:

                    # if a spectrum object has already been opened then attach to that spectrumDisplay
                    if isinstance(obj, Spectrum) and spectrumDisplay:
                        spectrumDisplay.displaySpectrum(obj)

                    else:

                        # process objects to open
                        returnObj = OpenObjAction[obj.__class__](mainWindow, obj, **kwds)

                        # if the first spectrum then set the spectrumDisplay
                        if isinstance(obj, Spectrum):
                            spectrumDisplay = returnObj

                else:
                    info = showInfo('Not implemented yet!',
                                    'This function has not been implemented in the current version')
            except Exception as e:
                getLogger().warning('Error: %s' % e)
                # raise e


def _openSpectrumDisplay(mainWindow, spectrum, position=None, relativeTo=None):
    spectrumDisplay = mainWindow.createSpectrumDisplay(spectrum)

    if len(spectrumDisplay.strips) > 0:
        mainWindow.current.strip = spectrumDisplay.strips[0]
        # if spectrum.dimensionCount == 1:
        spectrumDisplay._maximiseRegions()
        # mainWindow.current.strip.plotWidget.autoRange()

    mainWindow.moduleArea.addModule(spectrumDisplay, position=position, relativeTo=relativeTo)

    # TODO:LUCA: the mainWindow.createSpectrumDisplay should do the reporting to console and log
    # This routine can then be ommitted and the call above replaced by the one remaining line
    mainWindow.pythonConsole.writeConsoleCommand(
            "application.createSpectrumDisplay(spectrum)", spectrum=spectrum)
    getLogger().info('spectrum = project.getByPid(%r)' % spectrum.id)
    getLogger().info('application.createSpectrumDisplay(spectrum)')

    return spectrumDisplay


def _openSpectrumGroup(mainWindow, spectrumGroup, position=None, relativeTo=None):
    '''displays spectrumGroup on spectrumDisplay. It creates the display based on the first spectrum of the group.
    Also hides the spectrumToolBar and shows spectrumGroupToolBar '''

    if len(spectrumGroup.spectra) > 0:
        spectrumDisplay = mainWindow.createSpectrumDisplay(spectrumGroup.spectra[0])
        mainWindow.moduleArea.addModule(spectrumDisplay, position=position, relativeTo=relativeTo)
        for spectrum in spectrumGroup.spectra:  # Add the other spectra
            spectrumDisplay.displaySpectrum(spectrum)

        spectrumDisplay.isGrouped = True
        spectrumDisplay.spectrumToolBar.hide()
        spectrumDisplay.spectrumGroupToolBar.show()
        spectrumDisplay.spectrumGroupToolBar._addAction(spectrumGroup)
        mainWindow.application.current.strip = spectrumDisplay.strips[0]
        # if any([sp.dimensionCount for sp in spectrumGroup.spectra]) == 1:
        spectrumDisplay._maximiseRegions()


def _openSampleSpectra(mainWindow, sample, position=None, relativeTo=None):
    """
    Add spectra linked to sample and sampleComponent. Particularly used for screening
    """
    if len(sample.spectra) > 0:
        spectrumDisplay = mainWindow.createSpectrumDisplay(sample.spectra[0])
        mainWindow.moduleArea.addModule(spectrumDisplay, position=position, relativeTo=relativeTo)
        for spectrum in sample.spectra:
            spectrumDisplay.displaySpectrum(spectrum)
        for sampleComponent in sample.sampleComponents:
            if sampleComponent.substance is not None:
                for spectrum in sampleComponent.substance.referenceSpectra:
                    spectrumDisplay.displaySpectrum(spectrum)
        mainWindow.application.current.strip = spectrumDisplay.strips[0]
        if all(sample.spectra[0].dimensionCount) == 1:
            mainWindow.application.current.strip.autoRange()


def _createSpectrumGroup(mainWindow, spectra=None or []):
    """This needs to be put into a more generic place.
    """
    popup = SpectrumGroupEditor(parent=mainWindow, mainWindow=mainWindow, editMode=False, defaultItems=spectra)
    popup.exec_()
    popup.raise_()


=======
>>>>>>> a5223453
class CreateNewObjectABC():
    """
    An ABC to implement an abstract callback function to create new object
    The __call__(self, dataPid, node) method acts as the callback function
    """

    # These should be subclassed
    parentMethodName = None  # The name of the method in the parent class

    # This can be subclassed
    def getObj(self):
        """returns obj from node or None"""
        return self.node.obj

    def __init__(self, **kwds):
        # store kewyword as attributes and as dict; acts as partial to popupClass
        for key, value in kwds.items():
            setattr(self, key, value)
        self.kwds = kwds
        # these get set upon callback
        self.node = None
        self.dataPid = None

    def __call__(self, mainWindow, dataPid, node):
        self.node = node
        self.dataPid = dataPid
        obj = self.getObj()
        # generate the new object
        func = getattr(obj, self.parentMethodName)
        if func is None:
            raise RuntimeError('Undefined function; cannot create new object (%s)' % dataPid)
        newObj = func(**self.kwds)
        return newObj


class _createNewDataSet(CreateNewObjectABC):
    parentMethodName = 'newDataSet'


class _createNewPeakList(CreateNewObjectABC):
    parentMethodName = 'newPeakList'


class _createNewChemicalShiftList(CreateNewObjectABC):
    parentMethodName = 'newChemicalShiftList'


class _createNewMultipletList(CreateNewObjectABC):
    parentMethodName = 'newMultipletList'


class _createNewNmrResidue(CreateNewObjectABC):
    parentMethodName = 'newNmrResidue'


class _createNewNmrAtom(CreateNewObjectABC):
    parentMethodName = 'newNmrAtom'


class _createNewNote(CreateNewObjectABC):
    parentMethodName = 'newNote'


class _createNewIntegralList(CreateNewObjectABC):
    parentMethodName = 'newIntegralList'


class _createNewSample(CreateNewObjectABC):
    parentMethodName = 'newSample'


class _createNewStructureEnsemble(CreateNewObjectABC):
    parentMethodName = 'newStructureEnsemble'


class RaisePopupABC():
    """
    An ABC to implement an abstract popup class
    The __call__(self, dataPid, node) method acts as the callback function
    """

    # These should be subclassed
    popupClass = None  # a sub-class of CcpNmrDialog; used to generate a popup
    objectArgumentName = 'obj'  # argument name set to obj passed to popupClass instantiation
    parentObjectArgumentName = None  # parent argument name set to obj passed to popupClass instantiation when useParent==True

    # This can be subclassed
    def getObj(self):
        """returns obj from node or None
        """
        obj = None if self.useNone else self.node.obj
        return obj

    def __init__(self, useParent=False, useNone=False, **kwds):
        """store kwds; acts as partial to popupClass
        useParent: use parentObjectArgumentName for passing obj to popupClass
        useNone: set obj to None
        """
        self.useParent = useParent  # Use parent of object
        if useParent and self.parentObjectArgumentName == None:
            raise RuntimeError('useParent==True requires definition of parentObjectArgumentName (%s)' % self)
        self.useNone = useNone
        self.kwds = kwds
        # these get set upon callback
        self.node = None
        self.dataPid = None

    def __call__(self, mainWindow, dataPid, node):
        self.node = node
        self.dataPid = dataPid
        obj = self.getObj()
        if self.useParent:
            self.kwds[self.parentObjectArgumentName] = obj
        else:
            self.kwds[self.objectArgumentName] = obj

        popup = self.popupClass(parent=node.sidebar, mainWindow=mainWindow,
                                **self.kwds)
        popup.exec()
        popup.raise_()


class _raiseNewChainPopup(RaisePopupABC):
    popupClass = CreateChainPopup
    parentObjectArgumentName = 'project'


class _raiseChainPopup(RaisePopupABC):
    popupClass = ChainPopup


class _raiseComplexEditorPopup(RaisePopupABC):
    popupClass = ComplexEditorPopup


class _raiseDataSetPopup(RaisePopupABC):
    popupClass = DataSetPopup
    # objectArgumentName = 'obj'


class _raiseChemicalShifListPopup(RaisePopupABC):
    popupClass = ChemicalShiftListPopup
    objectArgumentName = 'chemicalShiftList'


class _raisePeakListPopup(RaisePopupABC):
    popupClass = PeakListPropertiesPopup
    objectArgumentName = 'peakList'


class _raiseMultipletListPopup(RaisePopupABC):
    popupClass = MultipletListPropertiesPopup
    objectArgumentName = 'multipletList'


class _raiseCreateNmrChainPopup(RaisePopupABC):
    popupClass = CreateNmrChainPopup
    objectArgumentName = 'project'


class _raiseNmrChainPopup(RaisePopupABC):
    popupClass = NmrChainPopup
    # objectArgumentName = 'nmrChain'


class _raiseNmrResiduePopup(RaisePopupABC):
    popupClass = NmrResiduePopup
    objectArgumentName = 'nmrResidue'


class _raiseNmrAtomPopup(RaisePopupABC):
    popupClass = NmrAtomPopup
    objectArgumentName = 'nmrAtom'


class _raiseNotePopup(RaisePopupABC):
    popupClass = NotesPopup
    # objectArgumentName = 'obj'


class _raiseIntegralListPopup(RaisePopupABC):
    popupClass = IntegralListPropertiesPopup
    objectArgumentName = 'integralList'


class _raiseRestraintListPopup(RaisePopupABC):
    popupClass = RestraintListPopup
    objectArgumentName = 'restraintList'
    parentObjectArgumentName = 'dataSet'


class _raiseSamplePopup(RaisePopupABC):
    popupClass = SamplePropertiesPopup
    objectArgumentName = 'sample'


class _raiseSampleComponentPopup(RaisePopupABC):
    popupClass = SampleComponentPopup
    # NB This popup is structured slightly different, passing in different arguments
    objectArgumentName = 'sampleComponent'
    parentObjectArgumentName = 'sample'


class _raiseSpectrumPopup(RaisePopupABC):
    popupClass = SpectrumPropertiesPopup
    objectArgumentName = 'spectrum'


class _raiseSpectrumGroupEditorPopup(RaisePopupABC):
    popupClass = SpectrumGroupEditor

    def _execOpenItem(self, mainWindow):
        """Acts as the entry point for opening items in ccpnModuleArea
        """
        popup = self.popupClass(parent=mainWindow, mainWindow=mainWindow,
                                **self.kwds)
        popup.exec()
        popup.raise_()


class _raiseStructureEnsemblePopup(RaisePopupABC):
    popupClass = StructureEnsemblePopup
    # objectArgumentName = 'obj'


class _raiseSubstancePopup(RaisePopupABC):
    popupClass = SubstancePropertiesPopup
    objectArgumentName = 'substance'


class OpenItemABC():
    """
    An ABC to implement an abstract openItem in moduleArea class
    The __call__(self, dataPid, node) method acts as the callback function
    """

    # These should be subclassed
    openItemMethod = None  # a method to open the item in ccpnModuleArea
    objectArgumentName = 'obj'  # argument name set to obj passed to openItemClass instantiation
    openItemDirectMethod = None  # parent argument name set to obj passed to openItemClass instantiation when useParent==True
<<<<<<< HEAD

    validActionTargets = (Spectrum, PeakList, MultipletList,
                          NmrChain, Chain, SpectrumGroup, Sample, ChemicalShiftList,
                          RestraintList, Note, IntegralList, StructureEnsemble
=======
    useApplication = True
    hasOpenMethod = True
    contextMenuText = 'Open as a Module'

    validActionTargets = (Spectrum, PeakList, MultipletList, IntegralList,
                          NmrChain, Chain, SpectrumGroup, Sample, ChemicalShiftList,
                          RestraintList, Note, StructureEnsemble
>>>>>>> a5223453
                          )

    # This can be subclassed
    def getObj(self):
        """returns obj from node or None
        """
        obj = None if self.useNone else self.node.obj
        return obj

<<<<<<< HEAD
    def __init__(self, useApplication=True, useNone=False, **kwds):
=======
    def __init__(self, useNone=False, **kwds):
>>>>>>> a5223453
        """store kwds; acts as partial to openItemClass
        useApplication: if true, use the method attached to application
                     : if false, use openItemDirectMethod for opening object in ccpnModuleArea
        useNone: set obj to None
        """
<<<<<<< HEAD
        self.useApplication = useApplication  # Use parent of object
        if useApplication is False and self.openItemDirectMethod is None:
=======
        if self.useApplication is False and self.openItemDirectMethod is None:
>>>>>>> a5223453
            raise RuntimeError('useApplication==False requires definition of openItemDirectMethod (%s)' % self)
        self.useNone = useNone
        self.kwds = kwds
        # these get set upon callback
        self.node = None
        self.dataPid = None
<<<<<<< HEAD

    def __call__(self, dataPid, node, position, objs):
        """Call acts is the execute entry point for the callback.
=======
        self.mainWindow = None
        self.openAction = None

    def __call__(self, mainWindow, dataPid, node, position, objs):
        """__Call__ acts is the execute entry point for the callback.
>>>>>>> a5223453
        """
        self.node = node
        self.dataPid = dataPid
        obj = self.getObj()
        self.kwds[self.objectArgumentName] = obj
<<<<<<< HEAD

        self.mainWindow = node.sidebar.mainWindow
        self.application = self.mainWindow.application

        openableObjs = [obj for obj in objs if isinstance(obj, self.validActionTargets)]

        if len(openableObjs) > 0:
            contextMenu = Menu('', node.sidebar, isFloatWidget=True)

=======
        self.mainWindow = mainWindow

        self._initialise(dataPid, objs)
        self._openContextMenu(node.sidebar, position, objs)

    def _execOpenItem(self, mainWindow, obj):
        """Acts as an entry point for opening items in ccpnModuleArea
        """
        self.node = None
        self.dataPid = obj.pid
        self.kwds[self.objectArgumentName] = obj
        self.mainWindow = mainWindow

        self._initialise(obj.pid, [obj])
        return self.openAction()

    def _initialise(self, dataPid, objs):
        """Initialise settings for the object.
        """
        self.application = self.mainWindow.application
        openableObjs = [obj for obj in objs if isinstance(obj, self.validActionTargets)]

        if self.hasOpenMethod and len(openableObjs) > 0:
>>>>>>> a5223453
            if self.useApplication:
                func = getattr(self.application, self.openItemMethod)
            else:
                func = self.openItemDirectMethod

            if func is None:
                raise RuntimeError('Undefined function; cannot open object (%s)' % dataPid)

<<<<<<< HEAD
            openAction = partial(func, **self.kwds)
            contextMenu.addAction('Open as a module', openAction)

            # spectra = [o for o in openableObjs if isinstance(o, Spectrum)]
            # if len(spectra) > 0:
            #     contextMenu.addAction('Make SpectrumGroup From Selected', partial(_createSpectrumGroup, self.mainWindow, spectra))
            #
            # contextMenu.addAction('Delete', partial(self._deleteItemObject, objs))
            # canBeCloned = True
            # for obj in objs:
            #     if not hasattr(obj, 'clone'):  # TODO: possibly should check that is a method...
            #         canBeCloned = False
            #         break
            # if canBeCloned:
            #     contextMenu.addAction('Clone', partial(self._cloneObject, objs))

            contextMenu.move(position)
            contextMenu.exec()

    def _openItemObject(self, objs):
        """Open the object.
        """
        pass
=======
            self.openAction = partial(func, **self.kwds)

    def _openContextMenu(self, parentWidget, position, objs):
        """Open a context menu.
        """
        contextMenu = Menu('', parentWidget, isFloatWidget=True)
        if self.openAction:
            contextMenu.addAction(self.contextMenuText, self.openAction)

        spectra = [obj for obj in objs if isinstance(obj, Spectrum)]
        if len(spectra) > 0:
            contextMenu.addAction('Make SpectrumGroup From Selected',
                                  partial(_raiseSpectrumGroupEditorPopup(useNone=True, editMode=False, defaultItems=spectra),
                                          self.mainWindow, self.getObj(), self.node))

        contextMenu.addAction('Delete', partial(self._deleteItemObject, objs))
        canBeCloned = True
        for obj in objs:
            if not hasattr(obj, 'clone'):  # TODO: possibly should check that is a method...
                canBeCloned = False
                break
        if canBeCloned:
            contextMenu.addAction('Clone', partial(self._cloneObject, objs))

        contextMenu.move(position)
        contextMenu.exec()
>>>>>>> a5223453

    def _cloneObject(self, objs):
        """Clones the specified objects.
        """
        for obj in objs:
            obj.clone()

    def _deleteItemObject(self, objs):
        """Delete items from the project.
        """
<<<<<<< HEAD
        pass


# class _openItemNewChainItem(OpenItemABC):
#     openItemMethod = 'showNotesEditor'
#     parentObjectArgumentName = 'project'
#
#
# class _openItemChainItem(OpenItemABC):
#     openItemMethod = 'showNotesEditor'
#     objectArgumentName = 'note'
#
#
# class _openItemComplexEditorItem(OpenItemABC):
#     openItemMethod = 'showNotesEditor'
#     objectArgumentName = 'note'
#
#
# class _openItemDataSetItem(OpenItemABC):
#     openItemMethod = 'showNotesEditor'
#     objectArgumentName = 'note'


class _openItemChemicalShifListTable(OpenItemABC):
=======
        from ccpn.core.lib.ContextManagers import undoBlock

        try:
            with undoBlock():
                for obj in objs:
                    if obj:
                        # just delete the object
                        obj.delete()

        except Exception as es:
            showWarning('Delete', str(es))


class _openItemChemicalShiftListTable(OpenItemABC):
>>>>>>> a5223453
    openItemMethod = 'showChemicalShiftTable'
    objectArgumentName = 'chemicalShiftList'


class _openItemPeakListTable(OpenItemABC):
    openItemMethod = 'showPeakTable'
    objectArgumentName = 'peakList'


class _openItemIntegralListTable(OpenItemABC):
    openItemMethod = 'showIntegralTable'
    objectArgumentName = 'integralList'


class _openItemMultipletListTable(OpenItemABC):
    openItemMethod = 'showMultipletTable'
    objectArgumentName = 'multipletList'


<<<<<<< HEAD
# class _openItemCreateNmrChainTable(OpenItemABC):
#     openItemMethod = 'showNotesEditor'
#     objectArgumentName = 'project'


class _openItemNmrResidueTable(OpenItemABC):
=======
class _openItemNmrChainTable(OpenItemABC):
>>>>>>> a5223453
    openItemMethod = 'showNmrResidueTable'
    objectArgumentName = 'nmrChain'


<<<<<<< HEAD
class _openItemResidueTable(OpenItemABC):
=======
class _openItemNmrResidueItem(OpenItemABC):
    objectArgumentName = 'nmrResidue'
    hasOpenMethod = False


class _openItemNmrAtomItem(OpenItemABC):
    objectArgumentName = 'nmrAtom'
    hasOpenMethod = False


class _openItemChainTable(OpenItemABC):
>>>>>>> a5223453
    openItemMethod = 'showResidueTable'
    objectArgumentName = 'chain'


<<<<<<< HEAD
# class _openItemNmrAtomItem(OpenItemABC):
#     openItemMethod = NmrAtomItem
#     objectArgumentName = 'nmrAtom'
=======
class _openItemResidueTable(OpenItemABC):
    objectArgumentName = 'residue'
    hasOpenMethod = False
>>>>>>> a5223453


class _openItemNoteTable(OpenItemABC):
    openItemMethod = 'showNotesEditor'
    objectArgumentName = 'note'


<<<<<<< HEAD
class _openItemRestraintListItem(OpenItemABC):
=======
class _openItemRestraintListTable(OpenItemABC):
>>>>>>> a5223453
    openItemMethod = 'showRestraintTable'
    objectArgumentName = 'restraintList'


<<<<<<< HEAD
# class _openItemSampleItem(OpenItemABC):
#     openItemMethod = SamplePropertiesItem
#     objectArgumentName = 'sample'
#
#
# class _openItemSampleComponentItem(OpenItemABC):
#     openItemMethod = SampleComponentItem
#     # NB This popup is structured slightly different, passing in different arguments
#     objectArgumentName = 'sampleComponent'
#     parentObjectArgumentName = 'sample'
#
#
# class _openItemSpectrumItem(OpenItemABC):
#     openItemMethod = SpectrumPropertiesItem
#     objectArgumentName = 'spectrum'
#
#
# class _openItemSpectrumGroupEditorItem(OpenItemABC):
#     openItemMethod = SpectrumGroupEditor
#
#
class _openItemStructureEnsembleItem(OpenItemABC):
    openItemMethod = 'showStructureTable'
    objectArgumentName = 'structureEnsemble'

# class _openItemSubstanceItem(OpenItemABC):
#     openItemMethod = SubstancePropertiesItem
#     objectArgumentName = 'substance'
=======
class _openItemDataSetTable(OpenItemABC):
    objectArgumentName = 'dataSet'
    hasOpenMethod = False


class _openItemComplexTable(OpenItemABC):
    objectArgumentName = 'complex'
    hasOpenMethod = False


class _openItemSubstanceTable(OpenItemABC):
    objectArgumentName = 'substance'
    hasOpenMethod = False


class _openItemSampleComponentTable(OpenItemABC):
    objectArgumentName = 'sampleComponent'
    hasOpenMethod = False


class _openItemSampleDisplay(OpenItemABC):
    openItemMethod = None
    useApplication = False
    objectArgumentName = 'sample'
    contextMenuText = 'Open linked spectra'

    def _openSampleSpectra(self, sample, position=None, relativeTo=None):
        """Add spectra linked to sample and sampleComponent. Particularly used for screening
        """
        mainWindow = self.mainWindow

        if len(sample.spectra) > 0:
            spectrumDisplay = mainWindow.createSpectrumDisplay(sample.spectra[0])
            mainWindow.moduleArea.addModule(spectrumDisplay, position=position, relativeTo=relativeTo)
            for spectrum in sample.spectra:
                spectrumDisplay.displaySpectrum(spectrum)
            for sampleComponent in sample.sampleComponents:
                if sampleComponent.substance is not None:
                    for spectrum in sampleComponent.substance.referenceSpectra:
                        spectrumDisplay.displaySpectrum(spectrum)
            mainWindow.application.current.strip = spectrumDisplay.strips[0]
            # if any([spec.dimensionCount for spec in sample.spectra]) == 1:
            spectrumDisplay._maximiseRegions()

    openItemDirectMethod = _openSampleSpectra


class _openItemSpectrumDisplay(OpenItemABC):
    openItemMethod = None
    useApplication = False
    objectArgumentName = 'spectrum'

    def _openSpectrumDisplay(self, spectrum=None, position=None, relativeTo=None):
        mainWindow = self.mainWindow

        spectrumDisplay = mainWindow.createSpectrumDisplay(spectrum)

        if len(spectrumDisplay.strips) > 0:
            mainWindow.current.strip = spectrumDisplay.strips[0]
            # if spectrum.dimensionCount == 1:
            spectrumDisplay._maximiseRegions()
            # mainWindow.current.strip.plotWidget.autoRange()

        mainWindow.moduleArea.addModule(spectrumDisplay, position=position, relativeTo=relativeTo)

        # TODO:LUCA: the mainWindow.createSpectrumDisplay should do the reporting to console and log
        # This routine can then be omitted and the call above replaced by the one remaining line
        mainWindow.pythonConsole.writeConsoleCommand(
                "application.createSpectrumDisplay(spectrum)", spectrum=spectrum)
        getLogger().info('spectrum = project.getByPid(%r)' % spectrum.id)
        getLogger().info('application.createSpectrumDisplay(spectrum)')

        return spectrumDisplay

    openItemDirectMethod = _openSpectrumDisplay


class _openItemSpectrumGroupDisplay(OpenItemABC):
    openItemMethod = None
    useApplication = False
    objectArgumentName = 'spectrumGroup'

    def _openSpectrumGroup(self, spectrumGroup, position=None, relativeTo=None):
        """Displays spectrumGroup on spectrumDisplay. It creates the display based on the first spectrum of the group.
        Also hides the spectrumToolBar and shows spectrumGroupToolBar.
        """
        mainWindow = self.mainWindow

        if len(spectrumGroup.spectra) > 0:
            spectrumDisplay = mainWindow.createSpectrumDisplay(spectrumGroup.spectra[0])
            mainWindow.moduleArea.addModule(spectrumDisplay, position=position, relativeTo=relativeTo)
            for spectrum in spectrumGroup.spectra:  # Add the other spectra
                spectrumDisplay.displaySpectrum(spectrum)

            spectrumDisplay.isGrouped = True
            spectrumDisplay.spectrumToolBar.hide()
            spectrumDisplay.spectrumGroupToolBar.show()
            spectrumDisplay.spectrumGroupToolBar._addAction(spectrumGroup)
            mainWindow.application.current.strip = spectrumDisplay.strips[0]
            # if any([sp.dimensionCount for sp in spectrumGroup.spectra]) == 1:
            spectrumDisplay._maximiseRegions()

    openItemDirectMethod = _openSpectrumGroup


class _openItemStructureEnsembleTable(OpenItemABC):
    openItemMethod = 'showStructureTable'
    objectArgumentName = 'structureEnsemble'


OpenObjAction = {
    Spectrum         : _openItemSpectrumDisplay,
    PeakList         : _openItemPeakListTable,
    MultipletList    : _openItemMultipletListTable,
    NmrChain         : _openItemNmrChainTable,
    Chain            : _openItemChainTable,
    SpectrumGroup    : _openItemSpectrumGroupDisplay,
    Sample           : _openItemSampleDisplay,
    ChemicalShiftList: _openItemChemicalShiftListTable,
    RestraintList    : _openItemRestraintListTable,
    Note             : _openItemNoteTable,
    IntegralList     : _openItemIntegralListTable,
    StructureEnsemble: _openItemStructureEnsembleTable
    }


def _openItemObject(mainWindow, objs, **kwds):
    """
    Abstract routine to activate a module to display objs
    Builds on OpenObjAction dict, generated below, which defines the handling for the various
    obj classes
    """
    spectrumDisplay = None

    for obj in objs:
        if obj:
            try:
                if obj.__class__ in OpenObjAction:

                    # if a spectrum object has already been opened then attach to that spectrumDisplay
                    if isinstance(obj, Spectrum) and spectrumDisplay:
                        spectrumDisplay.displaySpectrum(obj)

                    else:

                        # process objects to open
                        func = OpenObjAction[obj.__class__](useNone=True, **kwds)
                        returnObj = func._execOpenItem(mainWindow, obj)

                        # if the first spectrum then set the spectrumDisplay
                        if isinstance(obj, Spectrum):
                            spectrumDisplay = returnObj

                else:
                    info = showInfo('Not implemented yet!',
                                    'This function has not been implemented in the current version')
            except Exception as e:
                getLogger().warning('Error: %s' % e)
                # raise e
>>>>>>> a5223453
<|MERGE_RESOLUTION|>--- conflicted
+++ resolved
@@ -24,10 +24,6 @@
 #=========================================================================================
 
 from functools import partial
-<<<<<<< HEAD
-from ccpn.ui.gui.widgets.MessageDialog import showInfo
-=======
->>>>>>> a5223453
 from ccpn.util.Logging import getLogger
 from ccpn.core.MultipletList import MultipletList
 from ccpn.core.Spectrum import Spectrum
@@ -43,10 +39,7 @@
 from ccpn.core.RestraintList import RestraintList
 from ccpn.ui.gui.popups.SpectrumGroupEditor import SpectrumGroupEditor
 from ccpn.ui.gui.widgets.Menu import Menu
-<<<<<<< HEAD
-=======
 from ccpn.ui.gui.widgets.MessageDialog import showInfo, showWarning
->>>>>>> a5223453
 
 from ccpn.ui.gui.popups.ChainPopup import ChainPopup
 from ccpn.ui.gui.popups.ChemicalShiftListPopup import ChemicalShiftListPopup
@@ -69,188 +62,6 @@
 from ccpn.ui.gui.popups.SubstancePropertiesPopup import SubstancePropertiesPopup
 
 
-<<<<<<< HEAD
-# OPEN_ITEM_DICT = {
-#     Spectrum.className         : _openSpectrumDisplay,
-#     PeakList.className         : showPeakTable,
-#     IntegralList.className     : showIntegralTable,
-#     MultipletList.className    : showMultipletTable,
-#     NmrChain.className         : showNmrResidueTable,
-#     Chain.className            : showResidueTable,
-#     SpectrumGroup.className    : _openSpectrumGroup,
-#     Sample.className           : _openSampleSpectra,
-#     ChemicalShiftList.className: showChemicalShiftTable,
-#     RestraintList.className    : showRestraintTable,
-#     Note.lastModified          : showNotesEditor,
-#     StructureEnsemble.className: showStructureTable
-#     }
-
-
-# def _openNote(mainWindow, note, position=None, relativeTo=None):
-#     application = mainWindow.application
-#     application.showNotesEditor(note=note, position=position, relativeTo=relativeTo)
-
-
-# def _openIntegralList(mainWindow, integralList, position=None, relativeTo=None):
-#     application = mainWindow.application
-#     application.showIntegralTable(integralList=integralList, position=position, relativeTo=relativeTo)
-
-
-# def _openPeakList(mainWindow, peakList, position=None, relativeTo=None):
-#     application = mainWindow.application
-#     application.showPeakTable(peakList=peakList, position=position, relativeTo=relativeTo)
-
-
-# def _openMultipletList(mainWindow, multipletList, position=None, relativeTo=None):
-#     application = mainWindow.application
-#     application.showMultipletTable(multipletList=multipletList, position=position, relativeTo=relativeTo)
-
-
-# def _openChemicalShiftList(mainWindow, chemicalShiftList, position=None, relativeTo=None):
-#     application = mainWindow.application
-#     application.showChemicalShiftTable(chemicalShiftList=chemicalShiftList, position=position, relativeTo=relativeTo)
-
-
-# def _openRestraintList(mainWindow, restraintList, position=None, relativeTo=None):
-#     application = mainWindow.application
-#     application.showRestraintTable(restraintList=restraintList, position=position, relativeTo=relativeTo)
-
-
-# def _openStructureTable(mainWindow, structureEnsemble, position=None, relativeTo=None):
-#     application = mainWindow.application
-#     application.showStructureTable(structureEnsemble=structureEnsemble, position=position, relativeTo=relativeTo)
-
-
-# def _openNmrResidueTable(mainWindow, nmrChain, position=None, relativeTo=None):
-#     application = mainWindow.application
-#     application.showNmrResidueTable(nmrChain=nmrChain, position=position, relativeTo=relativeTo)
-
-
-# def _openResidueTable(mainWindow, chain, position=None, relativeTo=None):
-#     application = mainWindow.application
-#     application.showResidueTable(chain=chain, position=position, relativeTo=relativeTo)
-
-
-# TODO:ED FIX THIS FOR THE OTHER CALLS
-OpenObjAction = {
-    # Spectrum         : _openSpectrumDisplay,
-    # PeakList         : _openPeakList,
-    # MultipletList    : _openMultipletList,
-    # NmrChain         : _openNmrResidueTable,
-    # Chain            : _openResidueTable,
-    # SpectrumGroup    : _openSpectrumGroup,
-    # Sample           : _openSampleSpectra,
-    # ChemicalShiftList: _openChemicalShiftList,
-    # RestraintList    : _openRestraintList,
-    # Note             : _openNote,
-    # IntegralList     : _openIntegralList,
-    # StructureEnsemble: _openStructureTable
-    }
-
-
-# TODO:ED NEED TO IMPLEMENT THE ABOVE AGAIN!!!!
-def _openItemObject(mainWindow, objs, **kwds):
-    """
-    Abstract routine to activate a module to display objs
-    Builds on OpenObjAction dict, generated below, which defines the handling for the various
-    obj classes
-    """
-    spectrumDisplay = None
-
-    for obj in objs:
-        if obj:
-            try:
-                if obj.__class__ in OpenObjAction:
-
-                    # if a spectrum object has already been opened then attach to that spectrumDisplay
-                    if isinstance(obj, Spectrum) and spectrumDisplay:
-                        spectrumDisplay.displaySpectrum(obj)
-
-                    else:
-
-                        # process objects to open
-                        returnObj = OpenObjAction[obj.__class__](mainWindow, obj, **kwds)
-
-                        # if the first spectrum then set the spectrumDisplay
-                        if isinstance(obj, Spectrum):
-                            spectrumDisplay = returnObj
-
-                else:
-                    info = showInfo('Not implemented yet!',
-                                    'This function has not been implemented in the current version')
-            except Exception as e:
-                getLogger().warning('Error: %s' % e)
-                # raise e
-
-
-def _openSpectrumDisplay(mainWindow, spectrum, position=None, relativeTo=None):
-    spectrumDisplay = mainWindow.createSpectrumDisplay(spectrum)
-
-    if len(spectrumDisplay.strips) > 0:
-        mainWindow.current.strip = spectrumDisplay.strips[0]
-        # if spectrum.dimensionCount == 1:
-        spectrumDisplay._maximiseRegions()
-        # mainWindow.current.strip.plotWidget.autoRange()
-
-    mainWindow.moduleArea.addModule(spectrumDisplay, position=position, relativeTo=relativeTo)
-
-    # TODO:LUCA: the mainWindow.createSpectrumDisplay should do the reporting to console and log
-    # This routine can then be ommitted and the call above replaced by the one remaining line
-    mainWindow.pythonConsole.writeConsoleCommand(
-            "application.createSpectrumDisplay(spectrum)", spectrum=spectrum)
-    getLogger().info('spectrum = project.getByPid(%r)' % spectrum.id)
-    getLogger().info('application.createSpectrumDisplay(spectrum)')
-
-    return spectrumDisplay
-
-
-def _openSpectrumGroup(mainWindow, spectrumGroup, position=None, relativeTo=None):
-    '''displays spectrumGroup on spectrumDisplay. It creates the display based on the first spectrum of the group.
-    Also hides the spectrumToolBar and shows spectrumGroupToolBar '''
-
-    if len(spectrumGroup.spectra) > 0:
-        spectrumDisplay = mainWindow.createSpectrumDisplay(spectrumGroup.spectra[0])
-        mainWindow.moduleArea.addModule(spectrumDisplay, position=position, relativeTo=relativeTo)
-        for spectrum in spectrumGroup.spectra:  # Add the other spectra
-            spectrumDisplay.displaySpectrum(spectrum)
-
-        spectrumDisplay.isGrouped = True
-        spectrumDisplay.spectrumToolBar.hide()
-        spectrumDisplay.spectrumGroupToolBar.show()
-        spectrumDisplay.spectrumGroupToolBar._addAction(spectrumGroup)
-        mainWindow.application.current.strip = spectrumDisplay.strips[0]
-        # if any([sp.dimensionCount for sp in spectrumGroup.spectra]) == 1:
-        spectrumDisplay._maximiseRegions()
-
-
-def _openSampleSpectra(mainWindow, sample, position=None, relativeTo=None):
-    """
-    Add spectra linked to sample and sampleComponent. Particularly used for screening
-    """
-    if len(sample.spectra) > 0:
-        spectrumDisplay = mainWindow.createSpectrumDisplay(sample.spectra[0])
-        mainWindow.moduleArea.addModule(spectrumDisplay, position=position, relativeTo=relativeTo)
-        for spectrum in sample.spectra:
-            spectrumDisplay.displaySpectrum(spectrum)
-        for sampleComponent in sample.sampleComponents:
-            if sampleComponent.substance is not None:
-                for spectrum in sampleComponent.substance.referenceSpectra:
-                    spectrumDisplay.displaySpectrum(spectrum)
-        mainWindow.application.current.strip = spectrumDisplay.strips[0]
-        if all(sample.spectra[0].dimensionCount) == 1:
-            mainWindow.application.current.strip.autoRange()
-
-
-def _createSpectrumGroup(mainWindow, spectra=None or []):
-    """This needs to be put into a more generic place.
-    """
-    popup = SpectrumGroupEditor(parent=mainWindow, mainWindow=mainWindow, editMode=False, defaultItems=spectra)
-    popup.exec_()
-    popup.raise_()
-
-
-=======
->>>>>>> a5223453
 class CreateNewObjectABC():
     """
     An ABC to implement an abstract callback function to create new object
@@ -491,12 +302,6 @@
     openItemMethod = None  # a method to open the item in ccpnModuleArea
     objectArgumentName = 'obj'  # argument name set to obj passed to openItemClass instantiation
     openItemDirectMethod = None  # parent argument name set to obj passed to openItemClass instantiation when useParent==True
-<<<<<<< HEAD
-
-    validActionTargets = (Spectrum, PeakList, MultipletList,
-                          NmrChain, Chain, SpectrumGroup, Sample, ChemicalShiftList,
-                          RestraintList, Note, IntegralList, StructureEnsemble
-=======
     useApplication = True
     hasOpenMethod = True
     contextMenuText = 'Open as a Module'
@@ -504,7 +309,6 @@
     validActionTargets = (Spectrum, PeakList, MultipletList, IntegralList,
                           NmrChain, Chain, SpectrumGroup, Sample, ChemicalShiftList,
                           RestraintList, Note, StructureEnsemble
->>>>>>> a5223453
                           )
 
     # This can be subclassed
@@ -514,55 +318,29 @@
         obj = None if self.useNone else self.node.obj
         return obj
 
-<<<<<<< HEAD
-    def __init__(self, useApplication=True, useNone=False, **kwds):
-=======
     def __init__(self, useNone=False, **kwds):
->>>>>>> a5223453
         """store kwds; acts as partial to openItemClass
         useApplication: if true, use the method attached to application
                      : if false, use openItemDirectMethod for opening object in ccpnModuleArea
         useNone: set obj to None
         """
-<<<<<<< HEAD
-        self.useApplication = useApplication  # Use parent of object
-        if useApplication is False and self.openItemDirectMethod is None:
-=======
         if self.useApplication is False and self.openItemDirectMethod is None:
->>>>>>> a5223453
             raise RuntimeError('useApplication==False requires definition of openItemDirectMethod (%s)' % self)
         self.useNone = useNone
         self.kwds = kwds
         # these get set upon callback
         self.node = None
         self.dataPid = None
-<<<<<<< HEAD
-
-    def __call__(self, dataPid, node, position, objs):
-        """Call acts is the execute entry point for the callback.
-=======
         self.mainWindow = None
         self.openAction = None
 
     def __call__(self, mainWindow, dataPid, node, position, objs):
         """__Call__ acts is the execute entry point for the callback.
->>>>>>> a5223453
         """
         self.node = node
         self.dataPid = dataPid
         obj = self.getObj()
         self.kwds[self.objectArgumentName] = obj
-<<<<<<< HEAD
-
-        self.mainWindow = node.sidebar.mainWindow
-        self.application = self.mainWindow.application
-
-        openableObjs = [obj for obj in objs if isinstance(obj, self.validActionTargets)]
-
-        if len(openableObjs) > 0:
-            contextMenu = Menu('', node.sidebar, isFloatWidget=True)
-
-=======
         self.mainWindow = mainWindow
 
         self._initialise(dataPid, objs)
@@ -586,7 +364,6 @@
         openableObjs = [obj for obj in objs if isinstance(obj, self.validActionTargets)]
 
         if self.hasOpenMethod and len(openableObjs) > 0:
->>>>>>> a5223453
             if self.useApplication:
                 func = getattr(self.application, self.openItemMethod)
             else:
@@ -595,31 +372,6 @@
             if func is None:
                 raise RuntimeError('Undefined function; cannot open object (%s)' % dataPid)
 
-<<<<<<< HEAD
-            openAction = partial(func, **self.kwds)
-            contextMenu.addAction('Open as a module', openAction)
-
-            # spectra = [o for o in openableObjs if isinstance(o, Spectrum)]
-            # if len(spectra) > 0:
-            #     contextMenu.addAction('Make SpectrumGroup From Selected', partial(_createSpectrumGroup, self.mainWindow, spectra))
-            #
-            # contextMenu.addAction('Delete', partial(self._deleteItemObject, objs))
-            # canBeCloned = True
-            # for obj in objs:
-            #     if not hasattr(obj, 'clone'):  # TODO: possibly should check that is a method...
-            #         canBeCloned = False
-            #         break
-            # if canBeCloned:
-            #     contextMenu.addAction('Clone', partial(self._cloneObject, objs))
-
-            contextMenu.move(position)
-            contextMenu.exec()
-
-    def _openItemObject(self, objs):
-        """Open the object.
-        """
-        pass
-=======
             self.openAction = partial(func, **self.kwds)
 
     def _openContextMenu(self, parentWidget, position, objs):
@@ -646,7 +398,6 @@
 
         contextMenu.move(position)
         contextMenu.exec()
->>>>>>> a5223453
 
     def _cloneObject(self, objs):
         """Clones the specified objects.
@@ -657,32 +408,6 @@
     def _deleteItemObject(self, objs):
         """Delete items from the project.
         """
-<<<<<<< HEAD
-        pass
-
-
-# class _openItemNewChainItem(OpenItemABC):
-#     openItemMethod = 'showNotesEditor'
-#     parentObjectArgumentName = 'project'
-#
-#
-# class _openItemChainItem(OpenItemABC):
-#     openItemMethod = 'showNotesEditor'
-#     objectArgumentName = 'note'
-#
-#
-# class _openItemComplexEditorItem(OpenItemABC):
-#     openItemMethod = 'showNotesEditor'
-#     objectArgumentName = 'note'
-#
-#
-# class _openItemDataSetItem(OpenItemABC):
-#     openItemMethod = 'showNotesEditor'
-#     objectArgumentName = 'note'
-
-
-class _openItemChemicalShifListTable(OpenItemABC):
-=======
         from ccpn.core.lib.ContextManagers import undoBlock
 
         try:
@@ -697,7 +422,6 @@
 
 
 class _openItemChemicalShiftListTable(OpenItemABC):
->>>>>>> a5223453
     openItemMethod = 'showChemicalShiftTable'
     objectArgumentName = 'chemicalShiftList'
 
@@ -717,23 +441,11 @@
     objectArgumentName = 'multipletList'
 
 
-<<<<<<< HEAD
-# class _openItemCreateNmrChainTable(OpenItemABC):
-#     openItemMethod = 'showNotesEditor'
-#     objectArgumentName = 'project'
-
-
-class _openItemNmrResidueTable(OpenItemABC):
-=======
 class _openItemNmrChainTable(OpenItemABC):
->>>>>>> a5223453
     openItemMethod = 'showNmrResidueTable'
     objectArgumentName = 'nmrChain'
 
 
-<<<<<<< HEAD
-class _openItemResidueTable(OpenItemABC):
-=======
 class _openItemNmrResidueItem(OpenItemABC):
     objectArgumentName = 'nmrResidue'
     hasOpenMethod = False
@@ -745,20 +457,13 @@
 
 
 class _openItemChainTable(OpenItemABC):
->>>>>>> a5223453
     openItemMethod = 'showResidueTable'
     objectArgumentName = 'chain'
 
 
-<<<<<<< HEAD
-# class _openItemNmrAtomItem(OpenItemABC):
-#     openItemMethod = NmrAtomItem
-#     objectArgumentName = 'nmrAtom'
-=======
 class _openItemResidueTable(OpenItemABC):
     objectArgumentName = 'residue'
     hasOpenMethod = False
->>>>>>> a5223453
 
 
 class _openItemNoteTable(OpenItemABC):
@@ -766,45 +471,11 @@
     objectArgumentName = 'note'
 
 
-<<<<<<< HEAD
-class _openItemRestraintListItem(OpenItemABC):
-=======
 class _openItemRestraintListTable(OpenItemABC):
->>>>>>> a5223453
     openItemMethod = 'showRestraintTable'
     objectArgumentName = 'restraintList'
 
 
-<<<<<<< HEAD
-# class _openItemSampleItem(OpenItemABC):
-#     openItemMethod = SamplePropertiesItem
-#     objectArgumentName = 'sample'
-#
-#
-# class _openItemSampleComponentItem(OpenItemABC):
-#     openItemMethod = SampleComponentItem
-#     # NB This popup is structured slightly different, passing in different arguments
-#     objectArgumentName = 'sampleComponent'
-#     parentObjectArgumentName = 'sample'
-#
-#
-# class _openItemSpectrumItem(OpenItemABC):
-#     openItemMethod = SpectrumPropertiesItem
-#     objectArgumentName = 'spectrum'
-#
-#
-# class _openItemSpectrumGroupEditorItem(OpenItemABC):
-#     openItemMethod = SpectrumGroupEditor
-#
-#
-class _openItemStructureEnsembleItem(OpenItemABC):
-    openItemMethod = 'showStructureTable'
-    objectArgumentName = 'structureEnsemble'
-
-# class _openItemSubstanceItem(OpenItemABC):
-#     openItemMethod = SubstancePropertiesItem
-#     objectArgumentName = 'substance'
-=======
 class _openItemDataSetTable(OpenItemABC):
     objectArgumentName = 'dataSet'
     hasOpenMethod = False
@@ -963,5 +634,4 @@
                                     'This function has not been implemented in the current version')
             except Exception as e:
                 getLogger().warning('Error: %s' % e)
-                # raise e
->>>>>>> a5223453
+                # raise e