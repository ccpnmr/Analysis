--- conflicted
+++ resolved
@@ -51,11 +51,7 @@
   Using the 'multiline' to emulate the windowTitle, as on Mac the windows do not get their title
   """
   def __init__(self, title, basicText, message, icon=Information, iconPath=None, parent=None):
-<<<<<<< HEAD
-    QtWidgets.QMessageBox.__init__(self, parent)
-=======
-    QtGui.QMessageBox.__init__(self, None)
->>>>>>> 80369c18
+    QtWidgets.QMessageBox.__init__(self, None)
     self.setFont(messageFont)
     self.setWindowModality(QtCore.Qt.WindowModal)
 
@@ -284,12 +280,8 @@
     # vlayout.addStretch()
     # self.setLayout(vlayout)
 
-<<<<<<< HEAD
+    # self.setWindowFlags(QtCore.Qt.WindowTitleHint)
     self.setSizePolicy(QtWidgets.QSizePolicy.Minimum, QtWidgets.QSizePolicy.Minimum)
-=======
-    # self.setWindowFlags(QtCore.Qt.WindowTitleHint)
-    self.setSizePolicy(QtGui.QSizePolicy.Minimum, QtGui.QSizePolicy.Minimum)
->>>>>>> 80369c18
     self.show()
     self.raise_()
 
