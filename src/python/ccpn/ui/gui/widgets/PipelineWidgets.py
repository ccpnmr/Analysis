"""Module Documentation here

"""
#=========================================================================================
# Licence, Reference and Credits
#=========================================================================================
__copyright__ = "Copyright (C) CCPN project (http://www.ccpn.ac.uk) 2014 - 2017"
__credits__ = ("Wayne Boucher, Ed Brooksbank, Rasmus H Fogh, Luca Mureddu, Timothy J Ragan"
               "Simon P Skinner & Geerten W Vuister")
__licence__ = ("CCPN licence. See http://www.ccpn.ac.uk/v3-software/downloads/license"
               "or ccpnmodel.ccpncore.memops.Credits.CcpnLicense for licence text")
__reference__ = ("For publications, please use reference from http://www.ccpn.ac.uk/v3-software/downloads/license"
               "or ccpnmodel.ccpncore.memops.Credits.CcpNmrReference")

#=========================================================================================
# Last code modification
#=========================================================================================
__modifiedBy__ = "$modifiedBy: Luca Mureddu $"
__dateModified__ = "$dateModified: 2017-04-07 11:41:14 +0100 (Fri, April 07, 2017) $"
__version__ = "$Revision: 3.0.b1 $"
#=========================================================================================
# Created
#=========================================================================================
__author__ = "$Author: Luca Mureddu $"

__date__ = "$Date: 2017-04-07 10:28:42 +0000 (Fri, April 07, 2017) $"
#=========================================================================================
# Start of code
#====================================





from PyQt4 import QtCore, QtGui
from pyqtgraph.dockarea.DockArea import DockArea
from pyqtgraph.dockarea.DockDrop import DockDrop
from pyqtgraph.dockarea.Dock import DockLabel, Dock, VerticalLabel
from pyqtgraph.dockarea.Container import  SplitContainer

from ccpn.ui.gui.lib.GuiGenerator import generateWidget
from ccpn.ui.gui.widgets.Frame import Frame
from ccpn.ui.gui.widgets.CheckBox import CheckBox
from ccpn.ui.gui.widgets.ColourDialog import ColourDialog
from ccpn.ui.gui.widgets.DoubleSpinbox import DoubleSpinbox
from ccpn.ui.gui.widgets.Label import Label
from ccpn.ui.gui.widgets.LineEdit import LineEdit
from ccpn.ui.gui.widgets.PulldownList import PulldownList
from ccpn.ui.gui.widgets.RadioButton import RadioButton
from ccpn.ui.gui.widgets.RadioButtons import RadioButtons
from ccpn.ui.gui.widgets.Slider import Slider
from ccpn.ui.gui.widgets.Spinbox import Spinbox
from ccpn.ui.gui.widgets.TextEditor import TextEditor
from ccpn.ui.gui.widgets.FileDialog import LineEditButtonDialog
from ccpn.ui.gui.widgets.Widget import Widget
<<<<<<< HEAD


from ccpn.framework.lib.Pipe import Pipe
=======
from ccpn.ui.gui.popups.PickPeaks1DPopup import ExcludeRegions


from ccpn.framework.lib.Pipeline import Pipeline
>>>>>>> 7b61bd99
from ccpn.ui.gui.widgets.LinearRegionsPlot import TargetButtonSpinBoxes

commonWidgets =           {
                            CheckBox.__name__:              ('get',         'setChecked'),
                            ColourDialog.__name__:          ('getColor',    'setColor'  ),
                            DoubleSpinbox.__name__:         ('value',       'setValue'  ),
                            Label.__name__:                 ('get',         'setText'   ),
                            LineEdit.__name__:              ('get',         'setText'   ),
                            LineEditButtonDialog.__name__:  ('get',         'setText'   ),
                            PulldownList.__name__:          ('currentText', 'set'       ),
                            RadioButton.__name__:           ('get',         'set'       ),
                            RadioButtons.__name__:          ('get',         'set'       ),
                            Slider.__name__:                ('get',         'setValue'  ),
                            Spinbox.__name__:               ('value',       'set'       ),
                            TextEditor.__name__:            ('get',         'setText'   ),
                            TargetButtonSpinBoxes.__name__: ('get',         'setValues' ),
<<<<<<< HEAD
=======
                            ExcludeRegions.__name__:        ('_getExcludedRegions', '_set' ),
>>>>>>> 7b61bd99


                            # ObjectTable.__name__:    ('getSelectedRows',         '_highLightObjs'), works only with objs
                          }
<<<<<<< HEAD
=======


def _getWidgetByAtt(cls, name):
  '''

  :param cls: the class where the widget lives
  :param name: widget variable name
  :return: widget obj
  '''
  w  = getattr(cls, name)
  if w is not None:
    return w
>>>>>>> 7b61bd99

PipelineBoxDragStyle = """Dock > QWidget {border: 1px solid #78FF00; border-radius: 1px;}"""

PipelineBoxLabelStyle = """PipelineBoxLabel{
                                                  background-color : #60B41D;
                                                  color : #000000;
                                                  border-top-right-radius: 1r;
                                                  border-top-left-radius: 1r;
                                                  border-bottom-right-radius: 0px;
                                                  border-bottom-left-radius: 0px;
                                                  border-width: 0px;
                                                  border-bottom: 0px;
                                                  padding-left: 1px;
                                                  padding-right: 1px;
                                                  }"""


class _VContainer(SplitContainer):
  def __init__(self, area):
    SplitContainer.__init__(self, area, QtCore.Qt.Vertical)

  def type(self):
    return 'vertical'

  def updateStretch(self):
    x = 0
    y = 0
    sizes = []
    for i in range(self.count()):
        wx, wy = self.widget(i).stretch()
        y += wy
        x = max(x, wx)
        sizes.append(wy)
    self.setStretch(x, y)

    tot = float(sum(sizes))
    if tot == 0:
        scale = 1.0
    else:
        scale = self.height() / tot

    self.setSizes([int(s*scale) for s in sizes])
    self.setCollapsible(0, False)
    self.setCollapsible(1, False)


class _PipelineDropAreaOverlay(Widget):
  """Overlay widget that draws drop areas during a drag-drop operation"""

  def __init__(self, parent):
    Widget.__init__(self, parent)
    self.dropArea = None
    self.hide()
    self.setAttribute(QtCore.Qt.WA_TransparentForMouseEvents)

  def setDropArea(self, area):
    self.dropArea = area
    if area is None:
      self.hide()
    else:
      prgn = self.parent().rect()
      rgn = QtCore.QRect(prgn)
      w = min(10, prgn.width() / 3.)
      h = min(10, prgn.height() / 3.)

      if self.dropArea == 'top':
        rgn.setHeight(h)
      elif self.dropArea == 'bottom':
        rgn.setTop(rgn.top() + prgn.height() - h)
      else:
        rgn.setHeight(0)

      self.setGeometry(rgn)
      self.show()

    self.update()
    self.update()

  def paintEvent(self, ev):
    if self.dropArea is None:
      return
    p = QtGui.QPainter(self)
    rgn = self.rect()

    #TODO:LUCA insert stylesheet
    p.setBrush(QtGui.QBrush(QtGui.QColor(120, 255, 0, 50)))
    p.setPen(QtGui.QPen(QtGui.QColor(123, 245, 150), 3))
    p.drawRect(rgn)


class PipelineDropArea(DockArea):
  def __init__(self, **kw):
    super(PipelineDropArea, self).__init__(self)
    self.setStyleSheet("""QSplitter{background-color: transparent;}
                          QSplitter::handle:vertical {background-color: transparent;height: 1px;}""")

    self.inputData = None

  @property
  def currentGuiPipes(self) -> list:
    'return all current Pipes in area'
    if self is not None:
      Pipes = list(self.findAll()[1].values())
      return Pipes

  @property
  def currentPipesClassNames(self) -> list:
    'return the name of all current modules in area'
    if self is not None:
      classNames = [guiPipe.__class__.__name__ for guiPipe in self.currentGuiPipes]
      return classNames

  @property
  def currentPipesNames(self) -> list:
    'return the name of all current modules in area'
    if self is not None:
      pipesNames = list(self.findAll()[1].keys())
      return pipesNames

  @property
  def currentPipesNamesAndClasses(self):
    d = []
    for pipeName, guiPipe in self.findAll()[1].items():
      d.append((pipeName, guiPipe.__class__.__name__))
    return d

  @property
  def guiPipesState(self):
    d = []
    for pipeName, guiPipe in self.findAll()[1].items():
      print()
      d.append((guiPipe.__class__.__name__, pipeName, guiPipe.widgetsState, guiPipe.isActive ))
    return d


<<<<<<< HEAD


=======
>>>>>>> 7b61bd99
  def dragEnterEvent(self, ev):
    src = ev.source()
    ev.ignore()

  def addBox(self, box=None, position='bottom', relativeTo=None, **kwds):
    """With these settings the user can close all the boxes from the label 'close box' or pop up and
     when re-add a new box it makes sure there is a container available.
    """

    if box is None:
      box = GuiPipe(name='New GuiPipe', **kwds)

    if position is None:
      position = 'bottom'
    neededContainer = {'bottom': 'vertical','top': 'vertical',}[position]

    if relativeTo is None:
      neighbor = None
      container = self.addContainer(neededContainer, self.topContainer)

    if relativeTo is None or relativeTo is self:
      if self.topContainer is None:
        container = self
        neighbor = None
      else:
        container = self.topContainer
        neighbor = None
    else:
      if isinstance(relativeTo, str):
        relativeTo = self.boxes[relativeTo]
      container = self.getContainer(relativeTo)
      neighbor = relativeTo

    if neededContainer != container.type() and container.type() == 'tab':
      neighbor = container
      container = container.container()

    if neededContainer != container.type():
      if neighbor is None:
        container = self.addContainer(neededContainer, self.topContainer)
      else:
        container = self.addContainer(neededContainer, neighbor)

    insertPos = { 'bottom': 'after','top': 'before',}[position]

    if container is not None:
      container.insert(box, insertPos, neighbor)
    else:
      container = self.topContainer
      container.insert(box, insertPos, neighbor)
    box.area = self
    self.docks[box.name()] = box
    return box

  def makeContainer(self, typ):
    new = _VContainer(self)
    new.setCollapsible(1,False)
    return new

  def apoptose(self):
    pass

  def orderedBoxes(self, obj):
    if isinstance(obj, Dock):
      return (obj)
    else:
      boxes = []
      for i in range(obj.count()):
        boxes.append(self.orderedBoxes(obj.widget(i)))
      return boxes

  def closeAll(self):
    for guiPipe in self.currentGuiPipes:
      guiPipe.close()

<<<<<<< HEAD

class GuiPipe(Dock, DockDrop):

  preferredPipe = True
  pipeName = ''
  pipe = None

=======

class GuiPipe(Dock, DockDrop):

  preferredPipe = True
  pipeName = ''
  pipe = None

>>>>>>> 7b61bd99
  def __init__(self, parent, name, project=None, widgetsParams=None, **kw):
    '''
    
    :param parent: guiPipeline
    :param name: string for the new GuiPipe 
    :param params: dict of all widgets variable names and their values
    :param project: ccpn Project
    :param kw: any other
    '''
    super(GuiPipe, self).__init__(name, self)

    self.ccpnModule = False
    self.pipelineBox = True
    self.autoOrient = False
    self.isAutoGenerated = False
    self.parent = parent
    
    self.inputData = []
<<<<<<< HEAD
    if self.parent is not None:
        self.inputData = self.parent.inputData
=======
    if isinstance(self.parent, Pipeline):
      self.inputData = self.parent.inputData
      self.spectrumGroups = self.parent.spectrumGroups
>>>>>>> 7b61bd99
      
    if name is None:
      name = 'New Pipe'
    self.pipeName = name

    self._updateLabel(name)

    self.dragStyle = PipelineBoxDragStyle
    self.overlay = _PipelineDropAreaOverlay(self)
    
    self.project = None
    if project is not None:
      self.project = project

    if self.parent is not None:
      try:
        self.application = self.parent.application
        self.current = self.application.current
      except:
        pass

    self._widgetsState = None
    if widgetsParams is not None:
      self.restoreWidgetsState(**widgetsParams)

    ######  pipeLayout
    self.pipeFrame = Frame(self, setLayout=False)
    self.pipeLayout = QtGui.QGridLayout()
    self.pipeFrame.setLayout(self.pipeLayout)
    self.layout.addWidget(self.pipeFrame)

    # self.pipeFrame = Frame(self, setLayout=True)
    # self.pipeLayout = self.pipeFrame.getLayout()
    # self.pipeLayout.addWidget(self.pipeFrame)

    self._kwargs = None
    print(self._kwargs, 'PIPE')
    if self.pipe is not None:
      self.pipe._kwargs = self._kwargs
<<<<<<< HEAD


  # def initialiseGui(self):
  #   '''Define this function on the new pipe file'''
  #   pass

  # def updatePipeParams(self):
  #   for key, value in self.getParams().items():
  #     self.pipe._updateRunArgs(key, value)



=======


  # def initialiseGui(self):
  #   '''Define this function on the new pipe file'''
  #   pass

  # def updatePipeParams(self):
  #   for key, value in self.getParams().items():
  #     self.pipe._updateRunArgs(key, value)



>>>>>>> 7b61bd99
  def name(self):
    return self.pipeName

  @property
  def widgetsState(self):
    return self._widgetsState

  # @widgetsState.setter
  # def widgetsState(self, value):
  #   self._widgetsState = value

  @widgetsState.getter
  def widgetsState(self):
    '''return  {"variableName":"value"}  of all gui Variables  '''
    widgetsState = {}
    for varName, varObj in vars(self).items():
      if varObj.__class__.__name__ in commonWidgets.keys():
<<<<<<< HEAD
        widgetsState[varName] = getattr(varObj, commonWidgets[varObj.__class__.__name__][0])()
=======
        try:  # try because widgets can be dinamically deleted
          widgetsState[varName] = getattr(varObj, commonWidgets[varObj.__class__.__name__][0])()
        except Exception as e:
          print('Error',e)
>>>>>>> 7b61bd99
    self._kwargs = widgetsState
    return widgetsState


  def restoreWidgetsState(self, **widgetsState):
    'Restore the gui params. To Call it: _setParams(**{"variableName":"value"})  '
    for variableName, value in widgetsState.items():
      try:
        widget = getattr(self, str(variableName))
        if widget.__class__.__name__ in commonWidgets.keys():
          setWidget = getattr(widget, commonWidgets[widget.__class__.__name__][1])
          setWidget(value)
      except Exception as e:
        print('Impossible to restore %s value for %s.' % (variableName, self.pipeName), e)

<<<<<<< HEAD
=======
  def _updateInputDataWidgets(self):
    '''
    Override this method to update the widgets that are fed by input data
    '''
    pass

>>>>>>> 7b61bd99
  def implements(self, name=None):
    if name is None:
      return ['GuiPipe']
    else:
      return name == 'GuiPipe'

  def _updateLabel(self, name):
    self.label.deleteLater()  # delete original Label
    self.label = PipelineBoxLabel(name.upper(), self)
    self.label.closeButton.clicked.connect(self.closeBox)
    # self.label.arrowDownButton.clicked.connect(self.moveBoxDown)
    # self.label.arrowUpButton.clicked.connect(self.moveBoxUp)
    self.moveLabel = True
    self.orientation = 'horizontal'

  def closeBox(self):
      self.setParent(None)
      self.label.setParent(None)


  # def name(self):
  #   return self.label.name

  def rename(self, newName):
    self.label.name = newName

  def moveBoxDown(self):
    name = self.name()
    boxes = self.pipelineArea.childState(self.pipelineArea.topContainer)[1]
    boxesNames = []
    for i, box in enumerate(boxes):
      boxesNames.append(box[1])
    i= boxesNames.index(name)
    count = len(boxes)
    j = i
    while j < count-1:
      next = self.pipelineArea.docks[str(boxesNames[i + 1])]
      self.pipelineArea.moveDock(self, 'bottom', next)
      j+=1

  def moveBoxUp(self):
    name = self.name()
    boxes = self.pipelineArea.childState(self.pipelineArea.topContainer)[1]
    boxesNames = []
    for i, box in enumerate(boxes):
      boxesNames.append(box[1])
    i = boxesNames.index(name)
    j = i
    while j > 0:
      next = self.pipelineArea.docks[str(boxesNames[i - 1])]
      self.pipelineArea.moveDock(self, 'top', next)
      j = j - 1

  def startDrag(self):
    # if len(self.pipelineArea.findAll()[1].keys()) > 1:
      self.drag = QtGui.QDrag(self)
      mime = QtCore.QMimeData()
      self.drag.setMimeData(mime)
      self.widgetArea.setStyleSheet(self.dragStyle)
      self.update()
      action = self.drag.exec_()
      self.updateStyle()

  def dragEnterEvent(self, ev):
    src = ev.source()
    if hasattr(src, 'implements') and src.implements('GuiPipe'):
      ev.accept()
    else:
      ev.ignore()

  def dragMoveEvent(self, *args):
    DockDrop.dragMoveEvent(self, *args)

  def dragLeaveEvent(self, *args):
    DockDrop.dragLeaveEvent(self, *args)

  def dropEvent(self, *args):
    DockDrop.dropEvent(self, *args)

  def setActive(self, state):
    self.label.checkBox.setChecked(state)

  @property
  def isActive(self):
    checkBox = self.label.checkBox
    if checkBox.isChecked():
      return True
    else:
      return False


class AutoGeneratedGuiPipe(GuiPipe):
  '''
  GuiPipe step base class.


  For Autogeneration of Gui:
  In order to genenerate a (crude) gui, you'll need to populate the params class variable.
    First, make it an iterable:
      params = []
    Now, add variables in the order you want the input boxes to show up.
    Every variable is declared in a mapping (generally a dictionary) with two required keys:
      'variable' : The keyward parameter that will be used when the function is called.
      'value' : the possible values.  See below.
    In addition to the required keys, several optional keys can be used:
      label : the label used.  If this is left out, the variable name will be used instead.
      default : the default value
      stepsize : the stepsize for spinboxes.  If you include this for non-spinboxes it will be ignored

    The 'value' entry:
      The type of widget generated is controled by the value of this entry,
      if the value is an iterable, the type of widget is controlled by the first item in the iterable
      strings are not considered iterables here.
        value type                       : type of widget
        string                           : LineEdit
        boolean                          : Checkbox
        Iterable(strings)                : PulldownList
        Iterable(int, int)               : Spinbox
        Iterable(float, float)           : DoubleSpinbox
        Iterable(Iterables(str, object)) : PulldownList where the object is passed instead of the string

  '''



  pipeName = ''
  autoGuiParams = {}



  def __init__(self, parent, name,  **kw):
    '''

    :param parent: guiPipeline
    :param name: string for the new GuiPipe
    :param params: dict of all widgets variable names and their values
    :param project: ccpn Project
    :param kw: any other
    '''
    GuiPipe.__init__(self, parent=parent, name=name)
    self._kwargs = {}
    self.pipeName = name
    self.isAutoGenerated = True

    if self.autoGuiParams is not None:
      self.guiPipe = generateWidget(self.autoGuiParams, widget=self,
                                    argsDict=self._kwargs, columns=4)

    else:
      self.guiPipe = self



class PipelineBoxLabel(DockLabel, VerticalLabel):
  def __init__(self, name,  *args):
    super(PipelineBoxLabel, self).__init__(name, showCloseButton=True, *args)
    QtGui.QLabel.__init__(self)
    self.updateStyle()
    self.setExtraButtons()
    self.name = name


  def updateStyle(self):
    self.hStyle =  PipelineBoxLabelStyle
    self.setStyleSheet(self.hStyle)

  def setExtraButtons(self):
    self.checkBox = QtGui.QCheckBox(self)
    self.checkBox.setMaximumHeight(15)
    self.checkBox.setStyleSheet("""QCheckBox {background-color: transparent;}""")


    self.activeLabel = QtGui.QPushButton(self)
    self.activeLabel.setText('Active')
    self.activeLabel.setStyleSheet("""QPushButton {background-color: transparent;
                                                  color:black;
                                                  border: 0px solid transparent}""")

    self.closeButton = QtGui.QPushButton(self)
    self.closeButton.setStyleSheet("""QPushButton {background-color: transparent;
                                                  color:black;
                                                  border: 0px solid transparent}}""")
    self.closeButton.setIcon(QtGui.QApplication.style().standardIcon(QtGui.QStyle.SP_TitleBarCloseButton))
    self.closeButton.setMaximumHeight(15)
    self.activeLabel.clicked.connect(self.checkActiveBox)

  def checkActiveBox(self):
    if self.checkBox.isChecked():
      self.checkBox.setChecked(False)
    else:
      self.checkBox.setChecked(True)

  def mousePressEvent(self, ev):

    if ev.button() == QtCore.Qt.LeftButton:
      self.pressPos = ev.pos()
      self.startedDrag = False
      ev.accept()

  def mouseDoubleClickEvent(self, ev):
    if ev.button() == QtCore.Qt.LeftButton:
      pass

  def resizeEvent(self, ev):
    size = ev.size().height()

    pos = QtCore.QPoint(ev.size().width() -60, 0)
    self.activeLabel.move(pos)
    # self.lineEdit.move(pos)

    pos = QtCore.QPoint(ev.size().width() - 80, 0)
    self.checkBox.move(pos)

    pos = QtCore.QPoint(ev.size().width() - 20, 0)
    self.closeButton.move(pos)
    super(DockLabel, self).resizeEvent(ev)

  def mouseMoveEvent(self, ev):
    if not self.startedDrag and (ev.pos()).manhattanLength() > QtGui.QApplication.startDragDistance():
      self.dock.startDrag()
    ev.accept()

  def paintEvent(self, ev):
    p = QtGui.QPainter(self)
    rgn = self.contentsRect()
    align = self.alignment()
    self.hint = p.drawText(rgn, align, self.name)
    p.end()

    self.setMaximumHeight(self.hint.height())
    self.setMinimumHeight(15)
    self.setMaximumWidth(16777215)

<|MERGE_RESOLUTION|>--- conflicted
+++ resolved
@@ -53,16 +53,10 @@
 from ccpn.ui.gui.widgets.TextEditor import TextEditor
 from ccpn.ui.gui.widgets.FileDialog import LineEditButtonDialog
 from ccpn.ui.gui.widgets.Widget import Widget
-<<<<<<< HEAD
-
-
-from ccpn.framework.lib.Pipe import Pipe
-=======
 from ccpn.ui.gui.popups.PickPeaks1DPopup import ExcludeRegions
 
 
 from ccpn.framework.lib.Pipeline import Pipeline
->>>>>>> 7b61bd99
 from ccpn.ui.gui.widgets.LinearRegionsPlot import TargetButtonSpinBoxes
 
 commonWidgets =           {
@@ -79,16 +73,11 @@
                             Spinbox.__name__:               ('value',       'set'       ),
                             TextEditor.__name__:            ('get',         'setText'   ),
                             TargetButtonSpinBoxes.__name__: ('get',         'setValues' ),
-<<<<<<< HEAD
-=======
                             ExcludeRegions.__name__:        ('_getExcludedRegions', '_set' ),
->>>>>>> 7b61bd99
 
 
                             # ObjectTable.__name__:    ('getSelectedRows',         '_highLightObjs'), works only with objs
                           }
-<<<<<<< HEAD
-=======
 
 
 def _getWidgetByAtt(cls, name):
@@ -101,7 +90,6 @@
   w  = getattr(cls, name)
   if w is not None:
     return w
->>>>>>> 7b61bd99
 
 PipelineBoxDragStyle = """Dock > QWidget {border: 1px solid #78FF00; border-radius: 1px;}"""
 
@@ -237,11 +225,6 @@
     return d
 
 
-<<<<<<< HEAD
-
-
-=======
->>>>>>> 7b61bd99
   def dragEnterEvent(self, ev):
     src = ev.source()
     ev.ignore()
@@ -317,7 +300,6 @@
     for guiPipe in self.currentGuiPipes:
       guiPipe.close()
 
-<<<<<<< HEAD
 
 class GuiPipe(Dock, DockDrop):
 
@@ -325,15 +307,6 @@
   pipeName = ''
   pipe = None
 
-=======
-
-class GuiPipe(Dock, DockDrop):
-
-  preferredPipe = True
-  pipeName = ''
-  pipe = None
-
->>>>>>> 7b61bd99
   def __init__(self, parent, name, project=None, widgetsParams=None, **kw):
     '''
     
@@ -352,14 +325,9 @@
     self.parent = parent
     
     self.inputData = []
-<<<<<<< HEAD
-    if self.parent is not None:
-        self.inputData = self.parent.inputData
-=======
     if isinstance(self.parent, Pipeline):
       self.inputData = self.parent.inputData
       self.spectrumGroups = self.parent.spectrumGroups
->>>>>>> 7b61bd99
       
     if name is None:
       name = 'New Pipe'
@@ -399,7 +367,6 @@
     print(self._kwargs, 'PIPE')
     if self.pipe is not None:
       self.pipe._kwargs = self._kwargs
-<<<<<<< HEAD
 
 
   # def initialiseGui(self):
@@ -412,20 +379,6 @@
 
 
 
-=======
-
-
-  # def initialiseGui(self):
-  #   '''Define this function on the new pipe file'''
-  #   pass
-
-  # def updatePipeParams(self):
-  #   for key, value in self.getParams().items():
-  #     self.pipe._updateRunArgs(key, value)
-
-
-
->>>>>>> 7b61bd99
   def name(self):
     return self.pipeName
 
@@ -443,14 +396,10 @@
     widgetsState = {}
     for varName, varObj in vars(self).items():
       if varObj.__class__.__name__ in commonWidgets.keys():
-<<<<<<< HEAD
-        widgetsState[varName] = getattr(varObj, commonWidgets[varObj.__class__.__name__][0])()
-=======
         try:  # try because widgets can be dinamically deleted
           widgetsState[varName] = getattr(varObj, commonWidgets[varObj.__class__.__name__][0])()
         except Exception as e:
           print('Error',e)
->>>>>>> 7b61bd99
     self._kwargs = widgetsState
     return widgetsState
 
@@ -466,15 +415,12 @@
       except Exception as e:
         print('Impossible to restore %s value for %s.' % (variableName, self.pipeName), e)
 
-<<<<<<< HEAD
-=======
   def _updateInputDataWidgets(self):
     '''
     Override this method to update the widgets that are fed by input data
     '''
     pass
 
->>>>>>> 7b61bd99
   def implements(self, name=None):
     if name is None:
       return ['GuiPipe']
