--- conflicted
+++ resolved
@@ -28,12 +28,8 @@
 from typing import Sequence
 
 import pyqtgraph as pg
-<<<<<<< HEAD
+import numpy as np
 from PyQt5 import QtCore, QtGui, QtWidgets, QtOpenGL
-=======
-import numpy as np
-from PyQt4 import QtCore, QtGui, QtOpenGL
->>>>>>> 80369c18
 
 from ccpn.ui.gui.widgets.ViewBox import ViewBox
 from ccpn.ui.gui.widgets.ViewBox import CrossHair
