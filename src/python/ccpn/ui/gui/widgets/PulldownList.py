"""
PulldownList widget

"""
#=========================================================================================
# Licence, Reference and Credits
#=========================================================================================
__copyright__ = "Copyright (C) CCPN project (http://www.ccpn.ac.uk) 2014 - 2017"
__credits__ = ("Wayne Boucher, Ed Brooksbank, Rasmus H Fogh, Luca Mureddu, Timothy J Ragan"
               "Simon P Skinner & Geerten W Vuister")
__licence__ = ("CCPN licence. See http://www.ccpn.ac.uk/v3-software/downloads/license"
               "or ccpnmodel.ccpncore.memops.Credits.CcpnLicense for licence text")
__reference__ = ("For publications, please use reference from http://www.ccpn.ac.uk/v3-software/downloads/license"
               "or ccpnmodel.ccpncore.memops.Credits.CcpNmrReference")

#=========================================================================================
# Last code modification
#=========================================================================================
__modifiedBy__ = "$modifiedBy: Ed Brooksbank $"
__dateModified__ = "$dateModified: 2017-04-07 11:40:43 +0100 (Fri, April 07, 2017) $"
__version__ = "$Revision: 3.0.b1 $"
#=========================================================================================
# Created
#=========================================================================================
__author__ = "$Author: CCPN $"

__date__ = "$Date: 2017-04-07 10:28:41 +0000 (Fri, April 07, 2017) $"
#=========================================================================================
# Start of code
#=========================================================================================

from PyQt4 import QtCore, QtGui

from ccpn.ui.gui.widgets.Base import Base
from ccpn.ui.gui.widgets.Icon import Icon

NULL = object()


class PulldownList(QtGui.QComboBox, Base):

  def __init__(self, parent, texts=None, objects=None,
               icons=None, callback=None, index=0, headerText=None, headerEnabled=False, **kw):
    '''

    :param parent:
    :param texts:
    :param objects:
    :param icons:
    :param callback:
    :param index:
    :param headerText: text of first item of the pullDown. E.g. '-- Select Item --'
    :param headerEnabled: True to be selectable, False to disable and be grayed out
    :param kw:
    '''

    QtGui.QComboBox.__init__(self, parent)
    Base.__init__(self, **kw)
    
    self.text = None
    self.object = None
    self.texts = []
    self.objects = []
    self.headerText = headerText
    self.headerEnabled = headerEnabled
    
    # self.setIconSize(QtCore.QSize(22,22))

    PulldownList.setData(self, texts, objects, index, icons, headerText=headerText, headerEnabled=headerEnabled)
    self.setCallback(callback)
    self.setStyleSheet("""
    PulldownList {
      padding-top: 3px;
      padding-bottom: 3px;
      padding-left: 2px;
    }
    """)
    self.connect(self, QtCore.SIGNAL('currentIndexChanged(int)'), self._callback)

  def showPopup(self):
    super(PulldownList, self).showPopup()

  def currentObject(self):

    if self.objects:
      index = self.currentIndex()
      if index >= 0:
        return self.objects[index]

  def currentData(self):

    return (self.currentText(),self.currentObject())
    
  def select(self, item):
    # Works with an object or a text

    index = None
    
    if item in self.texts:
      index = list(self.texts).index(item)

    elif item in self.objects:
      index = list(self.objects).index(item)

    if index is not None:
      self.setCurrentIndex(index)

  def set(self, item):

    self.select(item)

  def setSelected(self, item, doCallback=False):

    print("ccpn.ui.gui.widgets.PulldownList.setSelected is deprecated use; .select()")
    
    self.select(item)

  def setIndex(self, index):

    self.setCurrentIndex(index)
  
  def get(self):
    
    return self.currentObject()

  def getSelected(self):
  
    # print("ccpn.ui.gui.widgets.PulldownList.getSelected is deprecated use; .currentData()")

    return self.currentData()

  def getObject(self):
    
    # print("ccpn.ui.gui.widgets.PulldownList.getObject is deprecated use; .currentObject()")
    
    return self.currentObject()

  def getText(self):
    
    # print("ccpn.ui.gui.widgets.PulldownList.getText is deprecated use; .currentText()")
   
    return self.currentText()

  def getItemIndex(self, text):
    for i in range(self.count()):
      if self.itemText(i) == text:
        return i


  def getSelectedIndex(self):
    
    # print("ccpn.ui.gui.widgets.PulldownList.getSelectedIndex is deprecated use; .currentIndex()")

    return self.currentIndex()

  def setup(self):
    
    print("ccpn.ui.gui.widgets.PulldownList.setup is deprecated use; .setData")

    return self.currentIndex()
<<<<<<< HEAD
 
  def setData(self, texts=None, objects=None, index=None, icons=None, clear=True):
=======

  def _clear(self):
    if self.headerText is not None:
      self.clear()
      self._addHeaderLabel(self.headerText, self.headerEnabled)
    else:
      self.clear()

  def _addHeaderLabel(self, headerText, headerEnabled):
    self.addItem(headerText)
    headerIndex = self.getItemIndex(headerText)
    headerItem = self.model().item(headerIndex)
    headerItem.setEnabled(headerEnabled)

  def setData(self, texts=None, objects=None, index=None, icons=None, clear=True,  headerText=None, headerEnabled=False):
>>>>>>> 7b61bd99

    texts = texts or []
    objects = objects or []

    self.texts = []
    self.objects = []
    self.icons = []
    
    n = len(texts)
    if objects:
      msg = 'len(texts) = %d, len(objects) = %d'
      assert n == len(objects), msg % (n, len(objects))
      
    else:
      objects = texts[:]
    
    if icons:
      while len(icons) < n:
        icons.append(None)
        
    else:
      icons = [None] * n
    if clear:
      self.clear()
<<<<<<< HEAD
=======

    if headerText:
      self._addHeaderLabel(headerText, headerEnabled)

>>>>>>> 7b61bd99
    for i, text in enumerate(texts):
      self.addItem(text, objects[i], icons[i])
    
    if index is not None:
      self.setCurrentIndex(index)

  def addItem(self, text, object=NULL, icon=None, ):
    
    if icon:
      QtGui.QComboBox.addItem(self, Icon(icon), text)
    else:
      QtGui.QComboBox.addItem(self, text)
    
    if object is NULL:
      object = text
    
    self.texts.append(text)
    self.objects.append(object)

  def setItemText(self, index, text):
  
    QtGui.QComboBox.setItemText(self, index, text)
    
    self.text[index] = text
  
  def removeItem(self, index):
  
    QtGui.QComboBox.removeItem(self, index)
    
    if index is self.index:
      self.index = None
      self.text = None
      self.object = None
    
    self.texts.pop(index)
    self.objects.pop(index)
    
  def disable(self):

    self.setDisabled(True)

  def enable(self):

    self.setEnabled(True)
  
  def setCallback(self, callback):
    
    self.callback = callback

  def _callback(self, index):
    
    if index < 0:
      return
    self.index = index
    
    if self.objects:
      self.object = self.objects[index]
    else:
      self.object = None
    
    if self.callback:
      if self.objects:
        self.callback(self.objects[index])
      elif self.texts:
        self.callback(self.texts[index])






if __name__ == '__main__':

  from ccpn.ui.gui.widgets.Application import TestApplication
  from ccpn.ui.gui.popups.Dialog import CcpnDialog
  
  app = TestApplication()

  texts =   ['Int','Float','String', '']
  objects = [int, float, str, 'Green']
  icons = [None, None, None, Icon(color='#008000')]

  def callback(object):
    print('callback', object)

  def callback2(object):
    print('callback2', object)

  popup = CcpnDialog(windowTitle='Test PulldownList', setLayout=True)
  #popup.setSize(250,50)
  policyDict = dict(
    vAlign='top',
    hPolicy = 'expanding',
  )
  policyDict = dict(
    vAlign='top',
   # hAlign='left',
  )
  #policyDict = dict(
  #   hAlign='left',
  # )
  #policyDict = {}

  pulldownList = PulldownList(parent=popup, texts=texts, icons=icons,
                              objects=objects, callback=callback, addHeader=True, grid=(0,0), **policyDict
                              )
  pulldownList.insertSeparator(2)
  pulldownList.clearEditText()


  popup.show()
  popup.raise_()
  app.start()


<|MERGE_RESOLUTION|>--- conflicted
+++ resolved
@@ -158,10 +158,6 @@
     print("ccpn.ui.gui.widgets.PulldownList.setup is deprecated use; .setData")
 
     return self.currentIndex()
-<<<<<<< HEAD
- 
-  def setData(self, texts=None, objects=None, index=None, icons=None, clear=True):
-=======
 
   def _clear(self):
     if self.headerText is not None:
@@ -177,7 +173,6 @@
     headerItem.setEnabled(headerEnabled)
 
   def setData(self, texts=None, objects=None, index=None, icons=None, clear=True,  headerText=None, headerEnabled=False):
->>>>>>> 7b61bd99
 
     texts = texts or []
     objects = objects or []
@@ -202,13 +197,10 @@
       icons = [None] * n
     if clear:
       self.clear()
-<<<<<<< HEAD
-=======
 
     if headerText:
       self._addHeaderLabel(headerText, headerEnabled)
 
->>>>>>> 7b61bd99
     for i, text in enumerate(texts):
       self.addItem(text, objects[i], icons[i])
     
