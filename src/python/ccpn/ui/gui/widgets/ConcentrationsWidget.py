"""
A widget to get     concentration Values and  concentrationUnits
"""

#=========================================================================================
# Licence, Reference and Credits
#=========================================================================================
__copyright__ = "Copyright (C) CCPN project (http://www.ccpn.ac.uk) 2014 - 2019"
__credits__ = ("Ed Brooksbank, Luca Mureddu, Timothy J Ragan & Geerten W Vuister")
__licence__ = ("CCPN licence. See http://www.ccpn.ac.uk/v3-software/downloads/license")
__reference__ = ("Skinner, S.P., Fogh, R.H., Boucher, W., Ragan, T.J., Mureddu, L.G., & Vuister, G.W.",
                 "CcpNmr AnalysisAssign: a flexible platform for integrated NMR analysis",
                 "J.Biomol.Nmr (2016), 66, 111-124, http://doi.org/10.1007/s10858-016-0060-y")
#=========================================================================================
# Last code modification
#=========================================================================================
__modifiedBy__ = "$modifiedBy: Luca Mureddu $"
__dateModified__ = "$dateModified: 2017-07-07 16:32:26 +0100 (Fri, July 07, 2017) $"
__version__ = "$Revision: 3.0.b4 $"
#=========================================================================================
# Created
#=========================================================================================
__author__ = "$Author: Luca Mureddu $"
__date__ = "$Date: 2017-05-28 10:28:42 +0000 (Sun, May 28, 2017) $"
#=========================================================================================
# Start of code
#=========================================================================================

from PyQt5 import QtCore, QtGui, QtWidgets

import decimal
from functools import partial
from ccpn.ui.gui.widgets.Button import Button
from ccpn.ui.gui.widgets.CheckBox import CheckBox
from ccpn.ui.gui.widgets.DoubleSpinbox import DoubleSpinbox
from ccpn.ui.gui.widgets.PulldownList import PulldownList
from ccpn.ui.gui.widgets.ScrollArea import ScrollArea
from ccpn.ui.gui.widgets.Spinbox import Spinbox
from ccpn.ui.gui.widgets.Label import Label
from ccpn.ui.gui.widgets.Frame import Frame
from ccpn.ui.gui.widgets.LineEdit import LineEdit
from ccpn.ui.gui.widgets.ButtonList import ButtonList
from ccpn.ui.gui.widgets.RadioButtons import RadioButtons
from collections import OrderedDict
from ccpn.ui.gui.popups.Dialog import CcpnDialog  # ejb
from ccpn.ui.gui.widgets.Widget import Widget
from ccpn.util.Constants import concentrationUnits


class ConcentrationWidget(Widget):

    def __init__(self, parent, names, mainWindow=None, **kwds):
        super().__init__(parent, setLayout=True, **kwds)

        self.project = None  # Testing reasons
        # Derive application, project, and current from mainWindow
        self.names = names or []
        self.concentrationEditors = []
        self.concentrationUnitEditors = []

        if mainWindow is not None:
            self.mainWindow = mainWindow
            self.application = mainWindow.application
            self.project = mainWindow.application.project
            self.current = mainWindow.application.current

<<<<<<< HEAD
        self._setWidgets()
=======
  def setValues(self, values):
    for value, editor, in zip(values, self.concentrationEditors,):
      if values is not None:
        editor.setValue(value)
>>>>>>> 823da1f6

    def _setWidgets(self):

        self.scrollArea = ScrollArea(self, setLayout=False, grid=(0, 0), )
        self.scrollArea.setWidgetResizable(True)
        self.scrollAreaWidgetContents = Frame(self, setLayout=True)
        self.scrollArea.setWidget(self.scrollAreaWidgetContents)
        self.scrollAreaWidgetContents.getLayout().setAlignment(QtCore.Qt.AlignTop)
        i = 0
        labelUnit = Label(self.scrollAreaWidgetContents, text="Unit", grid=(i, 0))
        self.concentrationUnitsEditor = RadioButtons(self.scrollAreaWidgetContents, texts=concentrationUnits, grid=(i, 1))
        i += 1
        for name in self.names:
            label = Label(self.scrollAreaWidgetContents, text=name, grid=(i, 0))
            concentrationEdit = DoubleSpinbox(self.scrollAreaWidgetContents, value=0.00, grid=(i, 1))
            self.concentrationEditors.append(concentrationEdit)
            i += 1

    def setValues(self, values):
        for value, editor, in zip(values, self.concentrationEditors, ):
            if values is None:
                editor.setValue(value)

    def setUnit(self, unit):
        self.concentrationUnitsEditor.set(unit)

    def getValues(self):
        values = []
        for valueEditor in self.concentrationEditors:
            values.append(valueEditor.get())

        return values

    def getUnit(self):
        return self.concentrationUnitsEditor.get()


if __name__ == '__main__':
    from ccpn.ui.gui.widgets.Application import TestApplication


    app = TestApplication()

    popup = CcpnDialog(windowTitle='Test', setLayout=True)
    popup.setGeometry(200, 200, 200, 200)

    widget = ConcentrationWidget(popup, names=['a', 'b', 'c'], mainWindow=None, grid=(0, 0))
    popup.show()
    popup.raise_()
    app.start()<|MERGE_RESOLUTION|>--- conflicted
+++ resolved
@@ -64,14 +64,7 @@
             self.project = mainWindow.application.project
             self.current = mainWindow.application.current
 
-<<<<<<< HEAD
         self._setWidgets()
-=======
-  def setValues(self, values):
-    for value, editor, in zip(values, self.concentrationEditors,):
-      if values is not None:
-        editor.setValue(value)
->>>>>>> 823da1f6
 
     def _setWidgets(self):
 
@@ -92,7 +85,7 @@
 
     def setValues(self, values):
         for value, editor, in zip(values, self.concentrationEditors, ):
-            if values is None:
+            if values is not None:
                 editor.setValue(value)
 
     def setUnit(self, unit):
