"""
SideBar setup

This module is built on a definition of the sidebar tree that includes dynamic additions and deletions initiated by
notifiers on the various project objects.

The tree can be constructed using 4 item types:

SidebarTree: A static tree item, displaying either a name or the pid of the associated V3 core object
SidebarItem: A static item, displaying either a name or the pid of the associated V3 core object
SidebarClassItems: A number of dynamically added items of type V3 core 'klass'
SidebarClassTreeItems: A Tree with a number of dynamically added items of type V3 core 'klass'


"""
#=========================================================================================
# Licence, Reference and Credits
#=========================================================================================
__copyright__ = "Copyright (C) CCPN project (http://www.ccpn.ac.uk) 2014 - 2019"
__credits__ = ("Ed Brooksbank, Luca Mureddu, Timothy J Ragan & Geerten W Vuister")
__licence__ = ("CCPN licence. See http://www.ccpn.ac.uk/v3-software/downloads/license")
__reference__ = ("Skinner, S.P., Fogh, R.H., Boucher, W., Ragan, T.J., Mureddu, L.G., & Vuister, G.W.",
                 "CcpNmr AnalysisAssign: a flexible platform for integrated NMR analysis",
                 "J.Biomol.Nmr (2016), 66, 111-124, http://doi.org/10.1007/s10858-016-0060-y")
#=========================================================================================
# Last code modification
#=========================================================================================
__modifiedBy__ = "$modifiedBy: CCPN $"
__dateModified__ = "$dateModified: 2017-07-07 16:32:55 +0100 (Fri, July 07, 2017) $"
__version__ = "$Revision: 3.0.0 $"
#=========================================================================================
# Created
#=========================================================================================
__author__ = "$Author: gvuister $"
__date__ = "$Date: 2017-03-23 16:50:22 +0000 (Thu, March 23, 2017) $"
#=========================================================================================
# Start of code
#=========================================================================================

import json
import fnmatch
from contextlib import contextmanager
from PyQt5 import QtGui, QtWidgets, QtCore
from typing import Callable

from ccpn.core._implementation.AbstractWrapperObject import AbstractWrapperObject
from ccpn.core.Project import Project
from ccpn.core.Spectrum import Spectrum
from ccpn.core.PeakList import PeakList
from ccpn.core.MultipletList import MultipletList
from ccpn.core.IntegralList import IntegralList
from ccpn.core.SpectrumGroup import SpectrumGroup
from ccpn.core.NmrChain import NmrChain
from ccpn.core.NmrResidue import NmrResidue
from ccpn.core.NmrAtom import NmrAtom
from ccpn.core.Sample import Sample
from ccpn.core.SampleComponent import SampleComponent
from ccpn.core.Substance import Substance
from ccpn.core.Chain import Chain
from ccpn.core.Residue import Residue
from ccpn.core.StructureEnsemble import StructureEnsemble
from ccpn.core.Complex import Complex
from ccpn.core.ChemicalShiftList import ChemicalShiftList
from ccpn.core.DataSet import DataSet
from ccpn.core.Restraint import RestraintList
from ccpn.core.Note import Note

from ccpn.core.lib.Pid import Pid
from ccpn.ui.gui.guiSettings import sidebarFont
from ccpn.ui.gui.widgets.Base import Base
from ccpn.ui.gui.widgets.DropBase import DropBase
from ccpn.ui.gui.widgets.MessageDialog import showInfo, showWarning
from ccpn.ui.gui.widgets.Menu import Menu
from ccpn.ui.gui.widgets.LineEdit import LineEdit
from ccpn.ui.gui.widgets.Label import Label
from ccpn.ui.gui.widgets.Frame import Frame
from ccpn.ui.gui.widgets.Spacer import Spacer as CCPNSpacer
from ccpn.util.Constants import ccpnmrJsonData
from ccpn.core.lib.Notifiers import Notifier, NotifierBase
from ccpn.ui.gui.lib.GuiNotifier import GuiNotifier

<<<<<<< HEAD

from PyQt5.QtCore import QStringListModel
from PyQt5.QtGui import QListView, QAbstractItemView
=======
# from PyQt5.QtCore import QStringListModel
# from PyQt5.QtGui import QListView, QAbstractItemView
>>>>>>> 8f9d61e0

from ccpn.ui.gui.lib.MenuActions import _createNewDataSet, _createNewPeakList, _createNewChemicalShiftList, _createNewMultipletList, _createNewNmrResidue, \
    _createNewNmrAtom, \
    _createNewNote, _createNewIntegralList, _createNewSample, _createNewStructureEnsemble, _raiseNewChainPopup, _raiseChainPopup, _raiseComplexEditorPopup, \
    _raiseDataSetPopup, _raiseChemicalShifListPopup, _raisePeakListPopup, _raiseMultipletListPopup, _raiseCreateNmrChainPopup, _raiseNmrChainPopup, \
    _raiseNmrResiduePopup, _raiseNmrAtomPopup, _raiseNotePopup, _raiseIntegralListPopup, _raiseRestraintListPopup, _raiseSamplePopup, \
    _raiseSampleComponentPopup, _raiseSpectrumPopup, _raiseSpectrumGroupEditorPopup, _raiseStructureEnsemblePopup, _raiseSubstancePopup

from ccpn.ui.gui.lib.MenuActions import _openItemNoteTable, _openItemChemicalShiftListTable, \
    _openItemIntegralListTable, _openItemMultipletListTable, _openItemNmrChainTable, \
    _openItemPeakListTable, _openItemChainTable, _openItemRestraintListTable, \
    _openItemSpectrumGroupDisplay, _openItemStructureEnsembleTable, _openItemDataSetTable, \
    _openItemSpectrumDisplay, _openItemSampleDisplay, _openItemComplexTable, _openItemResidueTable, \
    _openItemSubstanceTable, _openItemSampleComponentTable, _openItemNmrResidueItem, _openItemNmrAtomItem, \
    _openItemSpectrumInGroupDisplay

from ccpn.util.OrderedSet import OrderedSet

<<<<<<< HEAD
=======

>>>>>>> 8f9d61e0
ALL_NOTIFIERS = [Notifier.DELETE, Notifier.CREATE, Notifier.RENAME, Notifier.CHANGE]
DEFAULT_NOTIFIERS = [Notifier.DELETE, Notifier.CREATE, Notifier.RENAME]


#===========================================================================================================
# SideBar handling class for handling tree structure
#===========================================================================================================

class _sidebarWidgetItem(QtWidgets.QTreeWidgetItem):
    """TreeWidgetItem for the new sidebar structure.
    Contains a link to the sidebar item.
    """

    def __init__(self, treeWidgetItem, sidebarItem):
        """Initialise the widget and set the link to the sidebar item.
        """
        super().__init__(treeWidgetItem)
        self._parent = treeWidgetItem
        self.sidebarItem = sidebarItem


class SidebarABC(NotifierBase):
    """
    Abstract base class defining various sidebar item types and methods
    """

    # subclassing
    itemType = None
    triggers = [Notifier.DELETE, Notifier.CREATE, Notifier.RENAME]

    # ids
    _nextIndx = 0

    REBUILD = 'rebuild'
    RENAME = 'rename'
    _postBlockingActions = [None, REBUILD, RENAME]

    def __init__(self, name=None, usePidForName=False, klass=None, addNotifier=False, closed=True, add2NodesUp=False,
                 rebuildOnRename=None, callback=None, menuAction=None, children=[], isDraggable=False, **kwds):
        super().__init__()

        self._indx = SidebarABC._nextIndx
        SidebarABC._nextIndx += 1

        if name is None and not usePidForName:
            raise ValueError('Either name needs to be defined or usePidForName needs to be True')
        self.name = name
        self.usePidForName = usePidForName  # flag; if True show pid rather then name

        self.klass = klass
        self.addNotifier = addNotifier  # add notifier for rename, delete, create of klass
        self.callback = callback  # callback for double click
        self.menuAction = menuAction  # action for raising rightClickMenu
        self.kwds = kwds  # kwd arguments passed to callback

        self.widget = None  # widget object
        self.closed = closed  # State of the tree widget
        self.add2NodesUp = add2NodesUp  # flag to indicate a widget that needs adding two nodes up in the tree
        self._postBlockingAction = None  # attribute to indicate action required post blocking the sidebar
        self.rebuildOnRename = rebuildOnRename  # Name of node up in the tree to rebuild on rename; not used when None

        self.sidebar = None  # reference to SideBar instance; set by buildTree
        self.obj = None  # reference to obj, e.g. a Project, Spectrum, etc instance; set by buildTree
        self.children = children
        self._children = []  # used by SidebarClassTreeItems methods
        self._parent = None  # connection to parent node
        self.level = 0  # depth level of the sidebar tree; increased for every node down, except children of 'class' nodes
        self.isDraggable = isDraggable

    @property
    def givenName(self):
        """Return either obj.pid (depending on usePidForName), name or id (in that order)
        """
        if self.usePidForName and self.obj is not None:
            return self.obj.pid
        if self.name is not None:
            return self.name
        return self.id

    @property
    def id(self):
        """An unique identifier for self
        """
        id = '%s-%d' % (self.itemType, self._indx)
        return id

    @property
    def root(self):
        """Return the root of the tree
        """
        node = self
        while node._parent is not None:
            node = node._parent
        return node

    def get(self, *names):
        """traverse down the tree to get node defined by names.
        Skips over in 'class'-based nodes.
        """
        if len(names) == 0:
            return None

        if isinstance(self, (SidebarClassItems, SidebarClassTreeItems)):
            for child in self.children:
                if child.get(*names):
                    return child
            return None

        if self.name == names[0]:
            if len(names) == 1:
                return self
            elif len(names) >= 2:
                for child in self.children:
                    if child.get(*names[1:]):
                        return child

        return None

    def _getKlassChildren(self, obj, klass):
        """Get the children of <obj> by class type <klass>.
        """
        return obj._getChildrenByClass(klass)

    def _findParentNode(self, name):
        """Find the node up in the tree whose self.name == name or return self if name == 'self'
        """
        if name == 'self':
            return self
        # find the node
        node = self
        while node is not None and node.name != name:
            node = node._parent
        if node is None:
            raise RuntimeError('Failed to find parent node with name "%s" starting from %s' % (name, self))
        return node

    def _findChildNode(self, name):
        """Find the node across the tree whose self.name == name or return self if name == 'self'
        """
        if name == 'self' or self.name == name:
            return self

        # find the node
        for itm in self.children:
            node = itm._findChildNode(name)
            if node:
                return node

    def findChildNode(self, name):
        node = self._findChildNode(name)
        # if node is None:
        #     raise RuntimeError('Failed to find child node with name "%s" starting from %s' % (name, self))
        return node

    def _findChildNodeObject(self, obj):
        """Find the node across the tree whose self.name == name or return self if name == 'self'
        """
        # if name == 'self' or self.name == name:
        #     return self

        if self.obj is obj and self._parent.klass is type(obj):
            return self

        # find the node
        for itm in self.children:
            node = itm._findChildNodeObject(obj)
            if node:
                return node

    def findChildNodeObject(self, obj):
        node = self._findChildNodeObject(obj)
        # if node is None:
        #     raise RuntimeError('Failed to find child node with name "%s" starting from %s' % (obj.pid, self))
        return node

    def buildTree(self, parent, parentWidget, sidebar, obj, level=0):
        """Builds the tree from self downward
        """
        self._parent = parent
        self._parentWidget = parentWidget
        self.sidebar = sidebar
        self.obj = obj
        self.level = level

        if self.addNotifier and self.klass:
            # add the create/delete/rename notifiers to the parent
            triggers = self.kwds['triggers'] if 'triggers' in self.kwds else DEFAULT_NOTIFIERS
            self.setNotifier(parent.obj, triggers, targetName=self.klass.className, callback=self._update)

        # code like this needs to be in the sub-classes:
        # # make the widget
        # self.widget = self.givenName
        #
        # for itm in self.children:
        #     itm.buildTree(parent=self, sidebar=self.sidebar, obj=self.obj, level=self.level+1)

    def rebuildTree(self):
        """Rebuilds the tree starting from self
        """
        self.reset()
        self.buildTree(parent=self._parent, parentWidget=self._parentWidget, sidebar=self.sidebar, obj=self.obj, level=self.level)

    def printTree(self, string=None):
        """Print the tree from self downward
        """
        if string is not None:
            print(string)

        tabs = self._tabs
        name = self.givenName
        # Create a mark for 'characterization' of the node
        mark = ''
        if isinstance(self, (SidebarTree, SidebarClassTreeItems)):
            mark = '()' if self.closed else '(..)'
        if isinstance(self, (SidebarItem, SidebarClassItems)):
            mark = '&&'
        if isinstance(self, (SidebarClassItems, SidebarClassTreeItems)):
            mark = '>' + mark
            name = '[..%s..]' % name
        if self.add2NodesUp:
            mark = '^' + mark

        tabs = '    ' * len(tabs)
        string1 = '%s%3s %s' % (tabs, mark, name)
        print('(%1d) %-65s  %3d: %-14s obj=%-40s    widget=%s self=%s parent=%s' % (
            self.level, string1, self._indx, self.itemType, self.obj, self.widget, self, self._parent))
        for itm in self.children:
            itm.printTree()

    def _getExpanded(self, item, data: list):
        """Add the name of expanded item to the data list
        """
        if item.widget:
            expandedState = item.widget.isExpanded()
            item.closed = not expandedState
            if expandedState:
                data.append(item.widget.text(0))

    def _setExpanded(self, item, data: list):
        """Set the expanded flag if item is in data
        """
        if item.widget:
            if item.widget.text(0) in data:
                item.widget.setExpanded(True)
                item.closed = False

    def _storeExpandedStates(self):
        """Test storing the expanded items.
        """
        self._expandedState = []
        self._traverseTree(func=self._getExpanded, data=self._expandedState)

    def _restoreExpandedStates(self):
        """Test restoring the expanded items.
        """
        self._traverseTree(func=self._setExpanded, data=self._expandedState)
        self._expandedState = []

    def _setBlankingAllNotifiers(self, value):
        """Set the blanking state of all notifiers in the tree.
        """
        self.setBlankingAllNotifiers(value)

    def _traverseTree(self, sidebar=None, func=None, data=None):
        """Traverse the tree, applying <func> to all nodes

        :param sidebar: sidebar top level object
        :param func: function to perform on this element
        :param data: optional data storage to pass to <func>
        """
        if self.widget and func:
            # process the sidebarItem
            func(self, data)

        # if self._children:
        #     for child in self._children:
        #         child._traverseTree(sidebar, func, data)
        if self.children:
            for child in self.children:
                child._traverseTree(sidebar, func, data)

    def _traverseKlassTree(self, sidebar=None, func=None, data=None):
        """Traverse the tree, applying <func> to all nodes

        :param sidebar: sidebar top level object
        :param func: function to perform on this element
        :param data: optional data storage to pass to <func>
        """
        if self.klass and func:
            # process the sidebarItem
            func(self, data)

        if self.children:
            for child in self.children:
                child._traverseKlassTree(sidebar, func, data)

    def makeWidget(self, parentWidgetItem, givenName):
        """Create the required widget here
        """
        newItem = None

        # Creation of QTreeWidgetItems, needs to be commented out if testing from the __main__ function
        newItem = _sidebarWidgetItem(parentWidgetItem, self)

        _isDraggable = self._parent.isDraggable if self._parent else None
        if _isDraggable:
            newItem.setFlags(newItem.flags() & ~QtCore.Qt.ItemIsDropEnabled)
        else:
            newItem.setFlags(newItem.flags() ^ QtCore.Qt.ItemIsDragEnabled)

        newItem.setData(0, QtCore.Qt.DisplayRole, str(givenName))
        newItem.setData(1, QtCore.Qt.UserRole, self)
        newItem.setExpanded(not self.closed)

        return newItem if newItem else givenName

    def duplicate(self):
        """Return a duplicate of self
        """
        # Cannot use copy.copy() or deepcopy as it overwrites the indx
        result = self.__class__(name=self.name, usePidForName=self.usePidForName, klass=self.klass)

        for attr in 'addNotifier closed add2NodesUp callback menuAction sidebar obj _parent _postBlockingAction rebuildOnRename isDraggable'.split():
            value = getattr(self, attr)
            setattr(result, attr, value)

        # recursively copy children and _children
        result.children = []
        for child in self.children:
            result.children.append(child.duplicate())
        result._children = []
        for child in self._children:
            result._children.append(child.duplicate())

        return result

    def rename(self, newName=None):
        """This function needs to rename the widget
        """
        self.oldName = self.name
        if newName is None:
            newName = self.givenName
        # rename the widget
        # self.widget = newName
        self.widget.setData(0, QtCore.Qt.DisplayRole, str(newName))
        self.name = newName

    def _getChildWidgets(self, widgets=[]):
        for itm in self.children:
            widg = itm.widget

            if widg and widg not in widgets:
                widgets.append(widg)

            widgets = itm._getChildWidgets(widgets)

        return widgets

    def _getChildren(self, children):
        for itm in self.children:
            widg = itm.widget

            # only add children with widgets
            if widg and itm not in children:
                children.append(itm)

            # children = itm._getChildren(children)

        return children

    def _reorderClassObjs(self, classObjs):
        """Reorder the classObjs into the tree.
        To be subclassed as required.
        """
        return classObjs

    def reset(self):
        """Resets the tree from self downward, deleting widget and notifiers
        """
        if (self.children):

            # recurse into the tree, otherwise just delete the notifiers
            for itm in self.children:
                itm.reset()

        self.deleteAllNotifiers()

        # remove the widgets associated with the sidebar items
        if self.widget and self.widget.parent():
            self.widget.parent().removeChild(self.widget)
            self.widget = None

        self._postBlockingAction = None

    def _update(self, cDict):
        """Callback for updating the node
        """

        trigger = cDict[Notifier.TRIGGER]
        obj = cDict[Notifier.OBJECT]

        # Define the actions
        if trigger == Notifier.RENAME and self.rebuildOnRename in [None, 'self']:
            # Just rename the node

            node = self.findChildNodeObject(obj)
            if not node:
                return
            rebuildOrRename = self.RENAME

        elif trigger == Notifier.RENAME:
            # Find the node to rebuild
            node = self._findParentNode(self.rebuildOnRename)
            rebuildOrRename = self.REBUILD

        elif trigger == Notifier.DELETE:
            # For now: we just rebuild from here on down the tree
            node = self
            rebuildOrRename = self.REBUILD

        elif trigger == Notifier.CREATE:
            # For now: we just rebuild from here on down the tree
            node = self
            rebuildOrRename = self.REBUILD

        elif trigger == Notifier.CHANGE:
            # For now: we just rebuild from here on down the tree
            node = self
            rebuildOrRename = self.REBUILD

        else:
            raise RuntimeError('Update callback: invalid trigger "%s"' % trigger)

        # do the action or tag the node for later
        if self.sidebar.isBlocked:
            node._postBlockingAction = rebuildOrRename

        elif rebuildOrRename == self.REBUILD:
            # rebuild the tree starting from node
            with self.sidebar.sideBarBlocking(node):
                node.rebuildTree()

        elif rebuildOrRename == self.RENAME:
            # rename node
            with self.sidebar.sideBarBlocking(node):
                node.rename()

    def _postBlockingUpdate(self):
        """Do the required action post-blocking; uses self._postBlockingAction
        """

        if self._postBlockingAction == self.REBUILD:
            self.rebuildTree()
            return  # all the children have been visited, reset and rebuild; we are done
        elif self._postBlockingAction == self.RENAME:
            self.rename()
            self._postBlockingAction = None
        # check the children
        for child in self.children:
            child._postBlockingUpdate()
        # _postBlockingAction would already be None here; however, for clarity
        self._postBlockingAction = None
        return

    @property
    def _tabs(self):
        "Number of tabs depending in self.level"
        return '\t' * self.level

    def __str__(self):
        return '<%s:%r>' % (self.id, self.name)

    def __repr__(self):
        return str(self)


class SidebarTree(SidebarABC):
    """
    A tree item that is fixed, displaying either a name or the pid of the associated V3 core object
    """
    itemType = 'Tree'

    def buildTree(self, parent, parentWidget, sidebar, obj, level=0):
        """Builds the tree from self downward
        """
        super().buildTree(parent=parent, parentWidget=parentWidget, sidebar=sidebar, obj=obj, level=level)  # this will do all the common things
        # make the widget
        # self.widget = self.givenName
        self.widget = self.makeWidget(parentWidget, self.givenName)

        # Build the children
        for itm in self.children:
            itm.buildTree(parent=self, parentWidget=self.widget, sidebar=self.sidebar, obj=self.obj, level=self.level + 1)


class SidebarItem(SidebarTree):
    """
    A static item, displaying either a name or the pid of the associated V3 core object
    Similar to Tree above, but different label
    """
    itemType = 'Item'


class SidebarClassABC(SidebarABC):
    """
    ABC to dynamically add type klass items
    """

    def buildTree(self, parent, parentWidget, sidebar, obj=None, level=0):
        """Builds the tree from self downward
        """
        super().buildTree(parent=parent, parentWidget=parentWidget, sidebar=sidebar, obj=obj, level=level)  # this will do all the common things

        # The node does not make a widget but adds the classobjects
        # classObjs = obj._getChildrenByClass(self.klass)
        classObjs = self._getKlassChildren(obj, self.klass)

        # Now dynamically change the tree and add and build the children
        self.children = []
        for classObj in classObjs:

            # skip the objects if they are due to be deleted
            if classObj._flaggedForDelete:
                continue

            if 'ClassTreeItems' in self.itemType:
                # if isinstance(self, SidebarClassTreeItems):
                # make a duplicate of the stored children to pass to the new SidebarItem
                children = [child.duplicate() for child in self._children]
                itm = SidebarTree(
                        name=classObj.pid, usePidForName=True, addNotifier=False,
                        callback=self.callback, menuAction=self.menuAction, add2NodesUp=True, children=children
                        )

            else:
                itm = SidebarItem(
                        name=classObj.pid, usePidForName=True, addNotifier=False,
                        callback=self.callback, menuAction=self.menuAction, add2NodesUp=True, children=[]
                        )
            self.children.append(itm)

            # pass the parent widget down the tree
            itm.buildTree(parent=self, parentWidget=self._parentWidget, sidebar=self.sidebar, obj=classObj, level=level)  # class items get same level as parent

    def reset(self):
        """Resets the tree from self downward
        """
        super().reset()
        self.children = []


class SidebarClassItems(SidebarClassABC):
    """A number of dynamically added items of type V3 core 'klass'
    """
    itemType = 'ClassItems'

    def __init__(self, name=None, klass=None, addNotifier=True, closed=True,
                 rebuildOnRename='self', callback=None, menuAction=None, children=[], isDraggable=False, **kwds):
        if klass is None:
            raise ValueError('Undefined klass; definition is required for %s to function' % self.__class__.__name__)
        if len(children) > 0:
            raise ValueError('Sidebar "%s" cannot have children' % self.__class__.__name__)

        name = '%s-ClassItems' % klass.className
        super().__init__(name=name, klass=klass, addNotifier=addNotifier, closed=closed, rebuildOnRename=rebuildOnRename,
                         callback=callback, menuAction=menuAction, children=children, isDraggable=isDraggable, **kwds)

    def reset(self):
        super().reset()


class SidebarClassTreeItems(SidebarClassABC):
    """A Tree with a number of dynamically added items of type V3 core 'klass'
    """
    itemType = 'ClassTreeItems'

    def __init__(self, name=None, klass=None, addNotifier=True, closed=True,
                 rebuildOnRename='self', callback=None, menuAction=None, children=[], isDraggable=False, **kwds):
        if klass is None:
            raise ValueError('Undefined klass; is required for %s item' % self.__class__.__name__)

        name = '%s-ClassTreeItems' % klass.className
        super().__init__(name=name, klass=klass, addNotifier=addNotifier, closed=closed, rebuildOnRename=rebuildOnRename,
                         callback=callback, menuAction=menuAction, children=children, isDraggable=isDraggable, **kwds)
        self._children = self.children  # Save them for reset/create, as we will dynamically change the tree on building


# class SidebarClassSpectrumGroupTreeItems(SidebarClassTreeItems):
#     """A Tree with a number of dynamically added items of type V3 core 'klass'
#     Modified to respond to changing the list of spectra in a spectrumGroup, subclassed from SidebarClassTreeItems above
#     """
#     itemType = 'SpectrumGroupClassTreeItems'
#     triggers = [Notifier.DELETE, Notifier.CREATE, Notifier.RENAME, Notifier.CHANGE]


class SidebarClassSpectrumTreeItems(SidebarClassABC):
    """A Tree with a number of dynamically added items of type V3 core 'klass'
    """
    itemType = 'SpectrumClassTreeItems'

    def __init__(self, name=None, klass=None, addNotifier=True, closed=True,
                 rebuildOnRename='self', callback=None, menuAction=None, children=[], isDraggable=False, **kwds):
        if klass is None:
            raise ValueError('Undefined klass; is required for %s item' % self.__class__.__name__)

        name = '%s-%s' % (self.itemType, klass.className)
        super().__init__(name=name, klass=klass, addNotifier=addNotifier, closed=closed, rebuildOnRename=rebuildOnRename,
                         callback=callback, menuAction=menuAction, children=children, isDraggable=isDraggable, **kwds)
        self._children = self.children  # Save them for reset/create, as we will dynamically change the tree on building

    def setNotifier(self, theObject: 'AbstractWrapperObject', triggers: list, targetName: str, callback: Callable[..., str], **kwds) -> Notifier:
        """subclass setNotifier to override classType for spectrumGroups.
        """
        if type(theObject) is SpectrumGroup:

            # special case needs to put the notifier on <project> for <spectra> belonging to spectrumGroups
            theObject = self.sidebar.project
            targetName = self.klass.className
            return super().setNotifier(theObject=theObject, triggers=triggers, targetName=targetName, callback=callback, **kwds)
        else:
            raise RuntimeError('Object is not of type SpectrumGroup')

    def _getKlassChildren(self, obj, klass):
        """Get the children of <obj> by class type <klass>.
        Get the spectra belonging to spectrumGroup.
        """
        return obj._getSpectrumGroupChildrenByClass(klass)


class SidebarClassNmrResidueTreeItems(SidebarClassABC):
    """A Tree with a number of dynamically added items of type V3 core 'klass'
    Objects in the nmrResidues sublist are sorted according to position in nmrChain
    """
    itemType = 'NmrResidueClassTreeItems'

    def __init__(self, name=None, klass=None, addNotifier=True, closed=True,
                 rebuildOnRename='self', callback=None, menuAction=None, children=[], isDraggable=False, **kwds):
        if klass is None:
            raise ValueError('Undefined klass; is required for %s item' % self.__class__.__name__)

        name = '%s-%s' % (self.itemType, klass.className)
        super().__init__(name=name, klass=klass, addNotifier=addNotifier, closed=closed, rebuildOnRename=rebuildOnRename,
                         callback=callback, menuAction=menuAction, children=children, isDraggable=isDraggable, **kwds)
        self._children = self.children  # Save them for reset/create, as we will dynamically change the tree on building

    def _getKlassChildren(self, obj, klass):
        """Get the children of <obj> by class type <klass>.
        Reorder the children according to the order in the nmrChain.
        """
        classObjs = obj._getChildrenByClass(klass)
        classObjs = self._reorderClassObjs(classObjs)

        return classObjs

    def _reorderClassObjs(self, classObjs):
        """Reorder the nmrResidues according to the order in the nmrChain.
        """
        if classObjs:
            nmrChain = classObjs[0].nmrChain
            return nmrChain.nmrResidues

        return classObjs


#===========================================================================================================
# Callback routines
#===========================================================================================================

def NYI(*args, **kwds):
    info = showInfo('Not implemented yet!',
                    'This function has not been implemented in the current version')


#===========================================================================================================
# SideBar tree structure
#===========================================================================================================

class SideBarStructure(object):
    """
    A class to manage the sidebar
    """

    _sidebarData = (  # "(" just to be able to continue on a new line; \ seems not to work

        SidebarTree('Project', usePidForName=False, klass=Project, closed=False, children=[

            #------ Spectra, PeakLists, MultipletLists, IntegralLists ------
            SidebarTree('Spectra', closed=False, children=[
                SidebarClassTreeItems(klass=Spectrum, callback=_raiseSpectrumPopup(),
                                      menuAction=_openItemSpectrumDisplay(position='right', relativeTo=None), isDraggable=True, children=[
                        SidebarTree('PeakLists', closed=False, children=[
                            SidebarItem('<New PeakList>', callback=_createNewPeakList()),
                            SidebarClassItems(klass=PeakList, callback=_raisePeakListPopup(),
                                              menuAction=_openItemPeakListTable(position='left', relativeTo=None), isDraggable=True),
                            ]),
                        SidebarTree('MultipletLists', children=[
                            SidebarItem('<New MultipletList>', callback=_createNewMultipletList()),
                            SidebarClassItems(klass=MultipletList, callback=_raiseMultipletListPopup(),
                                              menuAction=_openItemMultipletListTable(position='left', relativeTo=None), isDraggable=True),
                            ]),
                        SidebarTree('IntegralLists', children=[
                            SidebarItem('<New IntegralList>', callback=_createNewIntegralList()),
                            SidebarClassItems(klass=IntegralList, callback=_raiseIntegralListPopup(),
                                              menuAction=_openItemIntegralListTable(position='left', relativeTo=None), isDraggable=True),
                            ]),
                        ]),
                ]),

            #------ SpectrumGroups ------
            SidebarTree('SpectrumGroups', closed=True, children=[
                SidebarItem('<New SpectrumGroup>', callback=_raiseSpectrumGroupEditorPopup(useNone=True, editMode=False)),
                SidebarClassTreeItems(klass=SpectrumGroup, callback=_raiseSpectrumGroupEditorPopup(editMode=True),
                                      menuAction=_openItemSpectrumGroupDisplay(position='right', relativeTo=None),
                                      triggers=ALL_NOTIFIERS, isDraggable=True, children=[
                        SidebarClassSpectrumTreeItems(klass=Spectrum, callback=_raiseSpectrumPopup(),
                                                      menuAction=_openItemSpectrumInGroupDisplay(position='right', relativeTo=None), isDraggable=True),
                        ]),
                ]),

            #------ ChemicalShiftLists ------
            SidebarTree('ChemicalShiftLists', closed=True, children=[
                SidebarItem('<New ChemicalShiftList>', callback=_createNewChemicalShiftList()),
                SidebarClassTreeItems(klass=ChemicalShiftList, callback=_raiseChemicalShifListPopup(),
                                      menuAction=_openItemChemicalShiftListTable(position='left', relativeTo=None), isDraggable=True),
                ]),

            #------ NmrChains, NmrResidues, NmrAtoms ------
            SidebarTree('NmrChains', closed=True, children=[
                SidebarItem('<New NmrChain>', callback=_raiseCreateNmrChainPopup()),
                SidebarClassTreeItems(klass=NmrChain, rebuildOnRename='NmrChain-ClassTreeItems',
                                      callback=_raiseNmrChainPopup(),
                                      menuAction=_openItemNmrChainTable(position='left', relativeTo=None), isDraggable=True, children=[
                        SidebarItem('<New NmrResidue>', callback=_createNewNmrResidue()),
                        SidebarClassNmrResidueTreeItems(klass=NmrResidue, rebuildOnRename='NmrChain-ClassTreeItems',
                                                        callback=_raiseNmrResiduePopup(),
                                                        menuAction=_openItemNmrResidueItem(position='left', relativeTo=None), isDraggable=True, children=[
                                SidebarItem('<New NmrAtom>', callback=_createNewNmrAtom()),
                                SidebarClassItems(klass=NmrAtom, rebuildOnRename='NmrChain-ClassTreeItems',
                                                  callback=_raiseNmrAtomPopup(),
                                                  menuAction=_openItemNmrAtomItem(position='left', relativeTo=None), isDraggable=True),
                                ]),
                        ]),
                ]),

            #------ Samples, SampleComponents ------
            SidebarTree('Samples', closed=True, children=[
                SidebarItem('<New Sample>', callback=_createNewSample()),
                SidebarClassTreeItems(klass=Sample, rebuildOnRename='Sample-ClassTreeItems',
                                      callback=_raiseSamplePopup(),
                                      menuAction=_openItemSampleDisplay(position='right', relativeTo=None), isDraggable=True, children=[
                        SidebarItem('<New SampleComponent>', callback=_raiseSampleComponentPopup(useParent=True, newSampleComponent=True)),
                        SidebarClassItems(klass=SampleComponent, rebuildOnRename='Sample-ClassTreeItems',
                                          callback=_raiseSampleComponentPopup(newSampleComponent=False),
                                          menuAction=_openItemSampleComponentTable(position='right', relativeTo=None), isDraggable=True),
                        ]),
                ]),

            #------ Substances ------
            SidebarTree('Substances', closed=True, children=[
                SidebarItem('<New Substance>', callback=_raiseSubstancePopup(useNone=True, newSubstance=True)),
                SidebarClassItems(klass=Substance, callback=_raiseSubstancePopup(newSubstance=False),
                                  menuAction=_openItemSubstanceTable(position='bottom', relativeTo=None), isDraggable=True),
                ]),

            #------ Chains, Residues ------
            SidebarTree('Chains', closed=True, children=[
                SidebarItem('<New Chain>', callback=_raiseNewChainPopup(useParent=True)),
                SidebarClassTreeItems(klass=Chain, rebuildOnRename='Chain-ClassTreeItems',
                                      callback=_raiseChainPopup(),
                                      menuAction=_openItemChainTable(position='bottom', relativeTo=None), isDraggable=True, children=[
                        SidebarClassTreeItems(klass=Residue, rebuildOnRename='Chain-ClassTreeItems',
                                              callback=NYI, menuAction=_openItemResidueTable(position='bottom', relativeTo=None), isDraggable=True),
                        ]),
                ]),

            #------ Complexes ------
            SidebarTree('Complexes', closed=True, children=[
                SidebarItem('<New Complex>', callback=_raiseComplexEditorPopup(editMode=False, useNone=True)),
                SidebarClassTreeItems(klass=Complex, rebuildOnRename='Complex-ClassTreeItems',
                                      callback=_raiseComplexEditorPopup(editMode=True),
                                      menuAction=_openItemComplexTable(position='bottom', relativeTo=None),
                                      triggers=ALL_NOTIFIERS, isDraggable=True),
                ]),

            #------ StructureEnsembles ------
            SidebarTree('StructureEnsembles', closed=True, children=[
                SidebarItem('<New StructureEnsemble>', callback=_createNewStructureEnsemble()),
                SidebarClassItems(klass=StructureEnsemble, callback=_raiseStructureEnsemblePopup(),
                                  menuAction=_openItemStructureEnsembleTable(position='bottom', relativeTo=None), isDraggable=True),
                ]),

            #------ DataSets ------
            SidebarTree('DataSets', closed=True, children=[
                SidebarItem('<New DataSet>', callback=_createNewDataSet()),
                SidebarClassTreeItems(klass=DataSet, rebuildOnRename='DataSet-ClassTreeItems',
                                      callback=_raiseDataSetPopup(),
                                      menuAction=_openItemDataSetTable(position='left', relativeTo=None), isDraggable=True, children=[
                        SidebarItem('<New RestraintList>', callback=_raiseRestraintListPopup(editMode=False, useParent=True)),
                        SidebarClassTreeItems(klass=RestraintList, rebuildOnRename='DataSet-ClassTreeItems',
                                              callback=_raiseRestraintListPopup(editMode=True),
                                              menuAction=_openItemRestraintListTable(position='left', relativeTo=None), isDraggable=True),
                        ]),
                ]),

            #------ Notes ------
            SidebarTree('Notes', closed=True, children=[
                SidebarItem('<New Note>', callback=_createNewNote()),
                SidebarClassItems(klass=Note, callback=_raiseNotePopup(),
                                  menuAction=_openItemNoteTable(position='bottom', relativeTo=None), isDraggable=True),
                ]),
            ])

    )  # end _sidebarData

    def _init(self):
        self._sidebarBlockingLevel = 0
        self._project = None
        self._sidebar = None

    def reset(self):
        """Resets all
        """
        self._sidebarData.reset()

    def clearSideBar(self):
        """Clear the sideBar if widgets and notifiers.
        """
        self._sidebarData.reset()

    def buildTree(self, project, clear=True):
        """Builds the tree from project; returns self
        """
        self._project = project
        if clear:
            self.reset()
        self._sidebarData.buildTree(parent=None, parentWidget=self._sidebar, sidebar=self._sidebar, obj=self._project)  # This is the root

        # set the tree name to the id (not pid)
        self.setProjectName(project)
        return self

    def setProjectName(self, project: Project):
        """(re)Set project name in sidebar header.
        """
        self._sidebarData.widget.setText(0, project.name)
        self._sidebarData.name = project.name

    def rebuildTree(self):
        """Rebuilds the Tree
        """
        self.buildTree(self._project)

    def setSidebar(self, sidebar):
        """Set the sidebar widget
        """
        self._sidebar = sidebar

    def printTree(self, string=None):
        """prints the tree; optionally prints string
        """
        self._sidebarData.printTree(string=string)

    @property
    def isBlocked(self):
        """True if sidebar is blocked
        """
        return self._sidebarBlockingLevel > 0

    @contextmanager
    def sideBarBlocking(self, node):
        """Context manager to handle blocking of the sidebar events.
        """
        self.increaseSidebarBlocking(node)
        try:
            # pass control to the calling function
            yield

        except Exception as es:
            raise es
        finally:
            self.decreaseSidebarBlocking(node)

    def increaseSidebarBlocking(self, node=None, withSideBarUpdate=True):
        """increase level of blocking
        """
        if self._sidebarBlockingLevel == 0:
            self._blockSideBarEvents()
            if withSideBarUpdate:
                if node:
                    node._storeExpandedStates()
                else:
                    self._sidebarData._storeExpandedStates()

        self._sidebarBlockingLevel += 1

    def decreaseSidebarBlocking(self, node=None, withSideBarUpdate=True):
        """Reduce level of blocking - when level reaches zero, Sidebar is unblocked
        """
        if self._sidebarBlockingLevel > 0:
            self._sidebarBlockingLevel -= 1
            # check if we arrived at level zero; if so call post-blocking update
            if self._sidebarBlockingLevel == 0:
                self._sidebarData._postBlockingUpdate()
                if withSideBarUpdate:
                    if node:
                        node._restoreExpandedStates()
                    else:
                        self._sidebarData._restoreExpandedStates()
                self._unblockSideBarEvents()
        else:
            raise RuntimeError('Error: cannot decrease sidebar blocking below 0')

    def getSideBarItem(self, name):
        """Search for a named item in the tree
        """
        return self._sidebarData.get(name)

    @staticmethod
    def _setBlankingState(self, value):
        """Set the blanking state of the nodes.
        """
        self.setBlankingAllNotifiers(value)

    def setBlankingAllNotifiers(self, value):
        self._sidebarData._traverseKlassTree(self, self._setBlankingState, value)


#===========================================================================================================
# New sideBar to handle new notifiers
#===========================================================================================================


from ccpn.ui.gui.widgets.ListView import ListView
SIDEBARROW = 0
RESULTSWIDGETROW = 1
SEARCHWIDGETROW = 2


class SideBar(QtWidgets.QTreeWidget, SideBarStructure, Base, NotifierBase):
    """
    New sideBar class with new sidebar tree handling
    """

    def __init__(self, parent=None, mainWindow=None, multiSelect=True,
                 searchWidgetContainer=None, searchResultsContainer=None, **kwds):

        super().__init__(parent)
        Base._init(self, acceptDrops=True, **kwds)
        SideBarStructure._init(self)

        self.multiSelect = multiSelect
        if self.multiSelect:
            self.setSelectionMode(QtWidgets.QAbstractItemView.ExtendedSelection)

        self.mainWindow = mainWindow
        self.application = self.mainWindow.application

        self._parent = parent

        # link to the frame containing ONLY the sideBar, assume at position (0,0)
        self._searchWidgetContainer = searchWidgetContainer
        self._searchResultsContainer = searchResultsContainer

        self.setFont(sidebarFont)
        self.header().hide()
        self.setDragEnabled(True)
        self.setExpandsOnDoubleClick(False)
        self.setMinimumWidth(200)

        self.setDragDropMode(self.DragDrop)
        self.setAcceptDrops(True)

        self.setGuiNotifier(self, [GuiNotifier.DROPEVENT], [DropBase.URLS, DropBase.PIDS],
                            self.mainWindow._processDroppedItems)

        self.itemDoubleClicked.connect(self._raiseObjectProperties)

<<<<<<< HEAD
        txt = 'Search Pid/String e.g Sp:H*qC'
        self._searchWidget = LineEdit(self.parent().parent(),backgroundText=txt)
        self.getParent().parent().getLayout().addWidget(self._searchWidget,2,0)
        self._searchWidget.textChanged.connect(self._searchWidgetCallback)

        self._resultsFrame = Frame(self.parent())
        self._resultsFrame.setContentsMargins(0,0,0,0)

        QtWidgets.QGridLayout(self._resultsFrame)
        self.parent().insertWidget(1,self._resultsFrame)

        self._resultsLabel = Label(self._resultsFrame,text='Search Results',grid=(0,0))
        self._resultsLabel.setAlignment(QtCore.Qt.AlignCenter)
        self._resultsLabel.setContentsMargins(0,0,0,0)
        self._resultsLabel.setStyleSheet("font-size:14px;")

        self._resultsList = QListView(self._resultsFrame)
        self._resultsList.setEditTriggers(QAbstractItemView.NoEditTriggers)

        self._resultsFrame.getLayout().setSpacing(6)
        self._resultsFrame.getLayout().addWidget(self._resultsList,2,0)
        self._resultsFrame.setVisible(False)
        self._resultsFrame.setContentsMargins(2,2,0,2)
        self._resultsFrame.getLayout().setMargin(0)

        self._results_model = QStringListModel()
=======
        # create a search box at the bottom of the sidebar frame container
        txt = 'Search Pid/String e.g Sp:H*qC'
        self._searchWidget = LineEdit(self._searchWidgetContainer, backgroundText=txt, grid=(SEARCHWIDGETROW, 0))
        self._searchWidget.textChanged.connect(self._searchWidgetCallback)

        # create a results box
        self._resultsFrame = self._searchResultsContainer

        self._resultsLabel = Label(self._resultsFrame, text='Search Results', grid=(0, 0))
        self._resultsLabel.setAlignment(QtCore.Qt.AlignCenter)
        self._resultsLabel.setContentsMargins(0, 0, 0, 0)
        self._resultsLabel.setStyleSheet("font-size:14px;")
        self._resultsLabel.setFixedHeight(self._resultsLabel.sizeHint().height())

        self._resultsList = ListView(self._resultsFrame, mainWindow=self.mainWindow, grid = (0, 0), fitToContents=True,
                                     listViewContainer=self._resultsFrame)

        # frame can collapse to nothing
        self._resultsFrame.setSizePolicy(QtWidgets.QSizePolicy.Ignored, QtWidgets.QSizePolicy.Ignored)
        self._resultsList.setEditTriggers(QtWidgets.QAbstractItemView.NoEditTriggers)

        self._resultsFrame.getLayout().setSpacing(6)
        self._resultsFrame.getLayout().addWidget(self._resultsList, 2, 0)
        self._resultsFrame.setVisible(False)
        self._resultsFrame.setContentsMargins(2, 2, 0, 2)
        self._resultsFrame.getLayout().setMargin(0)

        self._results_model = QtCore.QStringListModel()
>>>>>>> 8f9d61e0
        self._results_list = []
        self._results_model.setStringList(self._results_list)

        self._resultsList.setModel(self._results_model)
        self._resultsList.selectionModel().selectionChanged.connect(self._resultsListSelection)
        self._resultsList.setContextMenuPolicy(QtCore.Qt.CustomContextMenu)
        self._resultsList.customContextMenuRequested.connect(self._resultsListMenuRequested)

        self._searchSelection = []
        self._searchNotifiers = []

<<<<<<< HEAD
    def _resultsListMenuRequested(self,position):

=======
    def _resultsListMenuRequested(self, position):
>>>>>>> 8f9d61e0

        dataPid = self._searchSelection[0]
        objs = [self.project.getByPid(dataPid)]

<<<<<<< HEAD

        sideBarObject = self._sidebarData.findChildNode(dataPid)


=======
        sideBarObject = self._sidebarData.findChildNode(dataPid)

>>>>>>> 8f9d61e0
        menuAction = sideBarObject.menuAction
        if menuAction:
            globalPosition = self._resultsList.mapToGlobal(QtCore.QPoint(position.x(), position.y() + 10))

            # can't do menu action on anything other than main window as it looks for sub fields of main window...
<<<<<<< HEAD
            menuAction(self.mainWindow, dataPid, sideBarObject,globalPosition, objs)


    def _resultsListSelection(self,rowSelection,columnSelection):
=======
            menuAction(self.mainWindow, dataPid, sideBarObject, globalPosition, objs)

    def _resultsListSelection(self, rowSelection, columnSelection):
>>>>>>> 8f9d61e0

        row = rowSelection.indexes()[0].row()
        pid = self._results_list[row]
        self._searchSelection.clear()
        self._searchSelection.append(pid)

<<<<<<< HEAD
=======
        # call the original search selection
        self._searchWidgetSideBarCallback(pid)
>>>>>>> 8f9d61e0

    def _clearQTreeWidget(self, tree):
        """Clear contents of the sidebar.
        """
        iterator = QtWidgets.QTreeWidgetItemIterator(tree, QtWidgets.QTreeWidgetItemIterator.All)
        while iterator.value():
            iterator.value().takeChildren()
            iterator += 1
        i = tree.topLevelItemCount()
        while i > -1:
            tree.takeTopLevelItem(i)
            i -= 1

    def buildTree(self, project, clear=True):
        """Build the new tree structure from the project.
        """
        # self._clearQTreeWidget(self)
        if clear:
            self.clearSideBar()
        self.project = project
        self.setSidebar(sidebar=self)
        super().buildTree(project)

    def _raiseObjectProperties(self, item):
        """Get object from Pid and dispatch call depending on type.
        """
        dataPid = item.data(0, QtCore.Qt.DisplayRole)
        sideBarObject = item.data(1, QtCore.Qt.UserRole)
        callback = sideBarObject.callback

        if callback:
            callback(self.mainWindow, dataPid, sideBarObject)

    def clearSideBar(self):
        """Completely clear and reset the sidebar of widgets and notifiers.
        """
        super().clearSideBar()
        self._clearQTreeWidget(self)

    def mouseReleaseEvent(self, event):
        """Re-implementation of the mouse press event so right click can be used to delete items from the
        sidebar.
        """
        if event.button() == QtCore.Qt.RightButton:
            self._raiseContextMenu(event)
            event.accept()
        else:
            super().mouseReleaseEvent(event)

    def dragEnterEvent(self, event):
        """Handle drag enter event to create a new drag/drag item.
        """
        if event.mimeData().hasUrls():
            event.accept()
        else:
            pids = []
            for item in self.selectedItems():
                if item is not None:

                    dataPid = item.data(0, QtCore.Qt.DisplayRole)
                    sideBarObject = item.data(1, QtCore.Qt.UserRole)

                    if sideBarObject.obj:
                        pids.append(str(sideBarObject.obj.pid))

            itemData = json.dumps({'pids': pids})

            tempData = QtCore.QByteArray()
            stream = QtCore.QDataStream(tempData, QtCore.QIODevice.WriteOnly)
            stream.writeQString(itemData)
            event.mimeData().setData(ccpnmrJsonData, tempData)
            event.mimeData().setText(itemData)

            event.accept()

    def dragMoveEvent(self, event):
        """Required function to enable dragging and dropping within the sidebar.
        """
        if event.mimeData().hasUrls():
            # accept external events
            event.setDropAction(QtCore.Qt.CopyAction)
            event.accept()
        else:
            if isinstance(event.source(), SideBar):  #(SideBar, SideBar)):
                # disable/ignore internal move events
                event.ignore()
            else:
                super().dragMoveEvent(event)

    def _displaySelectedSpectrum(self):

        for item in self.selectedItems():
            if item is not None:
                dataPid = item.data(0, QtCore.Qt.DisplayRole)
                objFromPid = self.project.getByPid(dataPid)
                strip = self.application.current.strip
                if strip:
                    strip._clear()
                    if isinstance(objFromPid, Spectrum):
                        strip.spectrumDisplay.displaySpectrum(objFromPid)
                    if isinstance(objFromPid, Sample):
                        strip.setStackingMode(False)
                        _openItemSampleDisplay._openSampleSpectraOnDisplay(objFromPid, strip.spectrumDisplay)
                        v = strip._getInitialOffset()
                        strip.setStackingMode(True)

    def _keyPressEvent(self, event):
        """This functionality is under testing. Used for quickly display spectra via key press on
        sidebar on large datasets on the current strip. Only work if spectra are of the same type
        (previous/next same as currently displayed) Usefull for screening """
        if event.key() == QtCore.Qt.Key_Up:
            super().keyPressEvent(event)
            self._displaySelectedSpectrum()
        if event.key() == QtCore.Qt.Key_Down:
            super().keyPressEvent(event)
            self._displaySelectedSpectrum()

    def _cloneObject(self, objs):
        """Clones the specified objects.
        """
        for obj in objs:
            obj.clone()

    def _raiseContextMenu(self, event: QtGui.QMouseEvent):
        """Creates and raises a context menu enabling items to be deleted from the sidebar.
        """
        contextMenu = Menu('', self, isFloatWidget=True)

        objs = []
        # get the list of items selected
        for item in self.selectedItems():
            if item is not None:
                dataPid = item.data(0, QtCore.Qt.DisplayRole)
                objFromPid = self.project.getByPid(dataPid)
                if objFromPid is not None:
                    objs.append(objFromPid)

        if len(objs) > 0:
            # get the item clicked
            _itemPressed = self.itemAt(event.pos())
            dataPid = _itemPressed.data(0, QtCore.Qt.DisplayRole)
            sideBarObject = _itemPressed.data(1, QtCore.Qt.UserRole)

            menuAction = sideBarObject.menuAction
            if menuAction:
                menuAction(self.mainWindow, dataPid, sideBarObject,
                           QtCore.QPoint(event.globalPos().x(), event.globalPos().y() + 10),
                           objs)

    def _deleteItemObject(self, objs):
        """Removes the specified item from the sidebar and deletes it from the project.
        NB, the clean-up of the side bar is done through notifiers
        """
        from ccpn.core.lib.ContextManagers import undoBlock

        try:
            with undoBlock():
                for obj in objs:
                    if obj:
                        # just delete the object
                        obj.delete()

        except Exception as es:
            showWarning('Delete', str(es))

        #  Force repaint if GL windows
        from ccpn.ui.gui.lib.OpenGL.CcpnOpenGL import GLNotifier

        GLSignals = GLNotifier(parent=self)
        GLSignals.emitEvent(triggers=[GLNotifier.GLALLPEAKS, GLNotifier.GLALLINTEGRALS, GLNotifier.GLALLMULTIPLETS])

    def _blockSideBarEvents(self):
        """Block all updates/signals/notifiers on the sidebar
        """
        # self.setUpdatesEnabled(False)
        self.blockSignals(True)
        # self.setBlankingAllNotifiers(True)

    def _unblockSideBarEvents(self):
        """Unblock all updates/signals/notifiers on the sidebar
        """
        # self.setBlankingAllNotifiers(False)
        self.blockSignals(False)
        # self.setUpdatesEnabled(True)

    def selectPid(self, pid):
        """Select the item in the sideBar with the given pid.
        """
        item = self._sidebarData.findChildNode(pid)
        if item and item.widget:
            self.setCurrentItem(item.widget)
            self.setFocus()
            self.expandItem(item.widget.parent())

    def _searchWidgetSideBarCallback(self, pid):
        """Private callback from search widget
        """
        # text = self._searchWidget.get()
        obj = self.project.getByPid(pid)
        if obj:
            self.selectPid(obj.pid)
        # else:
        #     showWarning('Search', 'Not found')

    def _searchWidgetCallback(self):
        """Private callback from search widget"""

        LOWER_TO_UPPER = 'lower_to_upper'
        SEARCH_LIST = 'search_list'

        text = self._searchWidget.get()

        self._results_list.clear()
        if len(text) == 0:
            self._searchWidget.setClearButtonEnabled(False)
            self._results_model.setStringList(self._results_list)
            self._resultsFrame.setVisible(False)
            return
<<<<<<< HEAD
        else:
            self._searchWidget.setClearButtonEnabled(True)

        if len(text) > 0 and text[-1] == ' ':
            new_text = text[:-1] + '␣'
            self._searchWidget.setText(new_text)
            return

        # seems to look at more objects than expected
        def _buildNameMapAndSearchList(wrapper,result):
            result[LOWER_TO_UPPER][wrapper.klass.shortClassName.lower()] = wrapper.klass.shortClassName
            result[LOWER_TO_UPPER][wrapper.klass.className.lower()] = wrapper.klass.className

            result[SEARCH_LIST].add(wrapper.klass.shortClassName.lower())
            result[SEARCH_LIST].add(wrapper.klass.className.lower())

        result = {SEARCH_LIST : OrderedSet(), LOWER_TO_UPPER : {}}

        self._sidebarData._traverseKlassTree(sidebar=self, func=_buildNameMapAndSearchList, data=result)

        searchables = OrderedSet()

        lower_text = text.lower()
        lower_text = lower_text.lstrip('*')

        if ':' in lower_text:
            fields = lower_text.split(':')
            lower_category = fields[0]
        else:
            cutoff = min(len(lower_text),3)
            lower_category = '%s*' % lower_text[:cutoff]

        for key in result[SEARCH_LIST]:
            if fnmatch.fnmatch(key,lower_category):
                searchables.add(key)

        if len(searchables) == 0:
            searchables = result[SEARCH_LIST]

        lower_to_upper =  result[LOWER_TO_UPPER]

        seen = set()

        if (len(lower_text) > 0) and (lower_text[-1] == '␣'):
            lower_text = '*%s' % lower_text.rstrip('␣')
        else:
            lower_text = '*%s*' % lower_text

        for key in searchables:
            pid_key = lower_to_upper[key]

            if pid_key in self.project._project._pid2Obj:
                for elem in self.project._project._pid2Obj[pid_key]:
                    elem_key = "%s:%s" % (key,str(elem))

                    wrapper = self.project._project._pid2Obj[pid_key][elem]
                    wrapper_has_flagged_for_delete = hasattr(wrapper,'_flaggedForDelete')
                    flagged_for_delete = False
                    if wrapper_has_flagged_for_delete:
                        flagged_for_delete = self.project._project._pid2Obj[pid_key][elem]._flaggedForDelete
                    if not flagged_for_delete:
                        if fnmatch.fnmatch(elem_key.lower(),lower_text):
                            if elem not in seen:
                                self._results_list.append('%s:%s' % (pid_key,str(elem)))
                                seen.add(elem)

        self._results_model.setStringList(self._results_list)
        if len(self._results_list) > 0:
            self._resultsFrame.setVisible(True)
        else:
            self._resultsFrame.setVisible(False)

        if len(self._searchNotifiers) == 0:
            for action in ('create', 'delete', 'rename'):
                notifier =  self._project.registerNotifier('AbstractWrapperObject', action, self._notify_pids_changed,onceOnly=True)
                self._searchNotifiers.append(notifier)

    def _notify_pids_changed(self,*args,**kwargs):
        self._searchWidgetCallback()
=======
        else:
            self._searchWidget.setClearButtonEnabled(True)

        if len(text) > 0 and text[-1] == ' ':
            new_text = text[:-1] + '␣'
            self._searchWidget.setText(new_text)
            return

        # seems to look at more objects than expected
        def _buildNameMapAndSearchList(wrapper, result):
            result[LOWER_TO_UPPER][wrapper.klass.shortClassName.lower()] = wrapper.klass.shortClassName
            result[LOWER_TO_UPPER][wrapper.klass.className.lower()] = wrapper.klass.className

            result[SEARCH_LIST].add(wrapper.klass.shortClassName.lower())
            result[SEARCH_LIST].add(wrapper.klass.className.lower())

        result = {SEARCH_LIST: OrderedSet(), LOWER_TO_UPPER: {}}

        self._sidebarData._traverseKlassTree(sidebar=self, func=_buildNameMapAndSearchList, data=result)

        searchables = OrderedSet()

        lower_text = text.lower()
        lower_text = lower_text.lstrip('*')

        if ':' in lower_text:
            fields = lower_text.split(':')
            lower_category = fields[0]
        else:
            cutoff = min(len(lower_text), 3)
            lower_category = '%s*' % lower_text[:cutoff]

        for key in result[SEARCH_LIST]:
            if fnmatch.fnmatch(key, lower_category):
                searchables.add(key)

        if len(searchables) == 0:
            searchables = result[SEARCH_LIST]

        lower_to_upper = result[LOWER_TO_UPPER]

        seen = set()

        if (len(lower_text) > 0) and (lower_text[-1] == '␣'):
            lower_text = '*%s' % lower_text.rstrip('␣')
        else:
            lower_text = '*%s*' % lower_text

        for key in searchables:
            pid_key = lower_to_upper[key]

            if pid_key in self.project._project._pid2Obj:
                for elem in self.project._project._pid2Obj[pid_key]:
                    elem_key = "%s:%s" % (key, str(elem))

                    wrapper = self.project._project._pid2Obj[pid_key][elem]
                    wrapper_has_flagged_for_delete = hasattr(wrapper, '_flaggedForDelete')
                    flagged_for_delete = False
                    if wrapper_has_flagged_for_delete:
                        flagged_for_delete = self.project._project._pid2Obj[pid_key][elem]._flaggedForDelete
                    if not flagged_for_delete:
                        if fnmatch.fnmatch(elem_key.lower(), lower_text):
                            if elem not in seen:
                                self._results_list.append('%s:%s' % (pid_key, str(elem)))
                                seen.add(elem)

        self._results_model.setStringList(self._results_list)
        if len(self._results_list) > 0:
            self._resultsFrame.setVisible(True)
        else:
            self._resultsFrame.setVisible(False)
        # TODO FIXME.  Speed issues when sidebar has more then 100 items. Also needs to deregister!
        # # add notifiers to update the listview on create/change/delete notification
        # if len(self._searchNotifiers) == 0:
        #     for action in ('create', 'delete', 'rename'):
        #         notifier = self._project.registerNotifier('AbstractWrapperObject', action, self._notify_pids_changed, onceOnly=True)
        #         self._searchNotifiers.append(notifier)

    def _notify_pids_changed(self, *args, **kwargs):
        self._searchWidgetCallback()


class sideBarSearchWidget(Frame):
    pass

>>>>>>> 8f9d61e0

#------------------------------------------------------------------------------------------------------------------
# Emulate V3 objects
#------------------------------------------------------------------------------------------------------------------

class Obj():
    def __init__(self, klass, *ids):
        self.klass = klass
        self.pid = Pid.new(klass.shortClassName, *ids)

    def _getChildrenByClass(self, klass):
        # emulate klass objs
        classObjs = []
        for i in range(2):
            id = '%s_%s' % (klass.className, i)
            classObjs.append(Obj(klass, self.pid.id, id))
        return classObjs

    def __str__(self):
        return '<Obj:%r>' % self.pid

    def __repr__(self):
        return str(self)


#------------------------------------------------------------------------------------------------------------------
# Testing
#------------------------------------------------------------------------------------------------------------------

if __name__ == '__main__':
    print('\n')

    # pid = Pid.new('PR','test')
    project = Obj(Project, 'test')

    sidebar = SideBarStructure()
    sidebar.printTree('\n==> before building')

    sidebar.buildTree(project)
    sidebar.printTree('\n==> after building')

    project.pid = Pid.new('PR', 'test2')
    sidebar._sidebarData.rename()
    sidebar.printTree('\n==> after project rename')

    # sidebar.reset()
    # sidebar.printTree('\n==> after reset')
    # sidebar.buildTree(project)

    subTree = sidebar._sidebarData.get('Project', 'Spectra')
    subTree.printTree('\n--- subtree ---')
    subTree.reset()
    sidebar.printTree('\n==> after subtree reset')
    sidebar.increaseSidebarBlocking()
    subTree._update({'trigger': 'create'})
    sidebar.printTree('\n==> after blocked update')
    sidebar.decreaseSidebarBlocking()
    sidebar.printTree('\n==> after decrease blocking')<|MERGE_RESOLUTION|>--- conflicted
+++ resolved
@@ -79,14 +79,8 @@
 from ccpn.core.lib.Notifiers import Notifier, NotifierBase
 from ccpn.ui.gui.lib.GuiNotifier import GuiNotifier
 
-<<<<<<< HEAD
-
-from PyQt5.QtCore import QStringListModel
-from PyQt5.QtGui import QListView, QAbstractItemView
-=======
 # from PyQt5.QtCore import QStringListModel
 # from PyQt5.QtGui import QListView, QAbstractItemView
->>>>>>> 8f9d61e0
 
 from ccpn.ui.gui.lib.MenuActions import _createNewDataSet, _createNewPeakList, _createNewChemicalShiftList, _createNewMultipletList, _createNewNmrResidue, \
     _createNewNmrAtom, \
@@ -105,10 +99,7 @@
 
 from ccpn.util.OrderedSet import OrderedSet
 
-<<<<<<< HEAD
-=======
-
->>>>>>> 8f9d61e0
+
 ALL_NOTIFIERS = [Notifier.DELETE, Notifier.CREATE, Notifier.RENAME, Notifier.CHANGE]
 DEFAULT_NOTIFIERS = [Notifier.DELETE, Notifier.CREATE, Notifier.RENAME]
 
@@ -1086,34 +1077,6 @@
 
         self.itemDoubleClicked.connect(self._raiseObjectProperties)
 
-<<<<<<< HEAD
-        txt = 'Search Pid/String e.g Sp:H*qC'
-        self._searchWidget = LineEdit(self.parent().parent(),backgroundText=txt)
-        self.getParent().parent().getLayout().addWidget(self._searchWidget,2,0)
-        self._searchWidget.textChanged.connect(self._searchWidgetCallback)
-
-        self._resultsFrame = Frame(self.parent())
-        self._resultsFrame.setContentsMargins(0,0,0,0)
-
-        QtWidgets.QGridLayout(self._resultsFrame)
-        self.parent().insertWidget(1,self._resultsFrame)
-
-        self._resultsLabel = Label(self._resultsFrame,text='Search Results',grid=(0,0))
-        self._resultsLabel.setAlignment(QtCore.Qt.AlignCenter)
-        self._resultsLabel.setContentsMargins(0,0,0,0)
-        self._resultsLabel.setStyleSheet("font-size:14px;")
-
-        self._resultsList = QListView(self._resultsFrame)
-        self._resultsList.setEditTriggers(QAbstractItemView.NoEditTriggers)
-
-        self._resultsFrame.getLayout().setSpacing(6)
-        self._resultsFrame.getLayout().addWidget(self._resultsList,2,0)
-        self._resultsFrame.setVisible(False)
-        self._resultsFrame.setContentsMargins(2,2,0,2)
-        self._resultsFrame.getLayout().setMargin(0)
-
-        self._results_model = QStringListModel()
-=======
         # create a search box at the bottom of the sidebar frame container
         txt = 'Search Pid/String e.g Sp:H*qC'
         self._searchWidget = LineEdit(self._searchWidgetContainer, backgroundText=txt, grid=(SEARCHWIDGETROW, 0))
@@ -1142,7 +1105,6 @@
         self._resultsFrame.getLayout().setMargin(0)
 
         self._results_model = QtCore.QStringListModel()
->>>>>>> 8f9d61e0
         self._results_list = []
         self._results_model.setStringList(self._results_list)
 
@@ -1154,51 +1116,29 @@
         self._searchSelection = []
         self._searchNotifiers = []
 
-<<<<<<< HEAD
-    def _resultsListMenuRequested(self,position):
-
-=======
     def _resultsListMenuRequested(self, position):
->>>>>>> 8f9d61e0
 
         dataPid = self._searchSelection[0]
         objs = [self.project.getByPid(dataPid)]
 
-<<<<<<< HEAD
-
         sideBarObject = self._sidebarData.findChildNode(dataPid)
 
-
-=======
-        sideBarObject = self._sidebarData.findChildNode(dataPid)
-
->>>>>>> 8f9d61e0
         menuAction = sideBarObject.menuAction
         if menuAction:
             globalPosition = self._resultsList.mapToGlobal(QtCore.QPoint(position.x(), position.y() + 10))
 
             # can't do menu action on anything other than main window as it looks for sub fields of main window...
-<<<<<<< HEAD
-            menuAction(self.mainWindow, dataPid, sideBarObject,globalPosition, objs)
-
-
-    def _resultsListSelection(self,rowSelection,columnSelection):
-=======
             menuAction(self.mainWindow, dataPid, sideBarObject, globalPosition, objs)
 
     def _resultsListSelection(self, rowSelection, columnSelection):
->>>>>>> 8f9d61e0
 
         row = rowSelection.indexes()[0].row()
         pid = self._results_list[row]
         self._searchSelection.clear()
         self._searchSelection.append(pid)
 
-<<<<<<< HEAD
-=======
         # call the original search selection
         self._searchWidgetSideBarCallback(pid)
->>>>>>> 8f9d61e0
 
     def _clearQTreeWidget(self, tree):
         """Clear contents of the sidebar.
@@ -1417,87 +1357,6 @@
             self._results_model.setStringList(self._results_list)
             self._resultsFrame.setVisible(False)
             return
-<<<<<<< HEAD
-        else:
-            self._searchWidget.setClearButtonEnabled(True)
-
-        if len(text) > 0 and text[-1] == ' ':
-            new_text = text[:-1] + '␣'
-            self._searchWidget.setText(new_text)
-            return
-
-        # seems to look at more objects than expected
-        def _buildNameMapAndSearchList(wrapper,result):
-            result[LOWER_TO_UPPER][wrapper.klass.shortClassName.lower()] = wrapper.klass.shortClassName
-            result[LOWER_TO_UPPER][wrapper.klass.className.lower()] = wrapper.klass.className
-
-            result[SEARCH_LIST].add(wrapper.klass.shortClassName.lower())
-            result[SEARCH_LIST].add(wrapper.klass.className.lower())
-
-        result = {SEARCH_LIST : OrderedSet(), LOWER_TO_UPPER : {}}
-
-        self._sidebarData._traverseKlassTree(sidebar=self, func=_buildNameMapAndSearchList, data=result)
-
-        searchables = OrderedSet()
-
-        lower_text = text.lower()
-        lower_text = lower_text.lstrip('*')
-
-        if ':' in lower_text:
-            fields = lower_text.split(':')
-            lower_category = fields[0]
-        else:
-            cutoff = min(len(lower_text),3)
-            lower_category = '%s*' % lower_text[:cutoff]
-
-        for key in result[SEARCH_LIST]:
-            if fnmatch.fnmatch(key,lower_category):
-                searchables.add(key)
-
-        if len(searchables) == 0:
-            searchables = result[SEARCH_LIST]
-
-        lower_to_upper =  result[LOWER_TO_UPPER]
-
-        seen = set()
-
-        if (len(lower_text) > 0) and (lower_text[-1] == '␣'):
-            lower_text = '*%s' % lower_text.rstrip('␣')
-        else:
-            lower_text = '*%s*' % lower_text
-
-        for key in searchables:
-            pid_key = lower_to_upper[key]
-
-            if pid_key in self.project._project._pid2Obj:
-                for elem in self.project._project._pid2Obj[pid_key]:
-                    elem_key = "%s:%s" % (key,str(elem))
-
-                    wrapper = self.project._project._pid2Obj[pid_key][elem]
-                    wrapper_has_flagged_for_delete = hasattr(wrapper,'_flaggedForDelete')
-                    flagged_for_delete = False
-                    if wrapper_has_flagged_for_delete:
-                        flagged_for_delete = self.project._project._pid2Obj[pid_key][elem]._flaggedForDelete
-                    if not flagged_for_delete:
-                        if fnmatch.fnmatch(elem_key.lower(),lower_text):
-                            if elem not in seen:
-                                self._results_list.append('%s:%s' % (pid_key,str(elem)))
-                                seen.add(elem)
-
-        self._results_model.setStringList(self._results_list)
-        if len(self._results_list) > 0:
-            self._resultsFrame.setVisible(True)
-        else:
-            self._resultsFrame.setVisible(False)
-
-        if len(self._searchNotifiers) == 0:
-            for action in ('create', 'delete', 'rename'):
-                notifier =  self._project.registerNotifier('AbstractWrapperObject', action, self._notify_pids_changed,onceOnly=True)
-                self._searchNotifiers.append(notifier)
-
-    def _notify_pids_changed(self,*args,**kwargs):
-        self._searchWidgetCallback()
-=======
         else:
             self._searchWidget.setClearButtonEnabled(True)
 
@@ -1583,7 +1442,6 @@
 class sideBarSearchWidget(Frame):
     pass
 
->>>>>>> 8f9d61e0
 
 #------------------------------------------------------------------------------------------------------------------
 # Emulate V3 objects
