--- conflicted
+++ resolved
@@ -74,117 +74,13 @@
 from ccpn.core.lib.Notifiers import Notifier, NotifierBase
 from ccpn.ui.gui.lib.GuiNotifier import GuiNotifier
 
-<<<<<<< HEAD
-# from ccpn.ui.gui.lib.MenuActions import _openNote, _openIntegralList, _openPeakList, _openMultipletList, _openChemicalShiftList, _openRestraintList, \
-#     _openStructureTable, _openNmrResidueTable, _openResidueTable, _openItemObject, _openSpectrumDisplay, _openSpectrumGroup, _openSampleSpectra, \
-#     _createSpectrumGroup, _createNewDataSet, _createNewPeakList, _createNewChemicalShiftList, _createNewMultipletList, _createNewNmrResidue, _createNewNmrAtom, \
-from ccpn.ui.gui.lib.MenuActions import _createNewDataSet, _createNewPeakList, _createNewChemicalShiftList, _createNewMultipletList, _createNewNmrResidue, _createNewNmrAtom, \
-=======
 from ccpn.ui.gui.lib.MenuActions import _createNewDataSet, _createNewPeakList, _createNewChemicalShiftList, _createNewMultipletList, _createNewNmrResidue, \
     _createNewNmrAtom, \
->>>>>>> a5223453
     _createNewNote, _createNewIntegralList, _createNewSample, _createNewStructureEnsemble, _raiseNewChainPopup, _raiseChainPopup, _raiseComplexEditorPopup, \
     _raiseDataSetPopup, _raiseChemicalShifListPopup, _raisePeakListPopup, _raiseMultipletListPopup, _raiseCreateNmrChainPopup, _raiseNmrChainPopup, \
     _raiseNmrResiduePopup, _raiseNmrAtomPopup, _raiseNotePopup, _raiseIntegralListPopup, _raiseRestraintListPopup, _raiseSamplePopup, \
     _raiseSampleComponentPopup, _raiseSpectrumPopup, _raiseSpectrumGroupEditorPopup, _raiseStructureEnsemblePopup, _raiseSubstancePopup
 
-<<<<<<< HEAD
-from ccpn.ui.gui.lib.MenuActions import _openItemNoteTable
-
-
-# # list of objects that can opened
-# OpenObjAction = {
-#     Spectrum         : _openSpectrumDisplay,
-#     PeakList         : _openPeakList,
-#     MultipletList    : _openMultipletList,
-#     NmrChain         : _openNmrResidueTable,
-#     Chain            : _openResidueTable,
-#     SpectrumGroup    : _openSpectrumGroup,
-#     Sample           : _openSampleSpectra,
-#     ChemicalShiftList: _openChemicalShiftList,
-#     RestraintList    : _openRestraintList,
-#     Note             : _openNote,
-#     IntegralList     : _openIntegralList,
-#     StructureEnsemble: _openStructureTable
-#     }
-
-# NEWPEAKLIST = 'newPeakList'
-# NEWINTEGRALLIST = 'newIntegralList'
-# NEWMULTIPLETLIST = 'newMultipletList'
-# NEWNMRRESIDUE = 'newNmrResidue'
-# NEWNMRATOM = 'newNmrAtom'
-NEWRESTRAINTLIST = 'newRestraintList'
-NEWRESTRAINT = 'newRestraint'
-NEWMODEL = 'newModel'
-# NEWNOTE = 'newNote'
-# NEWSTRUCTUREENSEMBLE = 'newStructureEnsemble'
-# NEWSAMPLE = 'newSample'
-# NEWNMRCHAIN = 'newNmrChain'
-# NEWCHAIN = 'newChain'
-# NEWSUBSTANCE = 'newSubstance'
-# NEWCHEMICALSHIFTLIST = 'newChemicalShiftList'
-# NEWDATASET = 'newDataSet'
-# NEWSPECTRUMGROUP = 'newSpectrumGroup'
-# NEWCOMPLEX = 'newComplex'
-
-# NEW_ITEM_DICT = {
-#
-#     # PeakList.className         : NEWPEAKLIST,
-#     # IntegralList.className     : NEWINTEGRALLIST,
-#     # MultipletList.className    : NEWMULTIPLETLIST,
-#     # NmrChain.className         : CreateNmrChainPopup,
-#     # NmrResidue.className       : NEWNMRRESIDUE,
-#     # NmrAtom.className          : NEWNMRATOM,
-#     # RestraintList.className    : RestraintTypePopup,
-#     Restraint.className: NEWRESTRAINT,
-#     # StructureEnsemble.className: NEWSTRUCTUREENSEMBLE,
-#     # Sample.className           : NEWSAMPLE,
-#     # SampleComponent.className  : EditSampleComponentPopup,
-#     # Chain.className            : CreateChainPopup,
-#     # Substance.className        : SubstancePropertiesPopup,
-#     # ChemicalShiftList.className: NEWCHEMICALSHIFTLIST,
-#     # DataSet.className          : NEWDATASET,
-#     # SpectrumGroup.className    : SpectrumGroupEditor,
-#     # Complex.className          : NEWCOMPLEX,
-#     Model.className    : NEWMODEL,
-#     # Note.className             : NEWNOTE,
-#     }
-
-# EDIT_ITEM_DICT = {
-
-    # Spectrum.className         : SpectrumPropertiesPopup,
-    # PeakList.className         : PeakListPropertiesPopup,
-    # IntegralList.className     : IntegralListPropertiesPopup,
-    # MultipletList.className    : MultipletListPropertiesPopup,
-    # SpectrumGroup.className    : SpectrumGroupEditor,
-    # Sample.className           : SamplePropertiesPopup,
-    # SampleComponent.className  : EditSampleComponentPopup,
-    # Substance.className        : SubstancePropertiesPopup,
-    # NmrChain.className         : NmrChainPopup,
-    # NmrResidue.className       : NmrResiduePopup,
-    # NmrAtom.className          : NmrAtomPopup,
-    # ChemicalShiftList.className: ChemicalShiftListPopup,
-    # StructureEnsemble.className: StructurePopup,
-    # DataSet.className          : DataSetPopup,
-    # Note.className             : NotesPopup,
-    # }
-
-# OPEN_ITEM_DICT = {
-#     Spectrum.className         : '_openSpectrumDisplay',
-#     PeakList.className         : 'showPeakTable',
-#     IntegralList.className     : 'showIntegralTable',
-#     MultipletList.className    : 'showMultipletTable',
-#     NmrChain.className         : 'showNmrResidueTable',
-#     Chain.className            : 'showResidueTable',
-#     SpectrumGroup.className    : '_openSpectrumGroup',
-#     Sample.className           : '_openSampleSpectra',
-#     ChemicalShiftList.className: 'showChemicalShiftTable',
-#     RestraintList.className    : 'showRestraintTable',
-#     Note.lastModified          : 'showNotesEditor',
-#     StructureEnsemble.className: 'showStructureTable'
-#     }
-
-=======
 from ccpn.ui.gui.lib.MenuActions import _openItemNoteTable, _openItemChemicalShiftListTable, \
     _openItemIntegralListTable, _openItemMultipletListTable, _openItemNmrChainTable, \
     _openItemPeakListTable, _openItemChainTable, _openItemRestraintListTable, \
@@ -194,7 +90,6 @@
 
 ALL_NOTIFIERS = [Notifier.DELETE, Notifier.CREATE, Notifier.RENAME, Notifier.CHANGE]
 DEFAULT_NOTIFIERS = [Notifier.DELETE, Notifier.CREATE, Notifier.RENAME]
->>>>>>> a5223453
 
 #===========================================================================================================
 # SideBar handling class for handling tree structure
@@ -244,11 +139,7 @@
         self.klass = klass
         self.addNotifier = addNotifier  # add notifier for rename, delete, create of klass
         self.callback = callback  # callback for double click
-<<<<<<< HEAD
-        self.menuAction = menuAction    # action for raising rightClickMenu
-=======
         self.menuAction = menuAction  # action for raising rightClickMenu
->>>>>>> a5223453
         self.kwds = kwds  # kwd arguments passed to callback
 
         self.widget = None  # widget object
@@ -1272,35 +1163,9 @@
 
             menuAction = sideBarObject.menuAction
             if menuAction:
-<<<<<<< HEAD
-                menuAction(dataPid, sideBarObject,
-                                         QtCore.QPoint(event.globalPos().x(), event.globalPos().y() + 10),
-                                         objs)
-
-            # # keep the objects that are defined in the class list
-            # openableObjs = [obj for obj in objs if isinstance(obj, tuple(OpenObjAction.keys()))]
-            #
-            # if len(openableObjs) > 0:
-            #     contextMenu.addAction('Open as a module', partial(_openItemObject, self.mainWindow, openableObjs))
-            #     spectra = [o for o in openableObjs if isinstance(o, Spectrum)]
-            #     if len(spectra) > 0:
-            #         contextMenu.addAction('Make SpectrumGroup From Selected', partial(_createSpectrumGroup, self.mainWindow, spectra))
-            #
-            # contextMenu.addAction('Delete', partial(self._deleteItemObject, objs))
-            # canBeCloned = True
-            # for obj in objs:
-            #     if not hasattr(obj, 'clone'):  # TODO: possibly should check that is a method...
-            #         canBeCloned = False
-            #         break
-            # if canBeCloned:
-            #     contextMenu.addAction('Clone', partial(self._cloneObject, objs))
-            # contextMenu.move(event.globalPos().x(), event.globalPos().y() + 10)
-            # contextMenu.exec()
-=======
                 menuAction(self.mainWindow, dataPid, sideBarObject,
                            QtCore.QPoint(event.globalPos().x(), event.globalPos().y() + 10),
                            objs)
->>>>>>> a5223453
 
     def _deleteItemObject(self, objs):
         """Removes the specified item from the sidebar and deletes it from the project.
