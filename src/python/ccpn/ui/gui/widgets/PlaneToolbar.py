--- conflicted
+++ resolved
@@ -345,7 +345,6 @@
                                                  grid=(0, STRIPPOSITIONS.index(stripPos)))
 
             # ED: the only way I could find to cure the mis-aligned header
-<<<<<<< HEAD
             self._labels[stripPos].setStyleSheet('QLabel {'
                                                  'padding: 0; '
                                                  'margin: 0px 0px 0px 0px;'
@@ -370,26 +369,6 @@
 
         # guiNotifiers are attached to the backboneAssignment module, not active on loading of project
         # currently needs a doubleClick in the backboneAssignment table to start
-=======
-            self._labels[lab].setStyleSheet('QLabel {'
-                                            'padding: 0; '
-                                            'margin: 0px 0px 0px 0px;'
-                                            'color:  %s;'
-                                            'background-color: %s;'
-                                            'border: 0 px;'
-                                            'font-family: %s;'
-                                            'font-size: %dpx;'
-                                            'qproperty-alignment: AlignCenter;'
-                                            '}' % (getColours()[STRIPHEADER_FOREGROUND],
-                                                   getColours()[STRIPHEADER_BACKGROUND],
-                                                   textFont.fontName,
-                                                   textFont.pointSize()))
-
-            # self._labels[lab].obj = None
-            # self._labels[lab]._connectDir = STRIPCONNECT_NONE
-            self._labels[lab].setFixedHeight(16)
-            self._labels[lab].setAlignment(QtCore.Qt.AlignAbsolute)
->>>>>>> 23105790
 
         self._labels[STRIPPOSITION_LEFT].setSizePolicy(QtWidgets.QSizePolicy.Minimum, QtWidgets.QSizePolicy.Minimum)
         self._labels[STRIPPOSITION_CENTRE].setSizePolicy(QtWidgets.QSizePolicy.MinimumExpanding, QtWidgets.QSizePolicy.Minimum)
@@ -437,9 +416,9 @@
         return default
 
     def reset(self):
-<<<<<<< HEAD
         """Clear all header labels
         """
+        self.hide()
         for stripPos in STRIPPOSITIONS:
             self._labels[stripPos].setText('')
             self._labels[stripPos].obj = None
@@ -459,16 +438,7 @@
     def setLabelObject(self, obj=None, position=STRIPPOSITION_CENTRE):
         """Set the object attached to the header label at the given position and store its pid
         """
-=======
-        for lab in STRIPPOSITIONS:
-            self._labels[lab].setText('')
-            self._labels[lab].obj = None
-            self._labels[lab]._connectDir = STRIPCONNECT_NONE
-        self.hide()
-
-    def setLabelObject(self, obj=None, position=STRIPPOSITION_CENTRE):
         self.show()
->>>>>>> 23105790
         if position in STRIPPOSITIONS:
             self._labels[position].obj = obj
 
@@ -487,12 +457,9 @@
             raise ValueError('Error: %s is not a valid position' % str(position))
 
     def setLabelText(self, text=None, position=STRIPPOSITION_CENTRE):
-<<<<<<< HEAD
         """Set the text for header label at the given position
         """
-=======
         self.show()
->>>>>>> 23105790
         if position in STRIPPOSITIONS:
             self._labels[position].setText(str(text))
             self._setPositionParameter(position, STRIPTEXT, str(text))
@@ -515,32 +482,22 @@
         else:
             raise ValueError('Error: %s is not a valid position' % str(position))
 
-<<<<<<< HEAD
     def setLabelVisible(self, position=STRIPPOSITION_CENTRE, visible: bool = True):
         """show/hide the header label at the given position
         """
-=======
-    def showLabel(self, position=STRIPPOSITION_CENTRE, doShow: bool = True):
-        """show / hide the header label"""
-        if doShow:
+        if visible:
             self.show()
-        position = position[0]
->>>>>>> 23105790
+        else:
+            self.hide()
         if position in STRIPPOSITIONS:
             self._labels[position].setVisible(visible)
             self._setPositionParameter(position, STRIPVISIBLE, visible)
         else:
             raise ValueError('Error: %s is not a valid position' % str(position))
 
-<<<<<<< HEAD
     def getLabelVisible(self, position=STRIPPOSITION_CENTRE):
         """Return if the widget at the given position is visible
         """
-=======
-    def hideLabel(self, position=STRIPPOSITION_CENTRE):
-        "Hide the header labels; convienience"
-        self.hide()
->>>>>>> 23105790
         if position in STRIPPOSITIONS:
             return self._labels[position].isVisible()
         else:
