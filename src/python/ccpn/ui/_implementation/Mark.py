"""Mark class

Ifter creation, there are no attributes that ca be modified; i.e. the Mark object is inmutable

"""
#=========================================================================================
# Licence, Reference and Credits
#=========================================================================================
__copyright__ = "Copyright (C) CCPN project (http://www.ccpn.ac.uk) 2014 - 2017"
__credits__ = ("Wayne Boucher, Ed Brooksbank, Rasmus H Fogh, Luca Mureddu, Timothy J Ragan & Geerten W Vuister")
__licence__ = ("CCPN licence. See http://www.ccpn.ac.uk/v3-software/downloads/license",
               "or ccpnmodel.ccpncore.memops.Credits.CcpnLicense for licence text")
__reference__ = ("For publications, please use reference from http://www.ccpn.ac.uk/v3-software/downloads/license",
                 "or ccpnmodel.ccpncore.memops.Credits.CcpNmrReference")

#=========================================================================================
# Last code modification
#=========================================================================================
__modifiedBy__ = "$modifiedBy: CCPN $"
__dateModified__ = "$dateModified: 2017-07-07 16:32:40 +0100 (Fri, July 07, 2017) $"
__version__ = "$Revision: 3.0.b3 $"
#=========================================================================================
# Created
#=========================================================================================

__author__ = "$Author: CCPN $"
__date__ = "$Date: 2017-04-07 10:28:41 +0000 (Fri, April 07, 2017) $"
#=========================================================================================
# Start of code
#=========================================================================================
import collections
from typing import Sequence, Tuple

from ccpn.core.Project import Project
from ccpn.core._implementation.AbstractWrapperObject import AbstractWrapperObject
from ccpnmodel.ccpncore.api.ccpnmr.gui.Task import Mark as ApiMark
from ccpnmodel.ccpncore.api.ccpnmr.gui.Task import Ruler as ApiRuler
from ccpn.util.decorators import logCommand


RulerData = collections.namedtuple('RulerData', ['position', 'axisCode', 'unit', 'label'])


class Mark(AbstractWrapperObject):
    """GUI Mark, a set of axiscode,position rulers or lines"""

    #: Short class name, for PID.
    shortClassName = 'GM'
    # Attribute it necessary as subclasses must use superclass className
    className = 'Mark'

    _parentClass = Project

    #: Name of plural link to instances of class
    _pluralLinkName = 'marks'

    #: List of child classes.
    _childClasses = []

    # Qualified name of matching API class
    _apiClassQualifiedName = ApiMark._metaclass.qualifiedName()

    # CCPN properties
    @property
    def _apiMark(self) -> ApiMark:
        """ CCPN Mark matching Mark"""
        return self._wrappedData

    @property
    def _key(self) -> str:
        """id string - serial number converted to string"""
        return str(self._wrappedData.serial)

    @property
    def serial(self) -> int:
        """serial number of Mark, used in Pid and to identify the Mark. """
        return self._wrappedData.serial

    @property
    def _parent(self) -> Project:
        """Task containing Mark."""
        return self._project._data2Obj[self._wrappedData.guiTask.nmrProject]

    project = _parent

    @property
    def colour(self) -> str:
        """Mark colour"""
        return self._wrappedData.colour

    #GWV 20181127: deactivated all the setters
    # @colour.setter
    # def colour(self, value: Sequence):
    #     self._wrappedData.colour = value

    @property
    def style(self) -> str:
        """Mark drawing style. Defaults to 'simple'"""
        return self._wrappedData.style

    # @style.setter
    # def style(self, value: str):
    #     self._wrappedData.style = value

    @property
    def positions(self) -> Tuple[float, ...]:
        """Mark position in  float ppm (or other relevant unit) for each ruler making up the mark."""
        return tuple(x.position for x in self._wrappedData.sortedRulers())

    # @positions.setter
    # def positions(self, value: Sequence):
    #     for ii, ruler in enumerate(self._wrappedData.sortedRulers()):
    #         ruler.position = value[ii]

    @property
    def axisCodes(self) -> Tuple[str, ...]:
        """AxisCode (string) for each ruler making up the mark."""
        return tuple(x.axisCode for x in self._wrappedData.sortedRulers())

    # @axisCodes.setter
    # def axisCodes(self, value: Sequence):
    #     for ii, ruler in enumerate(self._wrappedData.sortedRulers()):
    #         ruler.axisCode = value[ii]

    @property
    def units(self) -> Tuple[str, ...]:
        """Unit (string, default is ppm) for each ruler making up the mark."""
        return tuple(x.unit for x in self._wrappedData.sortedRulers())

    # @units.setter
    # def units(self, value: Sequence):
    #     for ii, ruler in enumerate(self._wrappedData.sortedRulers()):
    #         ruler.unit = value[ii]

    @property
    def labels(self) -> Tuple[str, ...]:
        """Optional label (string) for each ruler making up the mark."""
        return tuple(x.label for x in self._wrappedData.sortedRulers())

    # @labels.setter
    # def labels(self, value: Sequence):
    #     for ii, ruler in enumerate(self._wrappedData.sortedRulers()):
    #         ruler.label = value[ii]

    @property
    def rulerData(self) -> tuple:
        """tuple of RulerData ('position', 'axisCode', 'unit', 'label') for the lines in the Mark"""
        return tuple(RulerData(*(getattr(x, tag) for tag in RulerData._fields))
                     for x in self._wrappedData.sortedRulers())

    # GWV 20181127: Not used
    # @logCommand(get='self')
    # def newLine(self, position: float, axisCode: str, unit: str = 'ppm', label: str = None):
    #     """Add an extra line to the mark."""
    #     if unit is None:
    #         raise ValueError('Mark.newLine: unit is None')
    #     self._wrappedData.newRuler(position=position, axisCode=axisCode, unit=unit, label=label)

    #=========================================================================================
    # Implementation functions
    #=========================================================================================

    @classmethod
    def _getAllWrappedData(cls, parent: Project) -> list:
        """get wrappedData (ccp.gui.windows) for all Window children of parent NmrProject.windowStore"""

        apiGuiTask = (parent._wrappedData.findFirstGuiTask(nameSpace='user', name='View') or
                      parent._wrappedData.root.newGuiTask(nameSpace='user', name='View'))
        return apiGuiTask.sortedMarks()

    def __str__(self):
        if self.isDeleted:
            return super().__str__()
        else:
            ll = min(len(self.positions), len(self.axisCodes))
            def roundedValue(value):
                return float('%.2f' % value)
            pstring = str(tuple([(self.axisCodes[i], roundedValue(self.positions[i])) for i in range(ll)]))
            return '<%s:%s %s>' % (self.shortClassName, self.serial, pstring[1:-1])


#=========================================================================================


# newMark functions

def _newMark(self: Project, colour: str, positions: Sequence[float], axisCodes: Sequence,
             style: str = 'simple', units: Sequence[str] = (), labels: Sequence[str] = ()) -> Mark:
    """Create new Mark

    :param str colour: Mark colour
    :param tuple/list positions: Position in unit (default ppm) of all lines in the mark
    :param tuple/list axisCodes: Axis codes for all lines in the mark
    :param str style: Mark drawing style (dashed line etc.) default: full line ('simple')
    :param tuple/list units: Axis units for all lines in the mark, Default: all ppm
    :param tuple/list labels: Ruler labels for all lines in the mark. Default: None"""
    # __doc__ added to Project

    apiGuiTask = (self._wrappedData.findFirstGuiTask(nameSpace='user', name='View') or
                  self._wrappedData.root.newGuiTask(nameSpace='user', name='View'))
    apiMark = apiGuiTask.newMark(colour=colour, style=style)

    for ii, position in enumerate(positions):
        dd = {'position': position, 'axisCode': axisCodes[ii]}
        if units:
            unit = units[ii]
            if unit is not None:
                dd['unit'] = unit
        if labels:
            label = labels[ii]
            if label is not None:
                dd['label'] = label
        apiRuler = apiMark.newRuler(**dd)

    result = self._data2Obj.get(apiMark)
    return result

# GWV 20181124: refactored
# def _newMark(self: Project, colour: str, positions: Sequence[float], axisCodes: Sequence,
#              style: str = 'simple', units: Sequence[str] = (), labels: Sequence[str] = ()) -> Mark:
#     """Create new Mark
#
#     :param str colour: Mark colour
#     :param tuple/list positions: Position in unit (default ppm) of all lines in the mark
#     :param tuple/list axisCodes: Axis codes for all lines in the mark
#     :param str style: Mark drawing style (dashed line etc.) default: full line ('simple')
#     :param tuple/list units: Axis units for all lines in the mark, Default: all ppm
#     :param tuple/list labels: Ruler labels for all lines in the mark. Default: None"""
#
#     apiGuiTask = (self._wrappedData.findFirstGuiTask(nameSpace='user', name='View') or
#                   self._wrappedData.root.newGuiTask(nameSpace='user', name='View'))
#
#     defaults = collections.OrderedDict((('style', 'simple'), ('units', ()),
#                                         ('labels', ())))
#
#     result = None
#     from ccpn.core.lib.ContextManagers import undoBlock, echoCommand
#
#     with echoCommand(self, 'newMark', colour, positions, axisCodes, values=locals(),
#                      defaults=defaults, parName='newMark'):
#         with undoBlock(self._appBase):  # testing -> _appBase will disappear with the new framework
#             apiMark = apiGuiTask.newMark(colour=colour, style=style)
#
#             for ii, position in enumerate(positions):
#                 dd = {'position': position, 'axisCode': axisCodes[ii]}
#                 if units:
#                     unit = units[ii]
#                     if unit is not None:
#                         dd['unit'] = unit
#                 if labels:
#                     label = labels[ii]
#                     if label is not None:
#                         dd['label'] = label
#                 apiRuler = apiMark.newRuler(**dd)
#
#             result = self._data2Obj.get(apiMark)
#     return result

# Project.newMark = _newMark


<<<<<<< HEAD
def _newSimpleMark(self: Project, colour: str, position: float, axisCode: str, style: str = 'simple',
                   unit: str = 'ppm', label: str = None) -> Mark:
    """Create new child Mark with a single line

    :param str colour: Mark colour
    :param tuple/list position: Position in unit (default ppm)
    :param tuple/list axisCode: Axis code
    :param str style: Mark drawing style (dashed line etc.) default: full line ('simple')
    :param tuple/list unit: Axis unit. Default: all ppm
    :param tuple/list label: Line label. Default: None"""
    # __doc__ added to Project

    apiGuiTask = (self._wrappedData.findFirstGuiTask(nameSpace='user', name='View') or
                  self._wrappedData.root.newGuiTask(nameSpace='user', name='View'))

    defaults = collections.OrderedDict((('style', 'simple'), ('unit', 'ppm'),
                                        ('label', None)))

    self._startCommandEchoBlock('newSimpleMark', colour, position, axisCode, values=locals(),
                                defaults=defaults, parName='newMark')
    try:

        apiMark = apiGuiTask.newMark(colour=colour, style=style)
        if unit is None:
            unit = 'ppm'
        apiMark.newRuler(position=position, axisCode=axisCode, unit=unit, label=label)
        #
        result = self._data2Obj.get(apiMark)
    finally:
        self._endCommandEchoBlock()

    return result


Project.newSimpleMark = _newSimpleMark
=======
#GWV 20181127: not used
# def _newSimpleMark(self: Project, colour: str, position: float, axisCode: str, style: str = 'simple',
#                    unit: str = 'ppm', label: str = None) -> Mark:
#     """Create new child Mark with a single line
#
#     :param str colour: Mark colour
#     :param tuple/list position: Position in unit (default ppm)
#     :param tuple/list axisCode: Axis code
#     :param str style: Mark drawing style (dashed line etc.) default: full line ('simple')
#     :param tuple/list unit: Axis unit. Default: all ppm
#     :param tuple/list label: Line label. Default: None"""
#
#     apiGuiTask = (self._wrappedData.findFirstGuiTask(nameSpace='user', name='View') or
#                   self._wrappedData.root.newGuiTask(nameSpace='user', name='View'))
#
#     defaults = collections.OrderedDict((('style', 'simple'), ('unit', 'ppm'),
#                                         ('label', None)))
#
#     self._startCommandEchoBlock('newSimpleMark', colour, position, axisCode, values=locals(),
#                                 defaults=defaults, parName='newMark')
#     try:
#
#         apiMark = apiGuiTask.newMark(colour=colour, style=style)
#         if unit is None:
#             unit = 'ppm'
#         apiMark.newRuler(position=position, axisCode=axisCode, unit=unit, label=label)
#         #
#         result = self._data2Obj.get(apiMark)
#     finally:
#         self._endCommandEchoBlock()
#
#     return result
#
#
# Project.newSimpleMark = _newSimpleMark
>>>>>>> 3f584be4

# Notifiers:
# Mark changes when rulers are created or deleted
# TODO change to calling _setupApiNotifier
# Project._apiNotifiers.extend(
#         (('_notifyRelatedApiObject', {'pathToObject': 'mark', 'action': 'change'},
#           ApiRuler._metaclass.qualifiedName(), 'postInit'),
#          ('_notifyRelatedApiObject', {'pathToObject': 'mark', 'action': 'change'},
#           ApiRuler._metaclass.qualifiedName(), 'preDelete'),
#          )
#         )<|MERGE_RESOLUTION|>--- conflicted
+++ resolved
@@ -194,7 +194,6 @@
     :param str style: Mark drawing style (dashed line etc.) default: full line ('simple')
     :param tuple/list units: Axis units for all lines in the mark, Default: all ppm
     :param tuple/list labels: Ruler labels for all lines in the mark. Default: None"""
-    # __doc__ added to Project
 
     apiGuiTask = (self._wrappedData.findFirstGuiTask(nameSpace='user', name='View') or
                   self._wrappedData.root.newGuiTask(nameSpace='user', name='View'))
@@ -259,43 +258,6 @@
 # Project.newMark = _newMark
 
 
-<<<<<<< HEAD
-def _newSimpleMark(self: Project, colour: str, position: float, axisCode: str, style: str = 'simple',
-                   unit: str = 'ppm', label: str = None) -> Mark:
-    """Create new child Mark with a single line
-
-    :param str colour: Mark colour
-    :param tuple/list position: Position in unit (default ppm)
-    :param tuple/list axisCode: Axis code
-    :param str style: Mark drawing style (dashed line etc.) default: full line ('simple')
-    :param tuple/list unit: Axis unit. Default: all ppm
-    :param tuple/list label: Line label. Default: None"""
-    # __doc__ added to Project
-
-    apiGuiTask = (self._wrappedData.findFirstGuiTask(nameSpace='user', name='View') or
-                  self._wrappedData.root.newGuiTask(nameSpace='user', name='View'))
-
-    defaults = collections.OrderedDict((('style', 'simple'), ('unit', 'ppm'),
-                                        ('label', None)))
-
-    self._startCommandEchoBlock('newSimpleMark', colour, position, axisCode, values=locals(),
-                                defaults=defaults, parName='newMark')
-    try:
-
-        apiMark = apiGuiTask.newMark(colour=colour, style=style)
-        if unit is None:
-            unit = 'ppm'
-        apiMark.newRuler(position=position, axisCode=axisCode, unit=unit, label=label)
-        #
-        result = self._data2Obj.get(apiMark)
-    finally:
-        self._endCommandEchoBlock()
-
-    return result
-
-
-Project.newSimpleMark = _newSimpleMark
-=======
 #GWV 20181127: not used
 # def _newSimpleMark(self: Project, colour: str, position: float, axisCode: str, style: str = 'simple',
 #                    unit: str = 'ppm', label: str = None) -> Mark:
@@ -331,7 +293,6 @@
 #
 #
 # Project.newSimpleMark = _newSimpleMark
->>>>>>> 3f584be4
 
 # Notifiers:
 # Mark changes when rulers are created or deleted
