--- conflicted
+++ resolved
@@ -1,9 +1,8 @@
-#!/bin/bash
+#!/usr/bin/env bash
 
 export CCPNMR_TOP_DIR="$(cd "$PWD"/../../..; pwd)"
 echo ">>> CCPNMR_TOP_DIR=${CCPNMR_TOP_DIR}"
 
-<<<<<<< HEAD
 case "$OSTYPE" in
   solaris*) echo ">>> SOLARIS" ;;
   darwin*)  echo ">>> OSX"
@@ -39,11 +38,4 @@
 "${ANACONDA3}"/bin/python -W ignore::DeprecationWarning "${ANALYSIS}" $*
 
 # wait for a few seconds before closing in case there are any error messages
-sleep 5s
-=======
-ANALYSIS="${CCPNMR_TOP_DIR}"/src/python/ccpn/AnalysisAssign
-echo ">>> ANALYSIS=${ANALYSIS}"
-
-source "${CCPNMR_TOP_DIR}"/bin/paths.sh
-"${ANACONDA3}"/bin/python -W ignore::DeprecationWarning "${ANALYSIS}" $*
->>>>>>> 23105790
+sleep 3s